#ifndef _WIN32
#ifndef __EMSCRIPTEN__
#include "MRSpaceMouseHandlerHidapi.h"

#include "MRViewer/MRViewerFwd.h"
#include "MRViewer.h"
#include "MRGladGlfw.h"

namespace MR
{
SpaceMouseHandlerHidapi::SpaceMouseHandlerHidapi()
        : device_(nullptr)
        , buttonsMapPtr_(nullptr)
        , terminateListenerThread_(false)
        , dataPacket_({0})
        , packetLength_(0)
<<<<<<< HEAD
        , active_(true)
{
    connect( &getViewerInstance(), 0, boost::signals2::connect_position::at_back );
}
=======
{}
>>>>>>> 198a1d75

SpaceMouseHandlerHidapi::~SpaceMouseHandlerHidapi()
{
    terminateListenerThread_ = true;
    cv_.notify_one();

    if ( listenerThread_.joinable() )
        listenerThread_.join();

    if ( device_ != nullptr )
        hid_close( device_ );

    hid_exit();
}

void SpaceMouseHandlerHidapi::initialize()
{
    if ( hid_init() ) {
        spdlog::error( "HID API: init error" );
        return;
    }
#ifdef __APPLE__
    hid_darwin_set_open_exclusive( 0 );
#endif

#ifndef NDEBUG
    hid_device_info* devs_ = hid_enumerate( 0x0, 0x0 );
    printDevices_( devs_ );
#endif
    terminateListenerThread_ = false;
    initListenerThread_();
}

bool SpaceMouseHandlerHidapi::findAndAttachDevice_() {
    bool isDeviceFound = false;
    for ( const auto& [vendorId, supportedDevicesId] : vendor2device_ )
    {
        // search through supported vendors
        hid_device_info* localDevicesIt = hid_enumerate( vendorId, 0x0 );
        while( localDevicesIt && !isDeviceFound )
        {
            for ( ProductId deviceId: supportedDevicesId )
            {
                if (  deviceId == localDevicesIt->product_id )
                {
                    device_ = hid_open( vendorId, deviceId, NULL );
                    if ( device_ )
                    {
                        isDeviceFound = true;
                        spdlog::info( "SpaceMouse Found: type: {} {} path: {} ", vendorId, deviceId, localDevicesIt->path );
                        // setup buttons logger
                        buttonsState_ = 0;
                        setButtonsMap_(vendorId, deviceId);
                        break;
                    }
                    else
                    {
                        spdlog::error( "HID API: device open error" );
                    }
                }
            }
            localDevicesIt = localDevicesIt->next;
        }
        hid_free_enumeration( localDevicesIt );
    }
    return isDeviceFound;
}


<<<<<<< HEAD
void SpaceMouseHandlerHidapi::setButtonsMap_(VendorId vendorId, ProductId productId) {
    if ( vendorId == 0x256f )
    {
        if ( productId == 0xc635 || productId == 0xc652 ) // spacemouse compact
            buttonsMapPtr_ = &buttonMapCompact;
        else if ( productId == 0xc631 || productId == 0xc632 ) //  spacemouse pro
            buttonsMapPtr_ = &buttonMapPro;
        else if ( productId == 0xc633  ) // spacemouse enterprise
            buttonsMapPtr_ = &buttonMapEnterprise;
    }
    else if ( vendorId == 0x046d )
    {
        if ( productId == 0xc62b ) //  spacemouse pro
            buttonsMapPtr_ = &buttonMapPro;
    }
}
=======
    if ( packetLength_ <= 0 )
        return;

    auto &viewer = getViewerInstance();
    // process saved data packet
    Vector3f translate, rotate;
    convertInput_( dataPacket_, packetLength_, translate, rotate );
    viewer.spaceMouseMove( translate, rotate );
    packetLength_ = 0;

    if ( !device_ )
        return;
>>>>>>> 198a1d75

void SpaceMouseHandlerHidapi::handle()
{
    cv_.notify_one();
}

void SpaceMouseHandlerHidapi::initListenerThread_()
{
    // works in pair with SpaceMouseHandlerHidapi::handle()
    // waits for updates on SpaceMouse and notifies main thread
    listenerThread_ = std::thread( [&]() {
        do {
            std::unique_lock<std::mutex> syncThreadLock( syncThreadMutex_ );
            // stay in loop until SpaceMouse is found
            while ( !device_ )
            {
                if ( terminateListenerThread_ )
                    return;
                if ( findAndAttachDevice_() )
                    break;
                syncThreadLock.unlock();
                std::this_thread::sleep_for( std::chrono::milliseconds(1000) );
                syncThreadLock.lock();
            }

            // set the device handle to be blocking
            hid_set_nonblocking( device_, 0 );
<<<<<<< HEAD
            // wait for active state and read all data packets during inactive state
            while ( !active_ )
            {
                do
                {
                    packetLength_ = hid_read_timeout( device_, dataPacket_.data(), dataPacket_.size(), 200 );
                } while ( packetLength_ > 0 && !active_ && !terminateListenerThread_ );
                if ( terminateListenerThread_ )
                    return;
            }

            // hid_read_timeout() waits until there is data to read before returning or 1000ms passed (to help with thread shutdown)
            packetLength_ = hid_read_timeout( device_, dataPacket_.data(), dataPacket_.size(), 1000 );

=======
            // hid_read_timeout() waits until there is data to read before returning or 1000ms passed (to help with thread shutdown)
            packetLength_ = hid_read_timeout( device_, dataPacket_.data(), dataPacket_.size(), 1000 );
>>>>>>> 198a1d75
            // device connection lost
            if ( packetLength_ < 0)
            {
                hid_close( device_ );
                device_ = nullptr;
                buttonsMapPtr_ = nullptr;
                buttonsState_ = 0;
                spdlog::error( "HID API: device lost" );
            }
            else if ( packetLength_ > 0)
            {
                SpaceMouseAction action;
                updateActionWithInput_(dataPacket_, packetLength_, action);
                addActionToQueue(action, true);
                // trigger main rendering loop and wait for main thread to read and process all SpaceMouse packets
                glfwPostEmptyEvent();
                //cv_.wait( syncThreadLock );
            }
            // nothing to do with packet_length == 0
        } while ( !terminateListenerThread_ );
    });
}

<<<<<<< HEAD
void SpaceMouseHandlerHidapi::addActionToQueue(const SpaceMouseAction& action, bool isSkippable) {
    auto &viewer = getViewerInstance();
    auto eventCall = [action] ()
    {
        processAction_(action);
    };
    viewer.eventQueue.emplace( { "SpaceMouse move", eventCall }, isSkippable );
}

void SpaceMouseHandlerHidapi::postFocusSignal_( bool focused )
{
    active_ = focused;
    cv_.notify_one();
    spdlog::debug("state - {}", focused);
}

=======
>>>>>>> 198a1d75
float SpaceMouseHandlerHidapi::convertCoord_( int coord_byte_low, int coord_byte_high )
{
    int value = coord_byte_low | (coord_byte_high << 8);
    if ( value > SHRT_MAX ) {
        value = value - 65536;
    }
    float ret = (float)value / 350.0;
    return (std::abs(ret) > 0.01) ? ret : 0.0;
}

void SpaceMouseHandlerHidapi::updateActionWithInput_( const DataPacketRaw& packet, int packet_length, SpaceMouseAction& action )
{
    // button update package
    if ( packet[0] == 3 && buttonsMapPtr_ != nullptr)
    {
        action.isButtonStateChanged = true;
        // for all bytes in packet
        for ( int column = 1; column < buttonsMapPtr_->size(); ++column)
        {
            for (int i = 0; i < (*buttonsMapPtr_)[column].size(); ++i)
            {
                if (packet[column] & (1 << i) )
                    action.buttons.set((*buttonsMapPtr_)[column][i]);
            }
        }
        return;
    }

    Vector3f matrix = {0.0f, 0.0f, 0.0f};
    if ( packet_length >= 7 ) {
        matrix = {convertCoord_( packet[1], packet[2] ),
                  convertCoord_( packet[3], packet[4] ),
                  convertCoord_( packet[5], packet[6] )};

        if ( packet[0] == 1 )
            action.translate = matrix;
        else if ( packet[0] == 2 )
            action.rotate = matrix;
    }
    if ( packet_length == 13 ) {
        action.translate = matrix;
        action.rotate = {convertCoord_( packet[7], packet[8] ),
                         convertCoord_( packet[9], packet[10] ),
                         convertCoord_( packet[11], packet[12] )};
    }
}

void SpaceMouseHandlerHidapi::processAction_(const SpaceMouseAction& action)
{
    auto &viewer = getViewerInstance();
    viewer.spaceMouseMove( action.translate, action.rotate );
    glfwPostEmptyEvent();

   /* if ( action.isButtonStateChanged  )
    {
        std::bitset<SMB_BUTTON_COUNT> new_pressed = action.buttons & ~buttonsState_;
        std::bitset<SMB_BUTTON_COUNT> new_unpressed = buttonsState_ & ~action.buttons;
        for (int btn = 0; btn < SMB_BUTTON_COUNT; ++btn)
        {
            if ( new_unpressed.test( btn ) )
            {
                spdlog::debug("SpaceMouse button up   - {}", btn);
                viewer.spaceMouseUp( btn );
            }
            if ( new_pressed.test( btn ) )
            {
                spdlog::debug("SpaceMouse button down - {}", btn);
                viewer.spaceMouseDown( btn );
            }
        }
        buttonsState_ = action.buttons;
    }*/
}

void SpaceMouseHandlerHidapi::printDevices_( struct hid_device_info *cur_dev )
{
    while ( cur_dev )
    {
        if ( vendor2device_.find( cur_dev->vendor_id) != vendor2device_.end() )
        {
            spdlog::debug( "Device Found: type: {} {} path: {} ", cur_dev->vendor_id, cur_dev->product_id, cur_dev->path );
            spdlog::debug( "{} {}", cur_dev->usage, cur_dev->usage_page );
        }
        cur_dev = cur_dev->next;
    }
    hid_free_enumeration( cur_dev );
}

}
#endif
#endif<|MERGE_RESOLUTION|>--- conflicted
+++ resolved
@@ -1,4 +1,3 @@
-#ifndef _WIN32
 #ifndef __EMSCRIPTEN__
 #include "MRSpaceMouseHandlerHidapi.h"
 
@@ -9,19 +8,16 @@
 namespace MR
 {
 SpaceMouseHandlerHidapi::SpaceMouseHandlerHidapi()
-        : device_(nullptr)
-        , buttonsMapPtr_(nullptr)
-        , terminateListenerThread_(false)
-        , dataPacket_({0})
-        , packetLength_(0)
-<<<<<<< HEAD
-        , active_(true)
+    : device_( nullptr )
+    , buttonsMapPtr_( nullptr )
+    , terminateListenerThread_( false )
+    , dataPacket_( { 0 } )
+    , packetLength_( 0 )
+    , active_( true )
+    , activeMouseScrollZoom_( true )
 {
     connect( &getViewerInstance(), 0, boost::signals2::connect_position::at_back );
 }
-=======
-{}
->>>>>>> 198a1d75
 
 SpaceMouseHandlerHidapi::~SpaceMouseHandlerHidapi()
 {
@@ -39,7 +35,8 @@
 
 void SpaceMouseHandlerHidapi::initialize()
 {
-    if ( hid_init() ) {
+    if ( hid_init() )
+    {
         spdlog::error( "HID API: init error" );
         return;
     }
@@ -55,26 +52,28 @@
     initListenerThread_();
 }
 
-bool SpaceMouseHandlerHidapi::findAndAttachDevice_() {
+bool SpaceMouseHandlerHidapi::findAndAttachDevice_()
+{
     bool isDeviceFound = false;
     for ( const auto& [vendorId, supportedDevicesId] : vendor2device_ )
     {
         // search through supported vendors
         hid_device_info* localDevicesIt = hid_enumerate( vendorId, 0x0 );
-        while( localDevicesIt && !isDeviceFound )
+        while ( localDevicesIt && !isDeviceFound )
         {
-            for ( ProductId deviceId: supportedDevicesId )
-            {
-                if (  deviceId == localDevicesIt->product_id )
+            for ( ProductId deviceId : supportedDevicesId )
+            {
+                if ( deviceId == localDevicesIt->product_id && localDevicesIt->usage == 8 && localDevicesIt->usage_page == 1 )
                 {
-                    device_ = hid_open( vendorId, deviceId, NULL );
+                    device_ = hid_open_path( localDevicesIt->path );
                     if ( device_ )
                     {
                         isDeviceFound = true;
                         spdlog::info( "SpaceMouse Found: type: {} {} path: {} ", vendorId, deviceId, localDevicesIt->path );
                         // setup buttons logger
                         buttonsState_ = 0;
-                        setButtonsMap_(vendorId, deviceId);
+                        setButtonsMap_( vendorId, deviceId );
+                        activeMouseScrollZoom_ = false;
                         break;
                     }
                     else
@@ -91,15 +90,15 @@
 }
 
 
-<<<<<<< HEAD
-void SpaceMouseHandlerHidapi::setButtonsMap_(VendorId vendorId, ProductId productId) {
+void SpaceMouseHandlerHidapi::setButtonsMap_( VendorId vendorId, ProductId productId )
+{
     if ( vendorId == 0x256f )
     {
         if ( productId == 0xc635 || productId == 0xc652 ) // spacemouse compact
             buttonsMapPtr_ = &buttonMapCompact;
         else if ( productId == 0xc631 || productId == 0xc632 ) //  spacemouse pro
             buttonsMapPtr_ = &buttonMapPro;
-        else if ( productId == 0xc633  ) // spacemouse enterprise
+        else if ( productId == 0xc633 ) // spacemouse enterprise
             buttonsMapPtr_ = &buttonMapEnterprise;
     }
     else if ( vendorId == 0x046d )
@@ -108,23 +107,39 @@
             buttonsMapPtr_ = &buttonMapPro;
     }
 }
-=======
-    if ( packetLength_ <= 0 )
+
+void SpaceMouseHandlerHidapi::handle()
+{
+    // works in pair with SpaceMouseHandlerHidapi::startListenerThread_()
+    std::unique_lock<std::mutex> syncThreadLock( syncThreadMutex_, std::defer_lock );
+    if ( !syncThreadLock.try_lock() )
         return;
 
-    auto &viewer = getViewerInstance();
-    // process saved data packet
-    Vector3f translate, rotate;
-    convertInput_( dataPacket_, packetLength_, translate, rotate );
-    viewer.spaceMouseMove( translate, rotate );
-    packetLength_ = 0;
-
-    if ( !device_ )
+    getViewerInstance().mouseController.setMouseScroll( !device_ || activeMouseScrollZoom_ );
+
+    if ( packetLength_ <= 0 || !device_ )
+    {
+        cv_.notify_one();
         return;
->>>>>>> 198a1d75
-
-void SpaceMouseHandlerHidapi::handle()
-{
+    }
+
+    // set the device handle to be non-blocking
+    hid_set_nonblocking( device_, 1 );
+
+    SpaceMouseAction action;
+    updateActionWithInput_( dataPacket_, packetLength_, action );
+
+    int packetLengthTmp = 0;
+    do
+    {
+        DataPacketRaw dataPacketTmp;
+        packetLengthTmp = hid_read( device_, dataPacketTmp.data(), dataPacketTmp.size() );
+        updateActionWithInput_( dataPacketTmp, packetLengthTmp, action );
+    } while ( packetLengthTmp > 0 );
+
+    processAction_( action );
+
+    syncThreadLock.unlock();
     cv_.notify_one();
 }
 
@@ -132,8 +147,10 @@
 {
     // works in pair with SpaceMouseHandlerHidapi::handle()
     // waits for updates on SpaceMouse and notifies main thread
-    listenerThread_ = std::thread( [&]() {
-        do {
+    listenerThread_ = std::thread( [&] ()
+    {
+        do
+        {
             std::unique_lock<std::mutex> syncThreadLock( syncThreadMutex_ );
             // stay in loop until SpaceMouse is found
             while ( !device_ )
@@ -143,13 +160,12 @@
                 if ( findAndAttachDevice_() )
                     break;
                 syncThreadLock.unlock();
-                std::this_thread::sleep_for( std::chrono::milliseconds(1000) );
+                std::this_thread::sleep_for( std::chrono::milliseconds( 1000 ) );
                 syncThreadLock.lock();
             }
 
             // set the device handle to be blocking
             hid_set_nonblocking( device_, 0 );
-<<<<<<< HEAD
             // wait for active state and read all data packets during inactive state
             while ( !active_ )
             {
@@ -164,131 +180,123 @@
             // hid_read_timeout() waits until there is data to read before returning or 1000ms passed (to help with thread shutdown)
             packetLength_ = hid_read_timeout( device_, dataPacket_.data(), dataPacket_.size(), 1000 );
 
-=======
-            // hid_read_timeout() waits until there is data to read before returning or 1000ms passed (to help with thread shutdown)
-            packetLength_ = hid_read_timeout( device_, dataPacket_.data(), dataPacket_.size(), 1000 );
->>>>>>> 198a1d75
             // device connection lost
-            if ( packetLength_ < 0)
+            if ( packetLength_ < 0 )
             {
                 hid_close( device_ );
                 device_ = nullptr;
                 buttonsMapPtr_ = nullptr;
                 buttonsState_ = 0;
+                activeMouseScrollZoom_ =  true;
                 spdlog::error( "HID API: device lost" );
             }
-            else if ( packetLength_ > 0)
-            {
-                SpaceMouseAction action;
-                updateActionWithInput_(dataPacket_, packetLength_, action);
-                addActionToQueue(action, true);
+            else if ( packetLength_ > 0 )
+            {
                 // trigger main rendering loop and wait for main thread to read and process all SpaceMouse packets
                 glfwPostEmptyEvent();
-                //cv_.wait( syncThreadLock );
+                cv_.wait( syncThreadLock );
             }
             // nothing to do with packet_length == 0
         } while ( !terminateListenerThread_ );
-    });
-}
-
-<<<<<<< HEAD
-void SpaceMouseHandlerHidapi::addActionToQueue(const SpaceMouseAction& action, bool isSkippable) {
-    auto &viewer = getViewerInstance();
-    auto eventCall = [action] ()
-    {
-        processAction_(action);
-    };
-    viewer.eventQueue.emplace( { "SpaceMouse move", eventCall }, isSkippable );
+    } );
 }
 
 void SpaceMouseHandlerHidapi::postFocusSignal_( bool focused )
 {
     active_ = focused;
     cv_.notify_one();
-    spdlog::debug("state - {}", focused);
-}
-
-=======
->>>>>>> 198a1d75
+    spdlog::debug( "state - {}", focused );
+}
+
+void SpaceMouseHandlerHidapi::activateMouseScrollZoom( bool activeMouseScrollZoom )
+{
+    activeMouseScrollZoom_ = activeMouseScrollZoom;
+    getViewerInstance().mouseController.setMouseScroll(  activeMouseScrollZoom );
+}
+
+
 float SpaceMouseHandlerHidapi::convertCoord_( int coord_byte_low, int coord_byte_high )
 {
-    int value = coord_byte_low | (coord_byte_high << 8);
-    if ( value > SHRT_MAX ) {
+    int value = coord_byte_low | ( coord_byte_high << 8 );
+    if ( value > SHRT_MAX )
+    {
         value = value - 65536;
     }
-    float ret = (float)value / 350.0;
-    return (std::abs(ret) > 0.01) ? ret : 0.0;
+    float ret = ( float )value / 350.0f;
+    return ( std::abs( ret ) > 0.01f ) ? ret : 0.0f;
 }
 
 void SpaceMouseHandlerHidapi::updateActionWithInput_( const DataPacketRaw& packet, int packet_length, SpaceMouseAction& action )
 {
     // button update package
-    if ( packet[0] == 3 && buttonsMapPtr_ != nullptr)
+    if ( packet[0] == 3 && buttonsMapPtr_ != nullptr )
     {
         action.isButtonStateChanged = true;
         // for all bytes in packet
-        for ( int column = 1; column < buttonsMapPtr_->size(); ++column)
+        for ( int column = 1; column < buttonsMapPtr_->size(); ++column )
         {
-            for (int i = 0; i < (*buttonsMapPtr_)[column].size(); ++i)
-            {
-                if (packet[column] & (1 << i) )
-                    action.buttons.set((*buttonsMapPtr_)[column][i]);
+            for ( int i = 0; i < ( *buttonsMapPtr_ )[column].size(); ++i )
+            {
+                if ( packet[column] & ( 1 << i ) )
+                    action.buttons.set( ( *buttonsMapPtr_ )[column][i] );
             }
         }
         return;
     }
 
-    Vector3f matrix = {0.0f, 0.0f, 0.0f};
-    if ( packet_length >= 7 ) {
-        matrix = {convertCoord_( packet[1], packet[2] ),
+    Vector3f matrix = { 0.0f, 0.0f, 0.0f };
+    if ( packet_length >= 7 )
+    {
+        matrix = { convertCoord_( packet[1], packet[2] ),
                   convertCoord_( packet[3], packet[4] ),
-                  convertCoord_( packet[5], packet[6] )};
+                  convertCoord_( packet[5], packet[6] ) };
 
         if ( packet[0] == 1 )
             action.translate = matrix;
         else if ( packet[0] == 2 )
             action.rotate = matrix;
     }
-    if ( packet_length == 13 ) {
+    if ( packet_length == 13 )
+    {
         action.translate = matrix;
-        action.rotate = {convertCoord_( packet[7], packet[8] ),
+        action.rotate = { convertCoord_( packet[7], packet[8] ),
                          convertCoord_( packet[9], packet[10] ),
-                         convertCoord_( packet[11], packet[12] )};
-    }
-}
-
-void SpaceMouseHandlerHidapi::processAction_(const SpaceMouseAction& action)
-{
-    auto &viewer = getViewerInstance();
+                         convertCoord_( packet[11], packet[12] ) };
+    }
+}
+
+void SpaceMouseHandlerHidapi::processAction_( const SpaceMouseAction& action )
+{
+    auto& viewer = getViewerInstance();
     viewer.spaceMouseMove( action.translate, action.rotate );
     glfwPostEmptyEvent();
 
-   /* if ( action.isButtonStateChanged  )
-    {
-        std::bitset<SMB_BUTTON_COUNT> new_pressed = action.buttons & ~buttonsState_;
-        std::bitset<SMB_BUTTON_COUNT> new_unpressed = buttonsState_ & ~action.buttons;
-        for (int btn = 0; btn < SMB_BUTTON_COUNT; ++btn)
-        {
-            if ( new_unpressed.test( btn ) )
-            {
-                spdlog::debug("SpaceMouse button up   - {}", btn);
-                viewer.spaceMouseUp( btn );
-            }
-            if ( new_pressed.test( btn ) )
-            {
-                spdlog::debug("SpaceMouse button down - {}", btn);
-                viewer.spaceMouseDown( btn );
-            }
-        }
-        buttonsState_ = action.buttons;
-    }*/
-}
-
-void SpaceMouseHandlerHidapi::printDevices_( struct hid_device_info *cur_dev )
+    if ( action.isButtonStateChanged  )
+     {
+         std::bitset<SMB_BUTTON_COUNT> new_pressed = action.buttons & ~buttonsState_;
+         std::bitset<SMB_BUTTON_COUNT> new_unpressed = buttonsState_ & ~action.buttons;
+         for (int btn = 0; btn < SMB_BUTTON_COUNT; ++btn)
+         {
+             if ( new_unpressed.test( btn ) )
+             {
+                 spdlog::debug("SpaceMouse button up   - {}", btn);
+                 viewer.spaceMouseUp( btn );
+             }
+             if ( new_pressed.test( btn ) )
+             {
+                 spdlog::debug("SpaceMouse button down - {}", btn);
+                 viewer.spaceMouseDown( btn );
+             }
+         }
+         buttonsState_ = action.buttons;
+     }
+}
+
+void SpaceMouseHandlerHidapi::printDevices_( struct hid_device_info* cur_dev )
 {
     while ( cur_dev )
     {
-        if ( vendor2device_.find( cur_dev->vendor_id) != vendor2device_.end() )
+        if ( vendor2device_.find( cur_dev->vendor_id ) != vendor2device_.end() )
         {
             spdlog::debug( "Device Found: type: {} {} path: {} ", cur_dev->vendor_id, cur_dev->product_id, cur_dev->path );
             spdlog::debug( "{} {}", cur_dev->usage, cur_dev->usage_page );
@@ -299,5 +307,4 @@
 }
 
 }
-#endif
 #endif