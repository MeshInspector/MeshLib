﻿<?xml version="1.0" encoding="utf-8"?>
<Project ToolsVersion="4.0" xmlns="http://schemas.microsoft.com/developer/msbuild/2003">
  <ItemGroup>
    <Filter Include="Source Files">
      <UniqueIdentifier>{8b0f8e8e-d502-4c1c-bf4a-bd6e26e948c1}</UniqueIdentifier>
    </Filter>
    <Filter Include="Source Files\DataModel">
      <UniqueIdentifier>{46dd214b-ec09-403a-9f69-180e234941d3}</UniqueIdentifier>
    </Filter>
    <Filter Include="Source Files\Math">
      <UniqueIdentifier>{14ec24c5-5a69-4d8c-8ee2-327274c4d165}</UniqueIdentifier>
    </Filter>
    <Filter Include="Source Files\Basic">
      <UniqueIdentifier>{7d09069f-dc58-4781-8c4c-6bcf463e869a}</UniqueIdentifier>
    </Filter>
    <Filter Include="Source Files\Primitives">
      <UniqueIdentifier>{752d7e31-3225-4338-9964-5d511c6b8ec1}</UniqueIdentifier>
    </Filter>
    <Filter Include="Source Files\VDBConversions">
      <UniqueIdentifier>{63de0e31-0ce5-41d4-83cf-95476a8961cb}</UniqueIdentifier>
    </Filter>
    <Filter Include="Source Files\SymbolMesh">
      <UniqueIdentifier>{dd69ed88-89d4-4c22-92e5-3d01c7126046}</UniqueIdentifier>
    </Filter>
    <Filter Include="Source Files\System">
      <UniqueIdentifier>{9ea2ed18-2ae5-4809-b738-03a166627a32}</UniqueIdentifier>
    </Filter>
    <Filter Include="Source Files\BaseStructures">
      <UniqueIdentifier>{cc99f9b7-b598-4504-bf99-8d838fbe408f}</UniqueIdentifier>
    </Filter>
    <Filter Include="Source Files\IO">
      <UniqueIdentifier>{dd1e9625-263f-4192-bb1d-baa91613a15e}</UniqueIdentifier>
    </Filter>
    <Filter Include="Source Files\AABBTree">
      <UniqueIdentifier>{8523856f-61f8-4a64-be2c-e62368f09852}</UniqueIdentifier>
    </Filter>
    <Filter Include="Source Files\SurfacePath">
      <UniqueIdentifier>{d5bc819e-53e1-4574-a15c-d7d4bce01a2c}</UniqueIdentifier>
    </Filter>
    <Filter Include="Source Files\Render">
      <UniqueIdentifier>{63cd613f-62f1-4c45-a91b-3417a018a563}</UniqueIdentifier>
    </Filter>
    <Filter Include="Source Files\Python">
      <UniqueIdentifier>{95252bd3-f30e-416e-98f8-1e76c2c7fff4}</UniqueIdentifier>
    </Filter>
    <Filter Include="Source Files\PointCloud">
      <UniqueIdentifier>{c300f0c9-5a9b-44ee-98c2-1ac7dad01b16}</UniqueIdentifier>
    </Filter>
    <Filter Include="Source Files\History">
      <UniqueIdentifier>{81c8f6c2-9f7d-4609-9a19-a4aaa5edfbbd}</UniqueIdentifier>
    </Filter>
    <Filter Include="Source Files\Tests">
      <UniqueIdentifier>{2bfe88a4-61f4-4317-8dae-b473f2202be0}</UniqueIdentifier>
    </Filter>
    <Filter Include="Source Files\Components">
      <UniqueIdentifier>{fdb0ec66-343d-41e6-80ec-44d4360e11a8}</UniqueIdentifier>
    </Filter>
    <Filter Include="Source Files\DistanceMap">
      <UniqueIdentifier>{7ce0eb63-0e26-416f-a991-db2be3e673b8}</UniqueIdentifier>
    </Filter>
    <Filter Include="Source Files\PDF">
      <UniqueIdentifier>{6e164873-f97c-4112-be31-701b3284f4c6}</UniqueIdentifier>
    </Filter>
    <Filter Include="Source Files\DataModel\Features">
      <UniqueIdentifier>{f6ea3197-3e0d-44ec-9b3e-6b8fe7e0bc15}</UniqueIdentifier>
    </Filter>
    <Filter Include="Source Files\DataModel\ModelHolder">
      <UniqueIdentifier>{2e5c8a08-b968-4732-be0c-9b07bb4b051e}</UniqueIdentifier>
    </Filter>
    <Filter Include="Source Files\MeshBuilder">
      <UniqueIdentifier>{c83e4212-7072-40c2-8354-827c896c1628}</UniqueIdentifier>
    </Filter>
    <Filter Include="Source Files\Mesh">
      <UniqueIdentifier>{2608cf85-c5d3-45cd-b44b-659771dd743c}</UniqueIdentifier>
    </Filter>
    <Filter Include="Source Files\MeshAlgorithm">
      <UniqueIdentifier>{90f9bd42-738e-4a33-a884-2a347d12cbb7}</UniqueIdentifier>
    </Filter>
    <Filter Include="Source Files\Segmentation">
      <UniqueIdentifier>{482540be-d903-4a0a-8c4c-c783316c31e6}</UniqueIdentifier>
    </Filter>
    <Filter Include="Source Files\Contours">
      <UniqueIdentifier>{d4c0f533-10a6-48fd-9e33-a1aa4bf27a4d}</UniqueIdentifier>
    </Filter>
    <Filter Include="Source Files\Decimation">
      <UniqueIdentifier>{c0473824-4c92-4d7b-8dd8-53467111d7b5}</UniqueIdentifier>
    </Filter>
    <Filter Include="Source Files\Triangulation">
      <UniqueIdentifier>{e8616b21-1a75-42a5-990d-2f54914e7219}</UniqueIdentifier>
    </Filter>
    <Filter Include="Source Files\Boolean">
      <UniqueIdentifier>{c1e21c06-9f10-4e81-87cd-a550a822f2bd}</UniqueIdentifier>
    </Filter>
    <Filter Include="Source Files\Polyline">
      <UniqueIdentifier>{176e10d8-480b-466d-be49-299f1d1b94be}</UniqueIdentifier>
    </Filter>
    <Filter Include="Source Files\Relax">
      <UniqueIdentifier>{435d3e5d-8726-43e7-be69-b9d4c1799c95}</UniqueIdentifier>
    </Filter>
    <Filter Include="Source Files\Voxels">
      <UniqueIdentifier>{cfca1a51-70d1-46de-ad9f-c8662f2b85c8}</UniqueIdentifier>
    </Filter>
    <Filter Include="Source Files\LinearSystem">
      <UniqueIdentifier>{77366470-1db8-45b3-9971-1b5af90c1eac}</UniqueIdentifier>
    </Filter>
    <Filter Include="Source Files\Gcode">
      <UniqueIdentifier>{b00cbb7d-8f55-486d-9a3f-834bc49c40f3}</UniqueIdentifier>
    </Filter>
    <Filter Include="Source Files\WaterFlow">
      <UniqueIdentifier>{3bf8efb6-7251-4ef8-890d-0e5c5940c8b8}</UniqueIdentifier>
    </Filter>
  </ItemGroup>
  <ItemGroup>
    <ClInclude Include="MRMeshFwd.h">
      <Filter>Source Files</Filter>
    </ClInclude>
    <ClInclude Include="MRObject.h">
      <Filter>Source Files\DataModel</Filter>
    </ClInclude>
    <ClInclude Include="MRObjectLoad.h">
      <Filter>Source Files\DataModel</Filter>
    </ClInclude>
    <ClInclude Include="MRVector3.h">
      <Filter>Source Files\Math</Filter>
    </ClInclude>
    <ClInclude Include="MRVector.h">
      <Filter>Source Files\Basic</Filter>
    </ClInclude>
    <ClInclude Include="MRTimer.h">
      <Filter>Source Files\Basic</Filter>
    </ClInclude>
    <ClInclude Include="MRBox.h">
      <Filter>Source Files\Math</Filter>
    </ClInclude>
    <ClInclude Include="MRVector4.h">
      <Filter>Source Files\Math</Filter>
    </ClInclude>
    <ClInclude Include="MRMatrix3.h">
      <Filter>Source Files\Math</Filter>
    </ClInclude>
    <ClInclude Include="MRBestFit.h">
      <Filter>Source Files\Math</Filter>
    </ClInclude>
    <ClInclude Include="MRAffineXf3.h">
      <Filter>Source Files\Math</Filter>
    </ClInclude>
    <ClInclude Include="MRPlane3.h">
      <Filter>Source Files\Math</Filter>
    </ClInclude>
    <ClInclude Include="MRCylinder.h">
      <Filter>Source Files\Primitives</Filter>
    </ClInclude>
    <ClInclude Include="MRCube.h">
      <Filter>Source Files\Primitives</Filter>
    </ClInclude>
    <ClInclude Include="MRIteratorRange.h">
      <Filter>Source Files\Basic</Filter>
    </ClInclude>
    <ClInclude Include="MRBitSet.h">
      <Filter>Source Files\Basic</Filter>
    </ClInclude>
    <ClInclude Include="MRVDBConversions.h">
      <Filter>Source Files\VDBConversions</Filter>
    </ClInclude>
    <ClInclude Include="MRSymbolMesh.h">
      <Filter>Source Files\SymbolMesh</Filter>
    </ClInclude>
    <ClInclude Include="MRBoolean.h">
      <Filter>Source Files\VDBConversions</Filter>
    </ClInclude>
    <ClInclude Include="MRTorus.h">
      <Filter>Source Files\Primitives</Filter>
    </ClInclude>
    <ClInclude Include="MRConstants.h">
      <Filter>Source Files\Math</Filter>
    </ClInclude>
    <ClInclude Include="MRSystem.h">
      <Filter>Source Files\System</Filter>
    </ClInclude>
    <ClInclude Include="MRHistogram.h">
      <Filter>Source Files\Math</Filter>
    </ClInclude>
    <ClInclude Include="MRProgressCallback.h">
      <Filter>Source Files\BaseStructures</Filter>
    </ClInclude>
    <ClInclude Include="MRSimpleVolume.h">
      <Filter>Source Files\BaseStructures</Filter>
    </ClInclude>
    <ClInclude Include="MRFloatGrid.h">
      <Filter>Source Files\BaseStructures</Filter>
    </ClInclude>
    <ClInclude Include="MRObjectVoxels.h">
      <Filter>Source Files\DataModel</Filter>
    </ClInclude>
    <ClInclude Include="MRVoxelsSave.h">
      <Filter>Source Files\IO</Filter>
    </ClInclude>
    <ClInclude Include="MRMeshSave.h">
      <Filter>Source Files\IO</Filter>
    </ClInclude>
    <ClInclude Include="MRMeshLoad.h">
      <Filter>Source Files\IO</Filter>
    </ClInclude>
    <ClInclude Include="MRVoxelsLoad.h">
      <Filter>Source Files\IO</Filter>
    </ClInclude>
    <ClInclude Include="MRIOFilters.h">
      <Filter>Source Files\IO</Filter>
    </ClInclude>
    <ClInclude Include="MRUnionFind.h">
      <Filter>Source Files\Basic</Filter>
    </ClInclude>
    <ClInclude Include="MRVoxelPath.h">
      <Filter>Source Files\Voxels</Filter>
    </ClInclude>
    <ClInclude Include="MRAlignTextToMesh.h">
      <Filter>Source Files\Math</Filter>
    </ClInclude>
    <ClInclude Include="miniply.h">
      <Filter>Source Files\IO</Filter>
    </ClInclude>
    <ClInclude Include="MRTriPoint.h">
      <Filter>Source Files\Math</Filter>
    </ClInclude>
    <ClInclude Include="MRObjectMesh.h">
      <Filter>Source Files\DataModel</Filter>
    </ClInclude>
    <ClInclude Include="MRVisualObject.h">
      <Filter>Source Files\DataModel</Filter>
    </ClInclude>
    <ClInclude Include="MRObjectFactory.h">
      <Filter>Source Files\DataModel</Filter>
    </ClInclude>
    <ClInclude Include="MRSerializer.h">
      <Filter>Source Files\IO</Filter>
    </ClInclude>
    <ClInclude Include="MRBitSetParallelFor.h">
      <Filter>Source Files\Basic</Filter>
    </ClInclude>
    <ClInclude Include="MRObjectLines.h">
      <Filter>Source Files\DataModel</Filter>
    </ClInclude>
    <ClInclude Include="MRVoxelGraphCut.h">
      <Filter>Source Files\Voxels</Filter>
    </ClInclude>
    <ClInclude Include="MRHeap.h">
      <Filter>Source Files\Basic</Filter>
    </ClInclude>
    <ClInclude Include="MRArrow.h">
      <Filter>Source Files\Primitives</Filter>
    </ClInclude>
    <ClInclude Include="MRSymMatrix3.h">
      <Filter>Source Files\Math</Filter>
    </ClInclude>
    <ClInclude Include="MRQuadraticForm.h">
      <Filter>Source Files\Math</Filter>
    </ClInclude>
    <ClInclude Include="MRQuaternion.h">
      <Filter>Source Files\Math</Filter>
    </ClInclude>
    <ClInclude Include="MRVolumeSegment.h">
      <Filter>Source Files\Voxels</Filter>
    </ClInclude>
    <ClInclude Include="MRTriDist.h">
      <Filter>Source Files\Math</Filter>
    </ClInclude>
    <ClInclude Include="MRAABBTree.h">
      <Filter>Source Files\AABBTree</Filter>
    </ClInclude>
    <ClInclude Include="MRMeshDistance.h">
      <Filter>Source Files\AABBTree</Filter>
    </ClInclude>
    <ClInclude Include="MRMakePlane.h">
      <Filter>Source Files\Primitives</Filter>
    </ClInclude>
    <ClInclude Include="MRToFromEigen.h">
      <Filter>Source Files\Math</Filter>
    </ClInclude>
    <ClInclude Include="MRTriangleIntersection.h">
      <Filter>Source Files\Math</Filter>
    </ClInclude>
    <ClInclude Include="MRMeshCollide.h">
      <Filter>Source Files\AABBTree</Filter>
    </ClInclude>
    <ClInclude Include="MRMeshProject.h">
      <Filter>Source Files\AABBTree</Filter>
    </ClInclude>
    <ClInclude Include="MRStringConvert.h">
      <Filter>Source Files\Basic</Filter>
    </ClInclude>
    <ClInclude Include="MRMeshTexture.h">
      <Filter>Source Files\BaseStructures</Filter>
    </ClInclude>
    <ClInclude Include="MROffset.h">
      <Filter>Source Files\VDBConversions</Filter>
    </ClInclude>
    <ClInclude Include="MRVector2.h">
      <Filter>Source Files\Math</Filter>
    </ClInclude>
    <ClInclude Include="MRColor.h">
      <Filter>Source Files\Basic</Filter>
    </ClInclude>
    <ClInclude Include="MRPositionedText.h">
      <Filter>Source Files\BaseStructures</Filter>
    </ClInclude>
    <ClInclude Include="MREdgePaths.h">
      <Filter>Source Files\SurfacePath</Filter>
    </ClInclude>
    <ClInclude Include="MRSurfaceDistance.h">
      <Filter>Source Files\SurfacePath</Filter>
    </ClInclude>
    <ClInclude Include="MRSurfacePath.h">
      <Filter>Source Files\SurfacePath</Filter>
    </ClInclude>
    <ClInclude Include="MRGeodesicPath.h">
      <Filter>Source Files\SurfacePath</Filter>
    </ClInclude>
    <ClInclude Include="MRSceneColors.h">
      <Filter>Source Files\BaseStructures</Filter>
    </ClInclude>
    <ClInclude Include="MRVolumeIndexer.h">
      <Filter>Source Files\Voxels</Filter>
    </ClInclude>
    <ClInclude Include="MRHighPrecision.h">
      <Filter>Source Files\Math</Filter>
    </ClInclude>
    <ClInclude Include="MRPrecisePredicates3.h">
      <Filter>Source Files\Math</Filter>
    </ClInclude>
    <ClInclude Include="MRObjectsAccess.h">
      <Filter>Source Files\DataModel</Filter>
    </ClInclude>
    <ClInclude Include="MRObjectsAccess.hpp">
      <Filter>Source Files\DataModel</Filter>
    </ClInclude>
    <ClInclude Include="MRObjectPoints.h">
      <Filter>Source Files\DataModel</Filter>
    </ClInclude>
    <ClInclude Include="MRPointsLoad.h">
      <Filter>Source Files\IO</Filter>
    </ClInclude>
    <ClInclude Include="MRPointsSave.h">
      <Filter>Source Files\IO</Filter>
    </ClInclude>
    <ClInclude Include="MRMeshCollidePrecise.h">
      <Filter>Source Files\AABBTree</Filter>
    </ClInclude>
    <ClInclude Include="MRFaceFace.h">
      <Filter>Source Files\AABBTree</Filter>
    </ClInclude>
    <ClInclude Include="MRBase64.h">
      <Filter>Source Files\IO</Filter>
    </ClInclude>
    <ClInclude Include="MRLog.h">
      <Filter>Source Files\Basic</Filter>
    </ClInclude>
    <ClInclude Include="MRStreamOperators.h">
      <Filter>Source Files\IO</Filter>
    </ClInclude>
    <ClInclude Include="MRMatrix4.h">
      <Filter>Source Files\Math</Filter>
    </ClInclude>
    <ClInclude Include="MRImageSave.h">
      <Filter>Source Files\IO</Filter>
    </ClInclude>
    <ClInclude Include="MRMatrix.h">
      <Filter>Source Files\Math</Filter>
    </ClInclude>
    <ClInclude Include="MRTriMath.h">
      <Filter>Source Files\Math</Filter>
    </ClInclude>
    <ClInclude Include="MRLine3.h">
      <Filter>Source Files\Math</Filter>
    </ClInclude>
    <ClInclude Include="MRMeshIntersect.h">
      <Filter>Source Files\AABBTree</Filter>
    </ClInclude>
    <ClInclude Include="MRRayBoxIntersection.h">
      <Filter>Source Files\Math</Filter>
    </ClInclude>
    <ClInclude Include="MRAABBTreePoints.h">
      <Filter>Source Files\AABBTree</Filter>
    </ClInclude>
    <ClInclude Include="MRPointsInBall.h">
      <Filter>Source Files\AABBTree</Filter>
    </ClInclude>
    <ClInclude Include="MRPython.h">
      <Filter>Source Files\Python</Filter>
    </ClInclude>
    <ClInclude Include="MRSceneRoot.h">
      <Filter>Source Files\DataModel</Filter>
    </ClInclude>
    <ClInclude Include="MRRegularGridMesh.h">
      <Filter>Source Files\Primitives</Filter>
    </ClInclude>
    <ClInclude Include="MRPointCloud.h">
      <Filter>Source Files\PointCloud</Filter>
    </ClInclude>
    <ClInclude Include="MRUniformSampling.h">
      <Filter>Source Files\PointCloud</Filter>
    </ClInclude>
    <ClInclude Include="MRPointCloudMakeNormals.h">
      <Filter>Source Files\PointCloud</Filter>
    </ClInclude>
    <ClInclude Include="MRRegularMapMesher.h">
      <Filter>Source Files\PointCloud</Filter>
    </ClInclude>
    <ClInclude Include="MRIOFormatsRegistry.h">
      <Filter>Source Files\IO</Filter>
    </ClInclude>
    <ClInclude Include="MRLineSegm3.h">
      <Filter>Source Files\Math</Filter>
    </ClInclude>
    <ClInclude Include="MRPolylineProject.h">
      <Filter>Source Files\AABBTree</Filter>
    </ClInclude>
    <ClInclude Include="MRMeshDirMax.h">
      <Filter>Source Files\AABBTree</Filter>
    </ClInclude>
    <ClInclude Include="MRPointCloudRadius.h">
      <Filter>Source Files\PointCloud</Filter>
    </ClInclude>
    <ClInclude Include="MRHash.h">
      <Filter>Source Files\Basic</Filter>
    </ClInclude>
    <ClInclude Include="MRHistoryStore.h">
      <Filter>Source Files\History</Filter>
    </ClInclude>
    <ClInclude Include="MRHistoryAction.h">
      <Filter>Source Files\History</Filter>
    </ClInclude>
    <ClInclude Include="MRChangeObjectAction.h">
      <Filter>Source Files\History</Filter>
    </ClInclude>
    <ClInclude Include="MRChangeSceneAction.h">
      <Filter>Source Files\History</Filter>
    </ClInclude>
    <ClInclude Include="MRChangeXfAction.h">
      <Filter>Source Files\History</Filter>
    </ClInclude>
    <ClInclude Include="MRCombinedHistoryAction.h">
      <Filter>Source Files\History</Filter>
    </ClInclude>
    <ClInclude Include="MRChangeSelectionAction.h">
      <Filter>Source Files\History</Filter>
    </ClInclude>
    <ClInclude Include="MRTunnelDetector.h">
      <Filter>Source Files\SurfacePath</Filter>
    </ClInclude>
    <ClInclude Include="MRMakeRigidXf.h">
      <Filter>Source Files\Math</Filter>
    </ClInclude>
    <ClInclude Include="MRUniqueThreadSafeOwner.h">
      <Filter>Source Files\AABBTree</Filter>
    </ClInclude>
    <ClInclude Include="MRIRenderObject.h">
      <Filter>Source Files\Render</Filter>
    </ClInclude>
    <ClInclude Include="MRAlignTextToMesh.h">
      <Filter>Source Files\SymbolMesh</Filter>
    </ClInclude>
    <ClInclude Include="MR2DContoursTriangulation.h">
      <Filter>Source Files\SymbolMesh</Filter>
    </ClInclude>
    <ClInclude Include="MRConfig.h">
      <Filter>Source Files\System</Filter>
    </ClInclude>
    <ClInclude Include="MRDenseBox.h">
      <Filter>Source Files\Math</Filter>
    </ClInclude>
    <ClInclude Include="MRFloatGridComponents.h">
      <Filter>Source Files\Components</Filter>
    </ClInclude>
    <ClInclude Include="MRMeshComponents.h">
      <Filter>Source Files\Components</Filter>
    </ClInclude>
    <ClInclude Include="MRGTest.h">
      <Filter>Source Files\Tests</Filter>
    </ClInclude>
    <ClInclude Include="MRObjectDistanceMap.h">
      <Filter>Source Files\DataModel</Filter>
    </ClInclude>
    <ClInclude Include="MRDistanceMapSave.h">
      <Filter>Source Files\IO</Filter>
    </ClInclude>
    <ClInclude Include="MRDistanceMapLoad.h">
      <Filter>Source Files\IO</Filter>
    </ClInclude>
    <ClInclude Include="MRAABBTreeNode.h">
      <Filter>Source Files\AABBTree</Filter>
    </ClInclude>
    <ClInclude Include="MRAABBTreeMaker.h">
      <Filter>Source Files\AABBTree</Filter>
    </ClInclude>
    <ClInclude Include="MRDistanceMapParams.h">
      <Filter>Source Files\DistanceMap</Filter>
    </ClInclude>
    <ClInclude Include="MRDistanceMap.h">
      <Filter>Source Files\DistanceMap</Filter>
    </ClInclude>
    <ClInclude Include="MRImageLoad.h">
      <Filter>Source Files\IO</Filter>
    </ClInclude>
    <ClInclude Include="MRImage.h">
      <Filter>Source Files\BaseStructures</Filter>
    </ClInclude>
    <ClInclude Include="MRPolylineTopology.h">
      <Filter>Source Files\Polyline</Filter>
    </ClInclude>
    <ClInclude Include="MRPolyline2Project.h">
      <Filter>Source Files\AABBTree</Filter>
    </ClInclude>
    <ClInclude Include="MRMatrix2.h">
      <Filter>Source Files\Math</Filter>
    </ClInclude>
    <ClInclude Include="MRAffineXf2.h">
      <Filter>Source Files\Math</Filter>
    </ClInclude>
    <ClInclude Include="MRAffineXf.h">
      <Filter>Source Files\Math</Filter>
    </ClInclude>
    <ClInclude Include="MRTupleBindings.h">
      <Filter>Source Files\Math</Filter>
    </ClInclude>
    <ClInclude Include="MRSymMatrix2.h">
      <Filter>Source Files\Math</Filter>
    </ClInclude>
    <ClInclude Include="MRString.h">
      <Filter>Source Files\Basic</Filter>
    </ClInclude>
    <ClInclude Include="MRPrecisePredicates2.h">
      <Filter>Source Files\Math</Filter>
    </ClInclude>
    <ClInclude Include="MRPrimitiveMapsComposition.h">
      <Filter>Source Files\Basic</Filter>
    </ClInclude>
    <ClInclude Include="MRPdf.h">
      <Filter>Source Files\PDF</Filter>
    </ClInclude>
    <ClInclude Include="MRAABBTreePolyline.h">
      <Filter>Source Files\AABBTree</Filter>
    </ClInclude>
    <ClInclude Include="MRBestFitQuadric.h">
      <Filter>Source Files\Math</Filter>
    </ClInclude>
    <ClInclude Include="MRIntersection.h">
      <Filter>Source Files\Math</Filter>
    </ClInclude>
    <ClInclude Include="MRContour.h">
      <Filter>Source Files\Math</Filter>
    </ClInclude>
    <ClInclude Include="MRSurfaceDistanceBuilder.h">
      <Filter>Source Files\SurfacePath</Filter>
    </ClInclude>
    <ClInclude Include="MRRestoringStreamsSink.h">
      <Filter>Source Files\Basic</Filter>
    </ClInclude>
    <ClInclude Include="MRChangeMeshAction.h">
      <Filter>Source Files\History</Filter>
    </ClInclude>
    <ClInclude Include="MRVoxelsVolume.h">
      <Filter>Source Files\VDBConversions</Filter>
    </ClInclude>
    <ClInclude Include="MRLineSegm.h">
      <Filter>Source Files\Math</Filter>
    </ClInclude>
    <ClInclude Include="MRChangeSceneObjectsOrder.h">
      <Filter>Source Files\History</Filter>
    </ClInclude>
    <ClInclude Include="MRMeshLoadObj.h">
      <Filter>Source Files\IO</Filter>
    </ClInclude>
    <ClInclude Include="MRRectIndexer.h">
      <Filter>Source Files\DistanceMap</Filter>
    </ClInclude>
    <ClInclude Include="MRChangeNameAction.h">
      <Filter>Source Files\History</Filter>
    </ClInclude>
    <ClInclude Include="MREmbeddedPython.h">
      <Filter>Source Files\Python</Filter>
    </ClInclude>
    <ClInclude Include="MRPolylineEdgeIterator.h">
      <Filter>Source Files\Polyline</Filter>
    </ClInclude>
    <ClInclude Include="MRComputeBoundingBox.h">
      <Filter>Source Files\Math</Filter>
    </ClInclude>
    <ClInclude Include="MRXfBasedCache.h">
      <Filter>Source Files\DataModel</Filter>
    </ClInclude>
    <ClInclude Include="MRSceneSettings.h">
      <Filter>Source Files\BaseStructures</Filter>
    </ClInclude>
    <ClInclude Include="MRLinesSave.h">
      <Filter>Source Files\IO</Filter>
    </ClInclude>
    <ClInclude Include="MRLinesLoad.h">
      <Filter>Source Files\IO</Filter>
    </ClInclude>
    <ClInclude Include="MRMakeSphereMesh.h">
      <Filter>Source Files\Primitives</Filter>
    </ClInclude>
    <ClInclude Include="MRSphereObject.h">
      <Filter>Source Files\DataModel\Features</Filter>
    </ClInclude>
    <ClInclude Include="MRObjectMeshHolder.h">
      <Filter>Source Files\DataModel\ModelHolder</Filter>
    </ClInclude>
    <ClInclude Include="MR2to3.h">
      <Filter>Source Files\Math</Filter>
    </ClInclude>
    <ClInclude Include="MRPlaneObject.h">
      <Filter>Source Files\DataModel\Features</Filter>
    </ClInclude>
    <ClInclude Include="MRPolyline.h">
      <Filter>Source Files\Polyline</Filter>
    </ClInclude>
    <ClInclude Include="MRObjectLinesHolder.h">
      <Filter>Source Files\DataModel\ModelHolder</Filter>
    </ClInclude>
    <ClInclude Include="MRLineObject.h">
      <Filter>Source Files\DataModel\Features</Filter>
    </ClInclude>
    <ClInclude Include="MRCircleObject.h">
      <Filter>Source Files\DataModel\Features</Filter>
    </ClInclude>
    <ClInclude Include="MRPolyline2Collide.h">
      <Filter>Source Files\AABBTree</Filter>
    </ClInclude>
    <ClInclude Include="MRHeapBytes.h">
      <Filter>Source Files\Basic</Filter>
    </ClInclude>
    <ClInclude Include="MRObjectPointsHolder.h">
      <Filter>Source Files\DataModel\ModelHolder</Filter>
    </ClInclude>
    <ClInclude Include="MRChangePointCloudAction.h">
      <Filter>Source Files\History</Filter>
    </ClInclude>
    <ClInclude Include="MRPointObject.h">
      <Filter>Source Files\DataModel\Features</Filter>
    </ClInclude>
    <ClInclude Include="MRMeshBuilder.h">
      <Filter>Source Files\MeshBuilder</Filter>
    </ClInclude>
    <ClInclude Include="MRIdentifyVertices.h">
      <Filter>Source Files\MeshBuilder</Filter>
    </ClInclude>
    <ClInclude Include="MRMeshBuilderTypes.h">
      <Filter>Source Files\MeshBuilder</Filter>
    </ClInclude>
    <ClInclude Include="MRMeshTopology.h">
      <Filter>Source Files\Mesh</Filter>
    </ClInclude>
    <ClInclude Include="MRMesh.h">
      <Filter>Source Files\Mesh</Filter>
    </ClInclude>
    <ClInclude Include="MRMeshTriPoint.h">
      <Filter>Source Files\Mesh</Filter>
    </ClInclude>
    <ClInclude Include="MRMeshToPointCloud.h">
      <Filter>Source Files\MeshAlgorithm</Filter>
    </ClInclude>
    <ClInclude Include="MRMeshMetrics.h">
      <Filter>Source Files\MeshAlgorithm</Filter>
    </ClInclude>
    <ClInclude Include="MRMeshNormals.h">
      <Filter>Source Files\MeshAlgorithm</Filter>
    </ClInclude>
    <ClInclude Include="MRMeshSubdivide.h">
      <Filter>Source Files\MeshAlgorithm</Filter>
    </ClInclude>
    <ClInclude Include="MRMeshFixer.h">
      <Filter>Source Files\MeshAlgorithm</Filter>
    </ClInclude>
    <ClInclude Include="MRMeshFillHole.h">
      <Filter>Source Files\MeshAlgorithm</Filter>
    </ClInclude>
    <ClInclude Include="MREdgePoint.h">
      <Filter>Source Files\Mesh</Filter>
    </ClInclude>
    <ClInclude Include="MRMeshBoundary.h">
      <Filter>Source Files\MeshAlgorithm</Filter>
    </ClInclude>
    <ClInclude Include="MRMeshDelete.h">
      <Filter>Source Files\MeshAlgorithm</Filter>
    </ClInclude>
    <ClInclude Include="MRMeshDelone.h">
      <Filter>Source Files\MeshAlgorithm</Filter>
    </ClInclude>
    <ClInclude Include="MRPolyline2Intersect.h">
      <Filter>Source Files\AABBTree</Filter>
    </ClInclude>
    <ClInclude Include="MRPolylineComponents.h">
      <Filter>Source Files\Components</Filter>
    </ClInclude>
    <ClInclude Include="MRFillContourByGraphCut.h">
      <Filter>Source Files\Segmentation</Filter>
    </ClInclude>
    <ClInclude Include="MRSurroundingContour.h">
      <Filter>Source Files\Segmentation</Filter>
    </ClInclude>
    <ClInclude Include="MRContoursCut.h">
      <Filter>Source Files\Contours</Filter>
    </ClInclude>
    <ClInclude Include="MRContoursSeparation.h">
      <Filter>Source Files\Contours</Filter>
    </ClInclude>
    <ClInclude Include="MRIntersectionContour.h">
      <Filter>Source Files\Contours</Filter>
    </ClInclude>
    <ClInclude Include="MRMeshDecimate.h">
      <Filter>Source Files\Decimation</Filter>
    </ClInclude>
    <ClInclude Include="MRMeshDecimateParallel.h">
      <Filter>Source Files\Decimation</Filter>
    </ClInclude>
    <ClInclude Include="MRPolylineDecimate.h">
      <Filter>Source Files\Decimation</Filter>
    </ClInclude>
    <ClInclude Include="MRPointCloudTriangulation.h">
      <Filter>Source Files\Triangulation</Filter>
    </ClInclude>
    <ClInclude Include="MRPointCloudTriangulationHelpers.h">
      <Filter>Source Files\Triangulation</Filter>
    </ClInclude>
    <ClInclude Include="MRBooleanOperation.h">
      <Filter>Source Files\Boolean</Filter>
    </ClInclude>
    <ClInclude Include="MRMeshBoolean.h">
      <Filter>Source Files\Boolean</Filter>
    </ClInclude>
    <ClInclude Include="MRMeshBooleanFacade.h">
      <Filter>Source Files\Boolean</Filter>
    </ClInclude>
    <ClInclude Include="MRPartialOffset.h">
      <Filter>Source Files\Boolean</Filter>
    </ClInclude>
    <ClInclude Include="MRMeshSaveObj.h">
      <Filter>Source Files\IO</Filter>
    </ClInclude>
    <ClInclude Include="MRObjectLabel.h">
      <Filter>Source Files\DataModel</Filter>
    </ClInclude>
    <ClInclude Include="MRPolylineSubdivide.h">
      <Filter>Source Files\Polyline</Filter>
    </ClInclude>
    <ClInclude Include="MRChangePolylineAction.h">
      <Filter>Source Files\History</Filter>
    </ClInclude>
    <ClInclude Include="MRRelaxParams.h">
      <Filter>Source Files\Relax</Filter>
    </ClInclude>
    <ClInclude Include="MRMeshRelax.h">
      <Filter>Source Files\Relax</Filter>
    </ClInclude>
    <ClInclude Include="MRPointCloudRelax.h">
      <Filter>Source Files\Relax</Filter>
    </ClInclude>
    <ClInclude Include="MRPolylineRelax.h">
      <Filter>Source Files\Relax</Filter>
    </ClInclude>
    <ClInclude Include="MRPrism.h">
      <Filter>Source Files\Primitives</Filter>
    </ClInclude>
    <ClInclude Include="MRChangeLabelAction.h">
      <Filter>Source Files\History</Filter>
    </ClInclude>
    <ClInclude Include="MRProgressReadWrite.h">
      <Filter>Source Files\IO</Filter>
    </ClInclude>
    <ClInclude Include="MRChangeVoxelsAction.h">
      <Filter>Source Files\History</Filter>
    </ClInclude>
    <ClInclude Include="MRMatrix3Decompose.h">
      <Filter>Source Files\Math</Filter>
    </ClInclude>
    <ClInclude Include="MRBuffer.h">
      <Filter>Source Files\Basic</Filter>
    </ClInclude>
    <ClInclude Include="MRVertexAttributeGradient.h">
      <Filter>Source Files\MeshAlgorithm</Filter>
    </ClInclude>
    <ClInclude Include="MRChangeVoxelSelectionAction.h">
      <Filter>Source Files\History</Filter>
    </ClInclude>
    <ClInclude Include="MRChangePointCloudNormalsAction.h">
      <Filter>Source Files\History</Filter>
    </ClInclude>
    <ClInclude Include="MRUniteManyMeshes.h">
      <Filter>Source Files\Boolean</Filter>
    </ClInclude>
    <ClInclude Include="MRPlanarPath.h">
      <Filter>Source Files\SurfacePath</Filter>
    </ClInclude>
    <ClInclude Include="MRIntersectionPrecomputes2.h">
      <Filter>Source Files\AABBTree</Filter>
    </ClInclude>
    <ClInclude Include="MRRayBoxIntersection2.h">
      <Filter>Source Files\Math</Filter>
    </ClInclude>
    <ClInclude Include="MRIntersectionPrecomputes.h">
      <Filter>Source Files\Math</Filter>
    </ClInclude>
    <ClInclude Include="MRLine.h">
      <Filter>Source Files\Math</Filter>
    </ClInclude>
    <ClInclude Include="MRTimeRecord.h">
      <Filter>Source Files\Basic</Filter>
    </ClInclude>
    <ClInclude Include="MROrder.h">
      <Filter>Source Files\Mesh</Filter>
    </ClInclude>
    <ClInclude Include="MREdgePathsBuilder.h">
      <Filter>Source Files\SurfacePath</Filter>
    </ClInclude>
    <ClInclude Include="MRExtractIsolines.h">
      <Filter>Source Files\SurfacePath</Filter>
    </ClInclude>
    <ClInclude Include="MRMarchingCubes.h">
      <Filter>Source Files\Voxels</Filter>
    </ClInclude>
    <ClInclude Include="MRSharpenMarchingCubesMesh.h">
      <Filter>Source Files\Voxels</Filter>
    </ClInclude>
    <ClInclude Include="MREdgeMetric.h">
      <Filter>Source Files\SurfacePath</Filter>
    </ClInclude>
    <ClInclude Include="MRFastWindingNumber.h">
      <Filter>Source Files\AABBTree</Filter>
    </ClInclude>
    <ClInclude Include="MROpenVDBHelper.h">
      <Filter>Source Files\VDBConversions</Filter>
    </ClInclude>
    <ClInclude Include="MRChangeVertsColorMapAction.h">
      <Filter>Source Files\History</Filter>
    </ClInclude>
    <ClInclude Include="MRSignDetectionMode.h">
      <Filter>Source Files\Voxels</Filter>
    </ClInclude>
    <ClInclude Include="MRGridSettings.h">
      <Filter>Source Files\Mesh</Filter>
    </ClInclude>
    <ClInclude Include="MRPointsToMeshProjector.h">
      <Filter>Source Files\AABBTree</Filter>
    </ClInclude>
    <ClInclude Include="MRGltfSerializer.h">
      <Filter>Source Files\IO</Filter>
    </ClInclude>
    <ClInclude Include="MRParallelFor.h">
      <Filter>Source Files\Basic</Filter>
    </ClInclude>
    <ClInclude Include="MRFreeFormDeformer.h">
      <Filter>Source Files\LinearSystem</Filter>
    </ClInclude>
    <ClInclude Include="MRToolPath.h">
      <Filter>Source Files\SurfacePath</Filter>
    </ClInclude>
    <ClInclude Include="MRLaplacian.h">
      <Filter>Source Files\LinearSystem</Filter>
    </ClInclude>
    <ClInclude Include="MRPositionVertsSmoothly.h">
      <Filter>Source Files\LinearSystem</Filter>
    </ClInclude>
    <ClInclude Include="MRClosestPointInTriangle.h">
      <Filter>Source Files\Math</Filter>
    </ClInclude>
    <ClInclude Include="MRNormalsToPoints.h">
      <Filter>Source Files\LinearSystem</Filter>
    </ClInclude>
    <ClInclude Include="MRNormalDenoising.h">
      <Filter>Source Files\LinearSystem</Filter>
    </ClInclude>
    <ClInclude Include="MRId.h">
      <Filter>Source Files\Basic</Filter>
    </ClInclude>
    <ClInclude Include="MREdgeIterator.h">
      <Filter>Source Files\Mesh</Filter>
    </ClInclude>
    <ClInclude Include="MRPartMapping.h">
      <Filter>Source Files\Mesh</Filter>
    </ClInclude>
    <ClInclude Include="MRPointOnFace.h">
      <Filter>Source Files\Mesh</Filter>
    </ClInclude>
    <ClInclude Include="MRMeshPart.h">
      <Filter>Source Files\Mesh</Filter>
    </ClInclude>
    <ClInclude Include="MRMeshEigen.h">
      <Filter>Source Files\Mesh</Filter>
    </ClInclude>
    <ClInclude Include="MRConvexHull.h">
      <Filter>Source Files\MeshAlgorithm</Filter>
    </ClInclude>
    <ClInclude Include="MRExpandShrink.h">
      <Filter>Source Files\MeshAlgorithm</Filter>
    </ClInclude>
    <ClInclude Include="MRExpected.h">
      <Filter>Source Files\Basic</Filter>
    </ClInclude>
    <ClInclude Include="MRContoursStitch.h">
      <Filter>Source Files\Contours</Filter>
    </ClInclude>
    <ClInclude Include="MRFillContour.h">
      <Filter>Source Files\Contours</Filter>
    </ClInclude>
    <ClInclude Include="MRFillContours2D.h">
      <Filter>Source Files\Contours</Filter>
    </ClInclude>
    <ClInclude Include="MRFixUndercuts.h">
      <Filter>Source Files\MeshAlgorithm</Filter>
    </ClInclude>
    <ClInclude Include="MRGridSampling.h">
      <Filter>Source Files\PointCloud</Filter>
    </ClInclude>
    <ClInclude Include="MRNoDefInit.h">
      <Filter>Source Files\Basic</Filter>
    </ClInclude>
    <ClInclude Include="MRphmap.h">
      <Filter>Source Files\Basic</Filter>
    </ClInclude>
    <ClInclude Include="MRRegionBoundary.h">
      <Filter>Source Files\MeshAlgorithm</Filter>
    </ClInclude>
    <ClInclude Include="MRRingIterator.h">
      <Filter>Source Files\Basic</Filter>
    </ClInclude>
    <ClInclude Include="MRWriter.h">
      <Filter>Source Files\Basic</Filter>
    </ClInclude>
    <ClInclude Include="MRICP.h">
      <Filter>Source Files\MeshAlgorithm</Filter>
    </ClInclude>
    <ClInclude Include="MRMeshTrimWithPlane.h">
      <Filter>Source Files\MeshAlgorithm</Filter>
    </ClInclude>
    <ClInclude Include="MRColorMapAggregator.h">
      <Filter>Source Files\Basic</Filter>
    </ClInclude>
    <ClInclude Include="MRCloseVertices.h">
      <Filter>Source Files\MeshAlgorithm</Filter>
    </ClInclude>
    <ClInclude Include="MROverlappingTris.h">
      <Filter>Source Files\AABBTree</Filter>
    </ClInclude>
    <ClInclude Include="MRObjectGcode.h">
      <Filter>Source Files\DataModel</Filter>
    </ClInclude>
    <ClInclude Include="MRGcodeProcessor.h">
      <Filter>Source Files\Gcode</Filter>
    </ClInclude>
    <ClInclude Include="MRGcodeLoad.h">
      <Filter>Source Files\IO</Filter>
    </ClInclude>
    <ClInclude Include="MRFile.h">
      <Filter>Source Files\System</Filter>
    </ClInclude>
    <ClInclude Include="MRDirectory.h">
      <Filter>Source Files\System</Filter>
    </ClInclude>
    <ClInclude Include="MRAxis.h">
      <Filter>Source Files\BaseStructures</Filter>
    </ClInclude>
    <ClInclude Include="MRChangeObjectFields.h">
      <Filter>Source Files\History</Filter>
    </ClInclude>
    <ClInclude Include="MRMutexOwner.h">
      <Filter>Source Files\System</Filter>
    </ClInclude>
    <ClInclude Include="MRSignal.h">
      <Filter>Source Files\Basic</Filter>
    </ClInclude>
    <ClInclude Include="MRUniquePtr.h">
      <Filter>Source Files\Basic</Filter>
    </ClInclude>
    <ClInclude Include="MRViewportProperty.h">
      <Filter>Source Files\Basic</Filter>
    </ClInclude>
    <ClInclude Include="MRViewportId.h">
      <Filter>Source Files\Basic</Filter>
    </ClInclude>
    <ClInclude Include="MRVoxelsConversionsByParts.h">
      <Filter>Source Files\Voxels</Filter>
    </ClInclude>
    <ClInclude Include="MRInnerShell.h">
      <Filter>Source Files\AABBTree</Filter>
    </ClInclude>
    <ClInclude Include="MRMovementBuildBody.h">
      <Filter>Source Files\Primitives</Filter>
    </ClInclude>
    <ClInclude Include="MRVDBProgressInterrupter.h">
      <Filter>Source Files\VDBConversions</Filter>
    </ClInclude>
    <ClInclude Include="MRVDBFloatGrid.h">
      <Filter>Source Files\BaseStructures</Filter>
    </ClInclude>
    <ClInclude Include="MRCNCMachineSettings.h">
      <Filter>Source Files\Gcode</Filter>
    </ClInclude>
    <ClInclude Include="MRMeshToDistanceVolume.h">
      <Filter>Source Files\Voxels</Filter>
    </ClInclude>
    <ClInclude Include="MRIsNaN.h">
      <Filter>Source Files\Math</Filter>
    </ClInclude>
    <ClInclude Include="MRVoxelsConversions.h">
      <Filter>Source Files\Voxels</Filter>
    </ClInclude>
    <ClInclude Include="MRIOParsing.h">
      <Filter>Source Files\IO</Filter>
    </ClInclude>
    <ClInclude Include="MRTiffIO.h">
      <Filter>Source Files\IO</Filter>
    </ClInclude>
    <ClInclude Include="MRTerrainTriangulation.h">
      <Filter>Source Files\Triangulation</Filter>
    </ClInclude>
    <ClInclude Include="MRPointOnObject.h">
      <Filter>Source Files\Basic</Filter>
    </ClInclude>
    <ClInclude Include="MRPointsProject.h">
      <Filter>Source Files\AABBTree</Filter>
    </ClInclude>
    <ClInclude Include="MRSegmPoint.h">
      <Filter>Source Files\Math</Filter>
    </ClInclude>
    <ClInclude Include="MREmbedTerrainStructure.h">
      <Filter>Source Files\Boolean</Filter>
    </ClInclude>
    <ClInclude Include="MRMapEdge.h">
      <Filter>Source Files\Basic</Filter>
    </ClInclude>
    <ClInclude Include="MRMeshExtrude.h">
      <Filter>Source Files\Mesh</Filter>
    </ClInclude>
    <ClInclude Include="MRGraph.h">
      <Filter>Source Files\Math</Filter>
    </ClInclude>
    <ClInclude Include="MRWatershedGraph.h">
      <Filter>Source Files\WaterFlow</Filter>
    </ClInclude>
    <ClInclude Include="MRAggregateFlow.h">
      <Filter>Source Files\WaterFlow</Filter>
    </ClInclude>
    <ClInclude Include="MRBasinVolume.h">
      <Filter>Source Files\WaterFlow</Filter>
    </ClInclude>
    <ClInclude Include="MRMeshOverhangs.h">
      <Filter>Source Files\MeshAlgorithm</Filter>
    </ClInclude>
    <ClInclude Include="MRPrecipitationSimulator.h">
      <Filter>Source Files\WaterFlow</Filter>
    </ClInclude>
    <ClInclude Include="MRMeshOrPoints.h">
      <Filter>Source Files\Mesh</Filter>
    </ClInclude>
    <ClInclude Include="MRMeshLoadStep.h">
      <Filter>Source Files\IO</Filter>
    </ClInclude>
    <ClInclude Include="MRZip.h">
      <Filter>Source Files\IO</Filter>
    </ClInclude>
    <ClInclude Include="MRMeshLoadSettings.h">
      <Filter>Source Files\IO</Filter>
    </ClInclude>
    <ClInclude Include="MROffsetContours.h">
      <Filter>Source Files\Polyline</Filter>
    </ClInclude>
    <ClInclude Include="MRChangeColoringType.h">
      <Filter>Source Files\History</Filter>
    </ClInclude>
    <ClInclude Include="MRFewSmallest.h">
      <Filter>Source Files\Basic</Filter>
    </ClInclude>
    <ClInclude Include="MRSolarRadiation.h">
      <Filter>Source Files\AABBTree</Filter>
    </ClInclude>
    <ClInclude Include="MRImproveSampling.h">
      <Filter>Source Files\PointCloud</Filter>
    </ClInclude>
    <ClInclude Include="MRChangeColoringActions.h">
      <Filter>Source Files\History</Filter>
    </ClInclude>
    <ClInclude Include="MRCloudPartMapping.h">
      <Filter>Source Files\PointCloud</Filter>
    </ClInclude>
    <ClInclude Include="MREnumNeighbours.h">
      <Filter>Source Files\Mesh</Filter>
    </ClInclude>
    <ClInclude Include="MRMeshDiff.h">
      <Filter>Source Files\Mesh</Filter>
    </ClInclude>
    <ClInclude Include="MRFilterCreaseEdges.h">
      <Filter>Source Files\MeshAlgorithm</Filter>
    </ClInclude>
    <ClInclude Include="MRMeshReplicate.h">
      <Filter>Source Files\Mesh</Filter>
    </ClInclude>
    <ClInclude Include="MRInTreePathBuilder.h">
      <Filter>Source Files\SurfacePath</Filter>
    </ClInclude>
    <ClInclude Include="MRSaveSettings.h">
      <Filter>Source Files\IO</Filter>
    </ClInclude>
    <ClInclude Include="MRSceneLoad.h">
      <Filter>Source Files\IO</Filter>
    </ClInclude>
    <ClInclude Include="MRChangeValue.h">
      <Filter>Source Files\History</Filter>
    </ClInclude>
    <ClInclude Include="MRUVSphere.h">
      <Filter>Source Files\Primitives</Filter>
    </ClInclude>
    <ClInclude Include="MRSphere.h">
      <Filter>Source Files\Math</Filter>
    </ClInclude>
    <ClInclude Include="MRObjectSave.h">
      <Filter>Source Files\IO</Filter>
    </ClInclude>
<<<<<<< HEAD
    <ClInclude Include="MRDeferred.h">
      <Filter>Source Files\Basic</Filter>
    </ClCompile>
    <ClInclude Include="MRZlib.h">
      <Filter>Source Files\IO</Filter>
=======
    <ClInclude Include="MRAligningTransform.h">
      <Filter>Source Files\Math</Filter>
    </ClInclude>
    <ClInclude Include="MRPointToPointAligningTransform.h">
      <Filter>Source Files\Math</Filter>
    </ClInclude>
    <ClInclude Include="MRPointToPlaneAligningTransform.h">
      <Filter>Source Files\Math</Filter>
>>>>>>> fd452b6e
    </ClInclude>
  </ItemGroup>
  <ItemGroup>
    <ClCompile Include="MRObject.cpp">
      <Filter>Source Files\DataModel</Filter>
    </ClCompile>
    <ClCompile Include="MRObjectLoad.cpp">
      <Filter>Source Files\DataModel</Filter>
    </ClCompile>
    <ClCompile Include="MRTimer.cpp">
      <Filter>Source Files\Basic</Filter>
    </ClCompile>
    <ClCompile Include="MRBestFit.cpp">
      <Filter>Source Files\Math</Filter>
    </ClCompile>
    <ClCompile Include="MRBitSet.cpp">
      <Filter>Source Files\Basic</Filter>
    </ClCompile>
    <ClCompile Include="MRAffineXf3.cpp">
      <Filter>Source Files\Math</Filter>
    </ClCompile>
    <ClCompile Include="MRCylinder.cpp">
      <Filter>Source Files\Primitives</Filter>
    </ClCompile>
    <ClCompile Include="MRBox.cpp">
      <Filter>Source Files\Math</Filter>
    </ClCompile>
    <ClCompile Include="MRCube.cpp">
      <Filter>Source Files\Primitives</Filter>
    </ClCompile>
    <ClCompile Include="MRVDBConversions.cpp">
      <Filter>Source Files\VDBConversions</Filter>
    </ClCompile>
    <ClCompile Include="MRSymbolMesh.cpp">
      <Filter>Source Files\SymbolMesh</Filter>
    </ClCompile>
    <ClCompile Include="MRBoolean.cpp">
      <Filter>Source Files\VDBConversions</Filter>
    </ClCompile>
    <ClCompile Include="MRTorus.cpp">
      <Filter>Source Files\Primitives</Filter>
    </ClCompile>
    <ClCompile Include="MRHistogram.cpp">
      <Filter>Source Files\Math</Filter>
    </ClCompile>
    <ClCompile Include="MRSystem.cpp">
      <Filter>Source Files\System</Filter>
    </ClCompile>
    <ClCompile Include="MRFloatGrid.cpp">
      <Filter>Source Files\BaseStructures</Filter>
    </ClCompile>
    <ClCompile Include="MRObjectVoxels.cpp">
      <Filter>Source Files\DataModel</Filter>
    </ClCompile>
    <ClCompile Include="MRVoxelsSave.cpp">
      <Filter>Source Files\IO</Filter>
    </ClCompile>
    <ClCompile Include="MRMeshSave.cpp">
      <Filter>Source Files\IO</Filter>
    </ClCompile>
    <ClCompile Include="MRMeshLoad.cpp">
      <Filter>Source Files\IO</Filter>
    </ClCompile>
    <ClCompile Include="MRVoxelsLoad.cpp">
      <Filter>Source Files\IO</Filter>
    </ClCompile>
    <ClCompile Include="MRVoxelPath.cpp">
      <Filter>Source Files\Voxels</Filter>
    </ClCompile>
    <ClCompile Include="miniply.cpp">
      <Filter>Source Files\IO</Filter>
    </ClCompile>
    <ClCompile Include="MRObjectMesh.cpp">
      <Filter>Source Files\DataModel</Filter>
    </ClCompile>
    <ClCompile Include="MRVisualObject.cpp">
      <Filter>Source Files\DataModel</Filter>
    </ClCompile>
    <ClCompile Include="MRObjectFactory.cpp">
      <Filter>Source Files\DataModel</Filter>
    </ClCompile>
    <ClCompile Include="MRSerializer.cpp">
      <Filter>Source Files\IO</Filter>
    </ClCompile>
    <ClCompile Include="MRVoxelGraphCut.cpp">
      <Filter>Source Files\Voxels</Filter>
    </ClCompile>
    <ClCompile Include="MRObjectLines.cpp">
      <Filter>Source Files\DataModel</Filter>
    </ClCompile>
    <ClCompile Include="MRArrow.cpp">
      <Filter>Source Files\Primitives</Filter>
    </ClCompile>
    <ClCompile Include="MRMathInstatiate.cpp">
      <Filter>Source Files\Math</Filter>
    </ClCompile>
    <ClCompile Include="MRQuadraticForm.cpp">
      <Filter>Source Files\Math</Filter>
    </ClCompile>
    <ClCompile Include="MRVolumeSegment.cpp">
      <Filter>Source Files\Voxels</Filter>
    </ClCompile>
    <ClCompile Include="MRTriDist.cpp">
      <Filter>Source Files\Math</Filter>
    </ClCompile>
    <ClCompile Include="MRAABBTree.cpp">
      <Filter>Source Files\AABBTree</Filter>
    </ClCompile>
    <ClCompile Include="MRMeshDistance.cpp">
      <Filter>Source Files\AABBTree</Filter>
    </ClCompile>
    <ClCompile Include="MRMakePlane.cpp">
      <Filter>Source Files\Primitives</Filter>
    </ClCompile>
    <ClCompile Include="MRMeshCollide.cpp">
      <Filter>Source Files\AABBTree</Filter>
    </ClCompile>
    <ClCompile Include="MRMeshProject.cpp">
      <Filter>Source Files\AABBTree</Filter>
    </ClCompile>
    <ClCompile Include="MRStringConvert.cpp">
      <Filter>Source Files\Basic</Filter>
    </ClCompile>
    <ClCompile Include="MROffset.cpp">
      <Filter>Source Files\VDBConversions</Filter>
    </ClCompile>
    <ClCompile Include="MREdgePaths.cpp">
      <Filter>Source Files\SurfacePath</Filter>
    </ClCompile>
    <ClCompile Include="MRSurfaceDistance.cpp">
      <Filter>Source Files\SurfacePath</Filter>
    </ClCompile>
    <ClCompile Include="MRSurfacePath.cpp">
      <Filter>Source Files\SurfacePath</Filter>
    </ClCompile>
    <ClCompile Include="MRGeodesicPath.cpp">
      <Filter>Source Files\SurfacePath</Filter>
    </ClCompile>
    <ClCompile Include="MRSceneColors.cpp">
      <Filter>Source Files\BaseStructures</Filter>
    </ClCompile>
    <ClCompile Include="MRVolumeIndexer.cpp">
      <Filter>Source Files\Voxels</Filter>
    </ClCompile>
    <ClCompile Include="MRPrecisePredicates3.cpp">
      <Filter>Source Files\Math</Filter>
    </ClCompile>
    <ClCompile Include="MRObjectPoints.cpp">
      <Filter>Source Files\DataModel</Filter>
    </ClCompile>
    <ClCompile Include="MRPointsLoad.cpp">
      <Filter>Source Files\IO</Filter>
    </ClCompile>
    <ClCompile Include="MRPointsSave.cpp">
      <Filter>Source Files\IO</Filter>
    </ClCompile>
    <ClCompile Include="MRMeshCollidePrecise.cpp">
      <Filter>Source Files\AABBTree</Filter>
    </ClCompile>
    <ClCompile Include="MRBase64.cpp">
      <Filter>Source Files\IO</Filter>
    </ClCompile>
    <ClCompile Include="MRLog.cpp">
      <Filter>Source Files\Basic</Filter>
    </ClCompile>
    <ClCompile Include="MRStreamOperators.cpp">
      <Filter>Source Files\IO</Filter>
    </ClCompile>
    <ClCompile Include="MRImageSave.cpp">
      <Filter>Source Files\IO</Filter>
    </ClCompile>
    <ClCompile Include="MRMeshIntersect.cpp">
      <Filter>Source Files\AABBTree</Filter>
    </ClCompile>
    <ClCompile Include="MRAABBTreePoints.cpp">
      <Filter>Source Files\AABBTree</Filter>
    </ClCompile>
    <ClCompile Include="MRPointsInBall.cpp">
      <Filter>Source Files\AABBTree</Filter>
    </ClCompile>
    <ClCompile Include="MRPython.cpp">
      <Filter>Source Files\Python</Filter>
    </ClCompile>
    <ClCompile Include="MRSceneRoot.cpp">
      <Filter>Source Files\DataModel</Filter>
    </ClCompile>
    <ClCompile Include="MRRegularGridMesh.cpp">
      <Filter>Source Files\Primitives</Filter>
    </ClCompile>
    <ClCompile Include="MRPointCloud.cpp">
      <Filter>Source Files\PointCloud</Filter>
    </ClCompile>
    <ClCompile Include="MRUniformSampling.cpp">
      <Filter>Source Files\PointCloud</Filter>
    </ClCompile>
    <ClCompile Include="MRPointCloudMakeNormals.cpp">
      <Filter>Source Files\PointCloud</Filter>
    </ClCompile>
    <ClCompile Include="MRRegularMapMesher.cpp">
      <Filter>Source Files\PointCloud</Filter>
    </ClCompile>
    <ClCompile Include="MRIOFormatsRegistry.cpp">
      <Filter>Source Files\IO</Filter>
    </ClCompile>
    <ClCompile Include="MRAABBTreePolyline3.cpp">
      <Filter>Source Files\AABBTree</Filter>
    </ClCompile>
    <ClCompile Include="MRPolylineProject.cpp">
      <Filter>Source Files\AABBTree</Filter>
    </ClCompile>
    <ClCompile Include="MRMeshDirMax.cpp">
      <Filter>Source Files\AABBTree</Filter>
    </ClCompile>
    <ClCompile Include="MRPointCloudRadius.cpp">
      <Filter>Source Files\PointCloud</Filter>
    </ClCompile>
    <ClCompile Include="MRHistoryStore.cpp">
      <Filter>Source Files\History</Filter>
    </ClCompile>
    <ClCompile Include="MRChangeSceneAction.cpp">
      <Filter>Source Files\History</Filter>
    </ClCompile>
    <ClCompile Include="MRTunnelDetector.cpp">
      <Filter>Source Files\SurfacePath</Filter>
    </ClCompile>
    <ClCompile Include="MRMakeRigidXf.cpp">
      <Filter>Source Files\Math</Filter>
    </ClCompile>
    <ClCompile Include="MRUniqueThreadSafeOwner.cpp">
      <Filter>Source Files\AABBTree</Filter>
    </ClCompile>
    <ClCompile Include="MRIRenderObject.cpp">
      <Filter>Source Files\Render</Filter>
    </ClCompile>
    <ClCompile Include="MR2DContoursTriangulation.cpp">
      <Filter>Source Files\SymbolMesh</Filter>
    </ClCompile>
    <ClCompile Include="MRConfig.cpp">
      <Filter>Source Files\System</Filter>
    </ClCompile>
    <ClCompile Include="MRMeshTests.cpp">
      <Filter>Source Files\Tests</Filter>
    </ClCompile>
    <ClCompile Include="MRCPRTests.cpp">
      <Filter>Source Files\Tests</Filter>
    </ClCompile>
    <ClCompile Include="MRDenseBox.cpp">
      <Filter>Source Files\Math</Filter>
    </ClCompile>
    <ClCompile Include="MRFloatGridComponents.cpp">
      <Filter>Source Files\Components</Filter>
    </ClCompile>
    <ClCompile Include="MRMeshComponents.cpp">
      <Filter>Source Files\Components</Filter>
    </ClCompile>
    <ClCompile Include="MRBestFitTests.cpp">
      <Filter>Source Files\Tests</Filter>
    </ClCompile>
    <ClCompile Include="MRObjectDistanceMap.cpp">
      <Filter>Source Files\DataModel</Filter>
    </ClCompile>
    <ClCompile Include="MRDistanceMapSave.cpp">
      <Filter>Source Files\IO</Filter>
    </ClCompile>
    <ClCompile Include="MRDistanceMapLoad.cpp">
      <Filter>Source Files\IO</Filter>
    </ClCompile>
    <ClCompile Include="MRExtractIsolinesTests.cpp">
      <Filter>Source Files\Tests</Filter>
    </ClCompile>
    <ClCompile Include="MRAABBTreeMaker.cpp">
      <Filter>Source Files\AABBTree</Filter>
    </ClCompile>
    <ClCompile Include="MRDistanceMapParams.cpp">
      <Filter>Source Files\DistanceMap</Filter>
    </ClCompile>
    <ClCompile Include="MRDistanceMapTests.cpp">
      <Filter>Source Files\DistanceMap</Filter>
    </ClCompile>
    <ClCompile Include="MRDistanceMap.cpp">
      <Filter>Source Files\DistanceMap</Filter>
    </ClCompile>
    <ClCompile Include="MRImageLoad.cpp">
      <Filter>Source Files\IO</Filter>
    </ClCompile>
    <ClCompile Include="MRAABBTreePolyline2.cpp">
      <Filter>Source Files\AABBTree</Filter>
    </ClCompile>
    <ClCompile Include="MRAffineXf2.cpp">
      <Filter>Source Files\Math</Filter>
    </ClCompile>
    <ClCompile Include="MRTupleBindings.cpp">
      <Filter>Source Files\Math</Filter>
    </ClCompile>
    <ClCompile Include="MRString.cpp">
      <Filter>Source Files\Basic</Filter>
    </ClCompile>
    <ClCompile Include="MRPolylineTopology.cpp">
      <Filter>Source Files\Polyline</Filter>
    </ClCompile>
    <ClCompile Include="MRPrecisePredicates2.cpp">
      <Filter>Source Files\Math</Filter>
    </ClCompile>
    <ClCompile Include="MRPrimitiveMapsComposition.cpp">
      <Filter>Source Files\Basic</Filter>
    </ClCompile>
    <ClCompile Include="MRPdf.cpp">
      <Filter>Source Files\PDF</Filter>
    </ClCompile>
    <ClCompile Include="MRAABBTreePolyline.cpp">
      <Filter>Source Files\AABBTree</Filter>
    </ClCompile>
    <ClCompile Include="MRBestFitQuadric.cpp">
      <Filter>Source Files\Math</Filter>
    </ClCompile>
    <ClCompile Include="MRIntersection.cpp">
      <Filter>Source Files\Math</Filter>
    </ClCompile>
    <ClCompile Include="MRContour.cpp">
      <Filter>Source Files\Math</Filter>
    </ClCompile>
    <ClCompile Include="MRSurfaceDistanceBuilder.cpp">
      <Filter>Source Files\SurfacePath</Filter>
    </ClCompile>
    <ClCompile Include="MRRestoringStreamsSink.cpp">
      <Filter>Source Files\Basic</Filter>
    </ClCompile>
    <ClCompile Include="MRVoxelsVolume.cpp">
      <Filter>Source Files\VDBConversions</Filter>
    </ClCompile>
    <ClCompile Include="MRCombinedHistoryAction.cpp">
      <Filter>Source Files\History</Filter>
    </ClCompile>
    <ClCompile Include="MRMeshLoadObj.cpp">
      <Filter>Source Files\IO</Filter>
    </ClCompile>
    <ClCompile Include="MRRectIndexer.cpp">
      <Filter>Source Files\DistanceMap</Filter>
    </ClCompile>
    <ClCompile Include="MREmbeddedPython.cpp">
      <Filter>Source Files\Python</Filter>
    </ClCompile>
    <ClCompile Include="MRLine3.cpp">
      <Filter>Source Files\Math</Filter>
    </ClCompile>
    <ClCompile Include="MRComputeBoundingBox.cpp">
      <Filter>Source Files\Math</Filter>
    </ClCompile>
    <ClCompile Include="MRSceneSettings.cpp">
      <Filter>Source Files\BaseStructures</Filter>
    </ClCompile>
    <ClCompile Include="MRLinesSave.cpp">
      <Filter>Source Files\IO</Filter>
    </ClCompile>
    <ClCompile Include="MRLinesLoad.cpp">
      <Filter>Source Files\IO</Filter>
    </ClCompile>
    <ClCompile Include="MRMakeSphereMesh.cpp">
      <Filter>Source Files\Primitives</Filter>
    </ClCompile>
    <ClCompile Include="MRSphereObject.cpp">
      <Filter>Source Files\DataModel\Features</Filter>
    </ClCompile>
    <ClCompile Include="MRObjectMeshHolder.cpp">
      <Filter>Source Files\DataModel\ModelHolder</Filter>
    </ClCompile>
    <ClCompile Include="MRPlaneObject.cpp">
      <Filter>Source Files\DataModel\Features</Filter>
    </ClCompile>
    <ClCompile Include="MRPolyline.cpp">
      <Filter>Source Files\Polyline</Filter>
    </ClCompile>
    <ClCompile Include="MRObjectLinesHolder.cpp">
      <Filter>Source Files\DataModel\ModelHolder</Filter>
    </ClCompile>
    <ClCompile Include="MRLineObject.cpp">
      <Filter>Source Files\DataModel\Features</Filter>
    </ClCompile>
    <ClCompile Include="MRCircleObject.cpp">
      <Filter>Source Files\DataModel\Features</Filter>
    </ClCompile>
    <ClCompile Include="MRPolyline2Collide.cpp">
      <Filter>Source Files\AABBTree</Filter>
    </ClCompile>
    <ClCompile Include="MRObjectPointsHolder.cpp">
      <Filter>Source Files\DataModel\ModelHolder</Filter>
    </ClCompile>
    <ClCompile Include="MRPointObject.cpp">
      <Filter>Source Files\DataModel\Features</Filter>
    </ClCompile>
    <ClCompile Include="MRMeshBuilder.cpp">
      <Filter>Source Files\MeshBuilder</Filter>
    </ClCompile>
    <ClCompile Include="MRMeshBuildDeleteTest.cpp">
      <Filter>Source Files\MeshBuilder</Filter>
    </ClCompile>
    <ClCompile Include="MRIdentifyVertices.cpp">
      <Filter>Source Files\MeshBuilder</Filter>
    </ClCompile>
    <ClCompile Include="MRAlignTextToMesh.cpp">
      <Filter>Source Files\SymbolMesh</Filter>
    </ClCompile>
    <ClCompile Include="MRMeshLoadSaveTest.cpp">
      <Filter>Source Files\Tests</Filter>
    </ClCompile>
    <ClCompile Include="MRMeshTopology.cpp">
      <Filter>Source Files\Mesh</Filter>
    </ClCompile>
    <ClCompile Include="MRMesh.cpp">
      <Filter>Source Files\Mesh</Filter>
    </ClCompile>
    <ClCompile Include="MRMeshTriPoint.cpp">
      <Filter>Source Files\Mesh</Filter>
    </ClCompile>
    <ClCompile Include="MRMeshToPointCloud.cpp">
      <Filter>Source Files\MeshAlgorithm</Filter>
    </ClCompile>
    <ClCompile Include="MRMeshNormals.cpp">
      <Filter>Source Files\MeshAlgorithm</Filter>
    </ClCompile>
    <ClCompile Include="MRMeshMetrics.cpp">
      <Filter>Source Files\MeshAlgorithm</Filter>
    </ClCompile>
    <ClCompile Include="MRMeshSubdivide.cpp">
      <Filter>Source Files\MeshAlgorithm</Filter>
    </ClCompile>
    <ClCompile Include="MRMeshFillHole.cpp">
      <Filter>Source Files\MeshAlgorithm</Filter>
    </ClCompile>
    <ClCompile Include="MRMeshFixer.cpp">
      <Filter>Source Files\MeshAlgorithm</Filter>
    </ClCompile>
    <ClCompile Include="MREdgePoint.cpp">
      <Filter>Source Files\Mesh</Filter>
    </ClCompile>
    <ClCompile Include="MRMeshBoundary.cpp">
      <Filter>Source Files\MeshAlgorithm</Filter>
    </ClCompile>
    <ClCompile Include="MRMeshDelete.cpp">
      <Filter>Source Files\MeshAlgorithm</Filter>
    </ClCompile>
    <ClCompile Include="MRMeshDelone.cpp">
      <Filter>Source Files\MeshAlgorithm</Filter>
    </ClCompile>
    <ClCompile Include="MRPolyline2Intersect.cpp">
      <Filter>Source Files\AABBTree</Filter>
    </ClCompile>
    <ClCompile Include="MRPolylineComponents.cpp">
      <Filter>Source Files\Components</Filter>
    </ClCompile>
    <ClCompile Include="MRExampleTest.cpp">
      <Filter>Source Files\Tests</Filter>
    </ClCompile>
    <ClCompile Include="MRFillContourByGraphCut.cpp">
      <Filter>Source Files\Segmentation</Filter>
    </ClCompile>
    <ClCompile Include="MRSurroundingContour.cpp">
      <Filter>Source Files\Segmentation</Filter>
    </ClCompile>
    <ClCompile Include="MRContoursCut.cpp">
      <Filter>Source Files\Contours</Filter>
    </ClCompile>
    <ClCompile Include="MRContoursSeparation.cpp">
      <Filter>Source Files\Contours</Filter>
    </ClCompile>
    <ClCompile Include="MRIntersectionContour.cpp">
      <Filter>Source Files\Contours</Filter>
    </ClCompile>
    <ClCompile Include="MRMeshDecimate.cpp">
      <Filter>Source Files\Decimation</Filter>
    </ClCompile>
    <ClCompile Include="MRMeshDecimateParallel.cpp">
      <Filter>Source Files\Decimation</Filter>
    </ClCompile>
    <ClCompile Include="MRPolylineDecimate.cpp">
      <Filter>Source Files\Decimation</Filter>
    </ClCompile>
    <ClCompile Include="MRPointCloudTriangulation.cpp">
      <Filter>Source Files\Triangulation</Filter>
    </ClCompile>
    <ClCompile Include="MRPointCloudTriangulationHelpers.cpp">
      <Filter>Source Files\Triangulation</Filter>
    </ClCompile>
    <ClCompile Include="MRBooleanOperation.cpp">
      <Filter>Source Files\Boolean</Filter>
    </ClCompile>
    <ClCompile Include="MRMeshBoolean.cpp">
      <Filter>Source Files\Boolean</Filter>
    </ClCompile>
    <ClCompile Include="MRMeshBooleanFacade.cpp">
      <Filter>Source Files\Boolean</Filter>
    </ClCompile>
    <ClCompile Include="MRPartialOffset.cpp">
      <Filter>Source Files\Boolean</Filter>
    </ClCompile>
    <ClCompile Include="MRMeshSaveObj.cpp">
      <Filter>Source Files\IO</Filter>
    </ClCompile>
    <ClCompile Include="MRObjectLabel.cpp">
      <Filter>Source Files\DataModel</Filter>
    </ClCompile>
    <ClCompile Include="MRPolylineSubdivide.cpp">
      <Filter>Source Files\Polyline</Filter>
    </ClCompile>
    <ClCompile Include="MRMeshRelax.cpp">
      <Filter>Source Files\Relax</Filter>
    </ClCompile>
    <ClCompile Include="MRPointCloudRelax.cpp">
      <Filter>Source Files\Relax</Filter>
    </ClCompile>
    <ClCompile Include="MRPolylineRelax.cpp">
      <Filter>Source Files\Relax</Filter>
    </ClCompile>
    <ClCompile Include="MRPrism.cpp">
      <Filter>Source Files\Primitives</Filter>
    </ClCompile>
    <ClCompile Include="MRProgressReadWrite.cpp">
      <Filter>Source Files\IO</Filter>
    </ClCompile>
    <ClCompile Include="MRVertexAttributeGradient.cpp">
      <Filter>Source Files\MeshAlgorithm</Filter>
    </ClCompile>
    <ClCompile Include="MRUniteManyMeshes.cpp">
      <Filter>Source Files\Boolean</Filter>
    </ClCompile>
    <ClCompile Include="MROrder.cpp">
      <Filter>Source Files\Mesh</Filter>
    </ClCompile>
    <ClCompile Include="MRTriMath.cpp">
      <Filter>Source Files\Math</Filter>
    </ClCompile>
    <ClCompile Include="MRExtractIsolines.cpp">
      <Filter>Source Files\SurfacePath</Filter>
    </ClCompile>
    <ClCompile Include="MRMarchingCubes.cpp">
      <Filter>Source Files\Voxels</Filter>
    </ClCompile>
    <ClCompile Include="MRSharpenMarchingCubesMesh.cpp">
      <Filter>Source Files\Voxels</Filter>
    </ClCompile>
    <ClCompile Include="MREdgeMetric.cpp">
      <Filter>Source Files\SurfacePath</Filter>
    </ClCompile>
    <ClCompile Include="MRFastWindingNumber.cpp">
      <Filter>Source Files\AABBTree</Filter>
    </ClCompile>
    <ClCompile Include="MRPointsToMeshProjector.cpp">
      <Filter>Source Files\AABBTree</Filter>
    </ClCompile>
    <ClCompile Include="MRVoxelsLoadGav.cpp">
      <Filter>Source Files\IO</Filter>
    </ClCompile>
    <ClCompile Include="MRGltfSerializer.cpp">
      <Filter>Source Files\IO</Filter>
    </ClCompile>
    <ClCompile Include="MRToolPath.cpp">
      <Filter>Source Files\SurfacePath</Filter>
    </ClCompile>
    <ClCompile Include="MRFreeFormDeformer.cpp">
      <Filter>Source Files\LinearSystem</Filter>
    </ClCompile>
    <ClCompile Include="MRLaplacian.cpp">
      <Filter>Source Files\LinearSystem</Filter>
    </ClCompile>
    <ClCompile Include="MRPositionVertsSmoothly.cpp">
      <Filter>Source Files\LinearSystem</Filter>
    </ClCompile>
    <ClCompile Include="MRNormalsToPoints.cpp">
      <Filter>Source Files\LinearSystem</Filter>
    </ClCompile>
    <ClCompile Include="MRNormalDenoising.cpp">
      <Filter>Source Files\LinearSystem</Filter>
    </ClCompile>
    <ClCompile Include="MRId.cpp">
      <Filter>Source Files\Basic</Filter>
    </ClCompile>
    <ClCompile Include="MRPartMapping.cpp">
      <Filter>Source Files\Mesh</Filter>
    </ClCompile>
    <ClCompile Include="MRMeshEigen.cpp">
      <Filter>Source Files\Mesh</Filter>
    </ClCompile>
    <ClCompile Include="MRConvexHull.cpp">
      <Filter>Source Files\MeshAlgorithm</Filter>
    </ClCompile>
    <ClCompile Include="MRExpandShrink.cpp">
      <Filter>Source Files\MeshAlgorithm</Filter>
    </ClCompile>
    <ClCompile Include="MRContoursStitch.cpp">
      <Filter>Source Files\Contours</Filter>
    </ClCompile>
    <ClCompile Include="MRFillContour.cpp">
      <Filter>Source Files\Contours</Filter>
    </ClCompile>
    <ClCompile Include="MRFillContours2D.cpp">
      <Filter>Source Files\Contours</Filter>
    </ClCompile>
    <ClCompile Include="MRFixUndercuts.cpp">
      <Filter>Source Files\MeshAlgorithm</Filter>
    </ClCompile>
    <ClCompile Include="MRGridSampling.cpp">
      <Filter>Source Files\PointCloud</Filter>
    </ClCompile>
    <ClCompile Include="MRRegionBoundary.cpp">
      <Filter>Source Files\MeshAlgorithm</Filter>
    </ClCompile>
    <ClCompile Include="MRICP.cpp">
      <Filter>Source Files\MeshAlgorithm</Filter>
    </ClCompile>
    <ClCompile Include="MRMeshTrimWithPlane.cpp">
      <Filter>Source Files\MeshAlgorithm</Filter>
    </ClCompile>
    <ClCompile Include="MRColorMapAggregator.cpp">
      <Filter>Source Files\Basic</Filter>
    </ClCompile>
    <ClCompile Include="MRCloseVertices.cpp">
      <Filter>Source Files\MeshAlgorithm</Filter>
    </ClCompile>
    <ClCompile Include="MROverlappingTris.cpp">
      <Filter>Source Files\AABBTree</Filter>
    </ClCompile>
    <ClCompile Include="MRObjectGcode.cpp">
      <Filter>Source Files\DataModel</Filter>
    </ClCompile>
    <ClCompile Include="MRGcodeProcessor.cpp">
      <Filter>Source Files\Gcode</Filter>
    </ClCompile>
    <ClCompile Include="MRGcodeLoad.cpp">
      <Filter>Source Files\IO</Filter>
    </ClCompile>
    <ClCompile Include="MRFile.cpp">
      <Filter>Source Files\System</Filter>
    </ClCompile>
    <ClCompile Include="MRVoxelsConversionsByParts.cpp">
      <Filter>Source Files\Voxels</Filter>
    </ClCompile>
    <ClCompile Include="MRExpected.cpp">
      <Filter>Source Files\Basic</Filter>
    </ClCompile>
    <ClCompile Include="MRViewportId.cpp">
      <Filter>Source Files\Basic</Filter>
    </ClCompile>
    <ClCompile Include="MRMovementBuildBody.cpp">
      <Filter>Source Files\Primitives</Filter>
    </ClCompile>
    <ClCompile Include="MRInnerShell.cpp">
      <Filter>Source Files\AABBTree</Filter>
    </ClCompile>
    <ClCompile Include="MRCNCMachineSettings.cpp">
      <Filter>Source Files\Gcode</Filter>
    </ClCompile>
    <ClCompile Include="MRMeshToDistanceVolume.cpp">
      <Filter>Source Files\Voxels</Filter>
    </ClCompile>
    <ClCompile Include="MRIOParsing.cpp">
      <Filter>Source Files\IO</Filter>
    </ClCompile>
    <ClCompile Include="MRTiffIO.cpp">
      <Filter>Source Files\IO</Filter>
    </ClCompile>
    <ClCompile Include="MRTerrainTriangulation.cpp">
      <Filter>Source Files\Triangulation</Filter>
    </ClCompile>
    <ClCompile Include="MRPointsProject.cpp">
      <Filter>Source Files\AABBTree</Filter>
    </ClCompile>
    <ClCompile Include="MREmbedTerrainStructure.cpp">
      <Filter>Source Files\Boolean</Filter>
    </ClCompile>
    <ClCompile Include="MRMeshExtrude.cpp">
      <Filter>Source Files\Mesh</Filter>
    </ClCompile>
    <ClCompile Include="MRGraph.cpp">
      <Filter>Source Files\Math</Filter>
    </ClCompile>
    <ClCompile Include="MRWatershedGraph.cpp">
      <Filter>Source Files\WaterFlow</Filter>
    </ClCompile>
    <ClCompile Include="MRAggregateFlow.cpp">
      <Filter>Source Files\WaterFlow</Filter>
    </ClCompile>
    <ClCompile Include="MRBasinVolume.cpp">
      <Filter>Source Files\WaterFlow</Filter>
    </ClCompile>
    <ClCompile Include="MRPointsLoadE57.cpp">
      <Filter>Source Files\IO</Filter>
    </ClCompile>
    <ClCompile Include="MRPointsLoadLas.cpp">
      <Filter>Source Files\IO</Filter>
    </ClCompile>
    <ClCompile Include="MRPrecipitationSimulator.cpp">
      <Filter>Source Files\WaterFlow</Filter>
    </ClCompile>
    <ClCompile Include="MRMeshOverhangs.cpp">
      <Filter>Source Files\MeshAlgorithm</Filter>
    </ClCompile>
    <ClCompile Include="MRMeshOrPoints.cpp">
      <Filter>Source Files\Mesh</Filter>
    </ClCompile>
    <ClCompile Include="MRMeshLoadStep.cpp">
      <Filter>Source Files\IO</Filter>
    </ClCompile>
    <ClCompile Include="MRZip.cpp">
      <Filter>Source Files\IO</Filter>
    </ClCompile>
    <ClCompile Include="MROffsetContours.cpp">
      <Filter>Source Files\Polyline</Filter>
    </ClCompile>
    <ClCompile Include="MRMeshLoad3mf.cpp">
      <Filter>Source Files\IO</Filter>
    </ClCompile>
    <ClCompile Include="MRSolarRadiation.cpp">
      <Filter>Source Files\AABBTree</Filter>
    </ClCompile>
    <ClCompile Include="MRImproveSampling.cpp">
      <Filter>Source Files\PointCloud</Filter>
    </ClCompile>
    <ClCompile Include="MREnumNeighbours.cpp">
      <Filter>Source Files\Mesh</Filter>
    </ClCompile>
    <ClCompile Include="MRMeshDiff.cpp">
      <Filter>Source Files\Mesh</Filter>
    </ClCompile>
    <ClCompile Include="MRMeshReplicate.cpp">
      <Filter>Source Files\Mesh</Filter>
    </ClCompile>
    <ClCompile Include="MRFilterCreaseEdges.cpp">
      <Filter>Source Files\MeshAlgorithm</Filter>
    </ClCompile>
    <ClCompile Include="MRInTreePathBuilder.cpp">
      <Filter>Source Files\SurfacePath</Filter>
    </ClCompile>
    <ClCompile Include="MRMapEdge.cpp">
      <Filter>Source Files\Basic</Filter>
    </ClCompile>
    <ClCompile Include="MRSaveSettings.cpp">
      <Filter>Source Files\IO</Filter>
    </ClCompile>
    <ClCompile Include="MRImage.cpp">
      <Filter>Source Files\BaseStructures</Filter>
    </ClCompile>
    <ClCompile Include="MRSceneLoad.cpp">
      <Filter>Source Files\IO</Filter>
    </ClCompile>
    <ClCompile Include="MRObjectSave.cpp">
      <Filter>Source Files\IO</Filter>
    </ClCompile>
<<<<<<< HEAD
    <ClCompile Include="MRZlib.cpp">
      <Filter>Source Files\IO</Filter>
=======
    <ClCompile Include="MRPointToPointAligningTransform.cpp">
      <Filter>Source Files\Math</Filter>
    </ClCompile>
    <ClCompile Include="MRPointToPlaneAligningTransform.cpp">
      <Filter>Source Files\Math</Filter>
>>>>>>> fd452b6e
    </ClCompile>
  </ItemGroup>
  <ItemGroup>
    <None Include="..\.editorconfig" />
  </ItemGroup>
</Project><|MERGE_RESOLUTION|>--- conflicted
+++ resolved
@@ -1116,22 +1116,20 @@
     <ClInclude Include="MRObjectSave.h">
       <Filter>Source Files\IO</Filter>
     </ClInclude>
-<<<<<<< HEAD
+    <ClInclude Include="MRAligningTransform.h">
+      <Filter>Source Files\Math</Filter>
+    </ClInclude>
+    <ClInclude Include="MRPointToPointAligningTransform.h">
+      <Filter>Source Files\Math</Filter>
+    </ClInclude>
+    <ClInclude Include="MRPointToPlaneAligningTransform.h">
+      <Filter>Source Files\Math</Filter>
+    </ClInclude>
     <ClInclude Include="MRDeferred.h">
       <Filter>Source Files\Basic</Filter>
     </ClCompile>
     <ClInclude Include="MRZlib.h">
       <Filter>Source Files\IO</Filter>
-=======
-    <ClInclude Include="MRAligningTransform.h">
-      <Filter>Source Files\Math</Filter>
-    </ClInclude>
-    <ClInclude Include="MRPointToPointAligningTransform.h">
-      <Filter>Source Files\Math</Filter>
-    </ClInclude>
-    <ClInclude Include="MRPointToPlaneAligningTransform.h">
-      <Filter>Source Files\Math</Filter>
->>>>>>> fd452b6e
     </ClInclude>
   </ItemGroup>
   <ItemGroup>
@@ -1879,16 +1877,14 @@
     <ClCompile Include="MRObjectSave.cpp">
       <Filter>Source Files\IO</Filter>
     </ClCompile>
-<<<<<<< HEAD
+    <ClCompile Include="MRPointToPointAligningTransform.cpp">
+      <Filter>Source Files\Math</Filter>
+    </ClCompile>
+    <ClCompile Include="MRPointToPlaneAligningTransform.cpp">
+      <Filter>Source Files\Math</Filter>
+    </ClCompile>
     <ClCompile Include="MRZlib.cpp">
       <Filter>Source Files\IO</Filter>
-=======
-    <ClCompile Include="MRPointToPointAligningTransform.cpp">
-      <Filter>Source Files\Math</Filter>
-    </ClCompile>
-    <ClCompile Include="MRPointToPlaneAligningTransform.cpp">
-      <Filter>Source Files\Math</Filter>
->>>>>>> fd452b6e
     </ClCompile>
   </ItemGroup>
   <ItemGroup>
