﻿<?xml version="1.0" encoding="utf-8"?>
<Project ToolsVersion="4.0" xmlns="http://schemas.microsoft.com/developer/msbuild/2003">
  <ItemGroup>
    <Filter Include="Source Files">
      <UniqueIdentifier>{8b0f8e8e-d502-4c1c-bf4a-bd6e26e948c1}</UniqueIdentifier>
    </Filter>
    <Filter Include="Source Files\DataModel">
      <UniqueIdentifier>{46dd214b-ec09-403a-9f69-180e234941d3}</UniqueIdentifier>
    </Filter>
    <Filter Include="Source Files\Math">
      <UniqueIdentifier>{14ec24c5-5a69-4d8c-8ee2-327274c4d165}</UniqueIdentifier>
    </Filter>
    <Filter Include="Source Files\Basic">
      <UniqueIdentifier>{7d09069f-dc58-4781-8c4c-6bcf463e869a}</UniqueIdentifier>
    </Filter>
    <Filter Include="Source Files\Primitives">
      <UniqueIdentifier>{752d7e31-3225-4338-9964-5d511c6b8ec1}</UniqueIdentifier>
    </Filter>
    <Filter Include="Source Files\VDBConversions">
      <UniqueIdentifier>{63de0e31-0ce5-41d4-83cf-95476a8961cb}</UniqueIdentifier>
    </Filter>
    <Filter Include="Source Files\SymbolMesh">
      <UniqueIdentifier>{dd69ed88-89d4-4c22-92e5-3d01c7126046}</UniqueIdentifier>
    </Filter>
    <Filter Include="Source Files\EmbreeScene">
      <UniqueIdentifier>{509de63f-6842-445b-8648-05da25feb213}</UniqueIdentifier>
    </Filter>
    <Filter Include="Source Files\System">
      <UniqueIdentifier>{9ea2ed18-2ae5-4809-b738-03a166627a32}</UniqueIdentifier>
    </Filter>
    <Filter Include="Source Files\BaseStructures">
      <UniqueIdentifier>{cc99f9b7-b598-4504-bf99-8d838fbe408f}</UniqueIdentifier>
    </Filter>
    <Filter Include="Source Files\IO">
      <UniqueIdentifier>{dd1e9625-263f-4192-bb1d-baa91613a15e}</UniqueIdentifier>
    </Filter>
    <Filter Include="Source Files\VoxelsPath">
      <UniqueIdentifier>{cfca1a51-70d1-46de-ad9f-c8662f2b85c8}</UniqueIdentifier>
    </Filter>
    <Filter Include="Source Files\AABBTree">
      <UniqueIdentifier>{8523856f-61f8-4a64-be2c-e62368f09852}</UniqueIdentifier>
    </Filter>
    <Filter Include="Source Files\SurfacePath">
      <UniqueIdentifier>{d5bc819e-53e1-4574-a15c-d7d4bce01a2c}</UniqueIdentifier>
    </Filter>
    <Filter Include="Source Files\Render">
      <UniqueIdentifier>{63cd613f-62f1-4c45-a91b-3417a018a563}</UniqueIdentifier>
    </Filter>
    <Filter Include="Source Files\Python">
      <UniqueIdentifier>{95252bd3-f30e-416e-98f8-1e76c2c7fff4}</UniqueIdentifier>
    </Filter>
    <Filter Include="Source Files\PointCloud">
      <UniqueIdentifier>{c300f0c9-5a9b-44ee-98c2-1ac7dad01b16}</UniqueIdentifier>
    </Filter>
    <Filter Include="Source Files\History">
      <UniqueIdentifier>{81c8f6c2-9f7d-4609-9a19-a4aaa5edfbbd}</UniqueIdentifier>
    </Filter>
    <Filter Include="Source Files\Tests">
      <UniqueIdentifier>{2bfe88a4-61f4-4317-8dae-b473f2202be0}</UniqueIdentifier>
    </Filter>
    <Filter Include="Source Files\Components">
      <UniqueIdentifier>{fdb0ec66-343d-41e6-80ec-44d4360e11a8}</UniqueIdentifier>
    </Filter>
    <Filter Include="Source Files\DistanceMap">
      <UniqueIdentifier>{7ce0eb63-0e26-416f-a991-db2be3e673b8}</UniqueIdentifier>
    </Filter>
    <Filter Include="Source Files\PDF">
      <UniqueIdentifier>{6e164873-f97c-4112-be31-701b3284f4c6}</UniqueIdentifier>
    </Filter>
    <Filter Include="Source Files\DataModel\Features">
      <UniqueIdentifier>{f6ea3197-3e0d-44ec-9b3e-6b8fe7e0bc15}</UniqueIdentifier>
    </Filter>
    <Filter Include="Source Files\DataModel\ModelHolder">
      <UniqueIdentifier>{2e5c8a08-b968-4732-be0c-9b07bb4b051e}</UniqueIdentifier>
    </Filter>
    <Filter Include="Source Files\MeshBuilder">
      <UniqueIdentifier>{c83e4212-7072-40c2-8354-827c896c1628}</UniqueIdentifier>
    </Filter>
    <Filter Include="Source Files\Mesh">
      <UniqueIdentifier>{2608cf85-c5d3-45cd-b44b-659771dd743c}</UniqueIdentifier>
    </Filter>
    <Filter Include="Source Files\MeshAlgorithm">
      <UniqueIdentifier>{90f9bd42-738e-4a33-a884-2a347d12cbb7}</UniqueIdentifier>
    </Filter>
    <Filter Include="Source Files\Segmentation">
      <UniqueIdentifier>{482540be-d903-4a0a-8c4c-c783316c31e6}</UniqueIdentifier>
    </Filter>
    <Filter Include="Source Files\Contours">
      <UniqueIdentifier>{d4c0f533-10a6-48fd-9e33-a1aa4bf27a4d}</UniqueIdentifier>
    </Filter>
    <Filter Include="Source Files\Decimation">
      <UniqueIdentifier>{c0473824-4c92-4d7b-8dd8-53467111d7b5}</UniqueIdentifier>
    </Filter>
    <Filter Include="Source Files\Triangulation">
      <UniqueIdentifier>{e8616b21-1a75-42a5-990d-2f54914e7219}</UniqueIdentifier>
    </Filter>
    <Filter Include="Source Files\Boolean">
      <UniqueIdentifier>{c1e21c06-9f10-4e81-87cd-a550a822f2bd}</UniqueIdentifier>
    </Filter>
    <Filter Include="Source Files\Polyline">
      <UniqueIdentifier>{176e10d8-480b-466d-be49-299f1d1b94be}</UniqueIdentifier>
    </Filter>
    <Filter Include="Source Files\Relax">
      <UniqueIdentifier>{435d3e5d-8726-43e7-be69-b9d4c1799c95}</UniqueIdentifier>
    </Filter>
  </ItemGroup>
  <ItemGroup>
    <ClInclude Include="MRMeshFwd.h">
      <Filter>Source Files</Filter>
    </ClInclude>
    <ClInclude Include="MRId.h">
      <Filter>Source Files</Filter>
    </ClInclude>
    <ClInclude Include="MRObject.h">
      <Filter>Source Files\DataModel</Filter>
    </ClInclude>
    <ClInclude Include="MRObjectLoad.h">
      <Filter>Source Files\DataModel</Filter>
    </ClInclude>
    <ClInclude Include="MRVector3.h">
      <Filter>Source Files\Math</Filter>
    </ClInclude>
    <ClInclude Include="MRVector.h">
      <Filter>Source Files\Basic</Filter>
    </ClInclude>
    <ClInclude Include="MRTimer.h">
      <Filter>Source Files\Basic</Filter>
    </ClInclude>
    <ClInclude Include="MRBox.h">
      <Filter>Source Files\Math</Filter>
    </ClInclude>
    <ClInclude Include="MRVector4.h">
      <Filter>Source Files\Math</Filter>
    </ClInclude>
    <ClInclude Include="MRRingIterator.h">
      <Filter>Source Files</Filter>
    </ClInclude>
    <ClInclude Include="MRExpandShrink.h">
      <Filter>Source Files</Filter>
    </ClInclude>
    <ClInclude Include="MRMatrix3.h">
      <Filter>Source Files\Math</Filter>
    </ClInclude>
    <ClInclude Include="MRBestFit.h">
      <Filter>Source Files\Math</Filter>
    </ClInclude>
    <ClInclude Include="MRAffineXf3.h">
      <Filter>Source Files\Math</Filter>
    </ClInclude>
    <ClInclude Include="MRPlane3.h">
      <Filter>Source Files\Math</Filter>
    </ClInclude>
    <ClInclude Include="MRCylinder.h">
      <Filter>Source Files\Primitives</Filter>
    </ClInclude>
    <ClInclude Include="MRCube.h">
      <Filter>Source Files\Primitives</Filter>
    </ClInclude>
    <ClInclude Include="MRIteratorRange.h">
      <Filter>Source Files\Basic</Filter>
    </ClInclude>
    <ClInclude Include="MREdgeIterator.h">
      <Filter>Source Files</Filter>
    </ClInclude>
    <ClInclude Include="MRPositionVertsSmoothly.h">
      <Filter>Source Files</Filter>
    </ClInclude>
    <ClInclude Include="MRBitSet.h">
      <Filter>Source Files\Basic</Filter>
    </ClInclude>
    <ClInclude Include="MRphmap.h">
      <Filter>Source Files</Filter>
    </ClInclude>
    <ClInclude Include="MRVDBConversions.h">
      <Filter>Source Files\VDBConversions</Filter>
    </ClInclude>
    <ClInclude Include="MRSymbolMesh.h">
      <Filter>Source Files\SymbolMesh</Filter>
    </ClInclude>
    <ClInclude Include="MRBoolean.h">
      <Filter>Source Files\VDBConversions</Filter>
    </ClInclude>
    <ClInclude Include="MRTorus.h">
      <Filter>Source Files\Primitives</Filter>
    </ClInclude>
    <ClInclude Include="MRClosestPointInTriangle.h">
      <Filter>Source Files\EmbreeScene</Filter>
    </ClInclude>
    <ClInclude Include="MRUVSphere.h">
      <Filter>Source Files\Primitives</Filter>
    </ClInclude>
    <ClInclude Include="MRLaplacian.h">
      <Filter>Source Files</Filter>
    </ClInclude>
    <ClInclude Include="MRConstants.h">
      <Filter>Source Files\Math</Filter>
    </ClInclude>
    <ClInclude Include="MRSystem.h">
      <Filter>Source Files\System</Filter>
    </ClInclude>
    <ClInclude Include="MRHistogram.h">
      <Filter>Source Files\Math</Filter>
    </ClInclude>
    <ClInclude Include="MRProgressCallback.h">
      <Filter>Source Files\BaseStructures</Filter>
    </ClInclude>
    <ClInclude Include="MRSimpleVolume.h">
      <Filter>Source Files\BaseStructures</Filter>
    </ClInclude>
    <ClInclude Include="MRFloatGrid.h">
      <Filter>Source Files\BaseStructures</Filter>
    </ClInclude>
    <ClInclude Include="MRObjectVoxels.h">
      <Filter>Source Files\DataModel</Filter>
    </ClInclude>
    <ClInclude Include="MRVoxelsSave.h">
      <Filter>Source Files\IO</Filter>
    </ClInclude>
    <ClInclude Include="MRMeshSave.h">
      <Filter>Source Files\IO</Filter>
    </ClInclude>
    <ClInclude Include="MRMeshLoad.h">
      <Filter>Source Files\IO</Filter>
    </ClInclude>
    <ClInclude Include="MRVoxelsLoad.h">
      <Filter>Source Files\IO</Filter>
    </ClInclude>
    <ClInclude Include="MRIOFilters.h">
      <Filter>Source Files\IO</Filter>
    </ClInclude>
    <ClInclude Include="MRUnionFind.h">
      <Filter>Source Files\Basic</Filter>
    </ClInclude>
    <ClInclude Include="MRVoxelPath.h">
      <Filter>Source Files\VoxelsPath</Filter>
    </ClInclude>
    <ClInclude Include="MRFixUndercuts.h">
      <Filter>Source Files</Filter>
    </ClInclude>
    <ClInclude Include="MRAlignTextToMesh.h">
      <Filter>Source Files\Math</Filter>
    </ClInclude>
    <ClInclude Include="MRAligningTransform.h">
      <Filter>Source Files\Math</Filter>
    </ClInclude>
    <ClInclude Include="MRRegionBoundary.h">
      <Filter>Source Files</Filter>
    </ClInclude>
    <ClInclude Include="miniply.h">
      <Filter>Source Files\IO</Filter>
    </ClInclude>
    <ClInclude Include="MRTriPoint.h">
      <Filter>Source Files\Math</Filter>
    </ClInclude>
    <ClInclude Include="MRObjectMesh.h">
      <Filter>Source Files\DataModel</Filter>
    </ClInclude>
    <ClInclude Include="MRVisualObject.h">
      <Filter>Source Files\DataModel</Filter>
    </ClInclude>
    <ClInclude Include="MRObjectFactory.h">
      <Filter>Source Files\DataModel</Filter>
    </ClInclude>
    <ClInclude Include="MRSerializer.h">
      <Filter>Source Files\IO</Filter>
    </ClInclude>
    <ClInclude Include="MRBitSetParallelFor.h">
      <Filter>Source Files\Basic</Filter>
    </ClInclude>
    <ClInclude Include="MRObjectLines.h">
      <Filter>Source Files\DataModel</Filter>
    </ClInclude>
    <ClInclude Include="MRVoxelGraphCut.h">
      <Filter>Source Files\VoxelsPath</Filter>
    </ClInclude>
    <ClInclude Include="MRHeap.h">
      <Filter>Source Files\Basic</Filter>
    </ClInclude>
    <ClInclude Include="MRArrow.h">
      <Filter>Source Files\Primitives</Filter>
    </ClInclude>
    <ClInclude Include="MRSymMatrix3.h">
      <Filter>Source Files\Math</Filter>
    </ClInclude>
    <ClInclude Include="MRQuadraticForm.h">
      <Filter>Source Files\Math</Filter>
    </ClInclude>
    <ClInclude Include="MRFreeFormDeformer.h">
      <Filter>Source Files</Filter>
    </ClInclude>
    <ClInclude Include="MRQuaternion.h">
      <Filter>Source Files\Math</Filter>
    </ClInclude>
    <ClInclude Include="MRVolumeSegment.h">
      <Filter>Source Files\VoxelsPath</Filter>
    </ClInclude>
    <ClInclude Include="MRTriDist.h">
      <Filter>Source Files\Math</Filter>
    </ClInclude>
    <ClInclude Include="MRAABBTree.h">
      <Filter>Source Files\AABBTree</Filter>
    </ClInclude>
    <ClInclude Include="MRMeshDistance.h">
      <Filter>Source Files\AABBTree</Filter>
    </ClInclude>
    <ClInclude Include="MRPointOnFace.h">
      <Filter>Source Files</Filter>
    </ClInclude>
    <ClInclude Include="MRMakePlane.h">
      <Filter>Source Files\Primitives</Filter>
    </ClInclude>
    <ClInclude Include="MRViewportId.h">
      <Filter>Source Files\DataModel</Filter>
    </ClInclude>
    <ClInclude Include="MRToFromEigen.h">
      <Filter>Source Files\Math</Filter>
    </ClInclude>
    <ClInclude Include="MRTriangleIntersection.h">
      <Filter>Source Files\Math</Filter>
    </ClInclude>
    <ClInclude Include="MRMeshCollide.h">
      <Filter>Source Files\AABBTree</Filter>
    </ClInclude>
    <ClInclude Include="MRMeshProject.h">
      <Filter>Source Files\AABBTree</Filter>
    </ClInclude>
    <ClInclude Include="MRICP.h">
      <Filter>Source Files</Filter>
    </ClInclude>
    <ClInclude Include="MRStringConvert.h">
      <Filter>Source Files\Basic</Filter>
    </ClInclude>
    <ClInclude Include="MRExtractIsolines.h">
      <Filter>Source Files</Filter>
    </ClInclude>
    <ClInclude Include="MRMeshTexture.h">
      <Filter>Source Files\BaseStructures</Filter>
    </ClInclude>
    <ClInclude Include="MROffset.h">
      <Filter>Source Files\VDBConversions</Filter>
    </ClInclude>
    <ClInclude Include="MRVector2.h">
      <Filter>Source Files\Math</Filter>
    </ClInclude>
    <ClInclude Include="MRColor.h">
      <Filter>Source Files\Basic</Filter>
    </ClInclude>
    <ClInclude Include="MRPositionedText.h">
      <Filter>Source Files\BaseStructures</Filter>
    </ClInclude>
    <ClInclude Include="MREdgePaths.h">
      <Filter>Source Files\SurfacePath</Filter>
    </ClInclude>
    <ClInclude Include="MRSurfaceDistance.h">
      <Filter>Source Files\SurfacePath</Filter>
    </ClInclude>
    <ClInclude Include="MRSurfacePath.h">
      <Filter>Source Files\SurfacePath</Filter>
    </ClInclude>
    <ClInclude Include="MRGeodesicPath.h">
      <Filter>Source Files\SurfacePath</Filter>
    </ClInclude>
    <ClInclude Include="MRSceneColors.h">
      <Filter>Source Files\BaseStructures</Filter>
    </ClInclude>
    <ClInclude Include="MRVolumeIndexer.h">
      <Filter>Source Files\VoxelsPath</Filter>
    </ClInclude>
    <ClInclude Include="MRGridSampling.h">
      <Filter>Source Files</Filter>
    </ClInclude>
    <ClInclude Include="MRHighPrecision.h">
      <Filter>Source Files\Math</Filter>
    </ClInclude>
    <ClInclude Include="MRPrecisePredicates3.h">
      <Filter>Source Files\Math</Filter>
    </ClInclude>
    <ClInclude Include="MRObjectsAccess.h">
      <Filter>Source Files\DataModel</Filter>
    </ClInclude>
    <ClInclude Include="MRObjectsAccess.hpp">
      <Filter>Source Files\DataModel</Filter>
    </ClInclude>
    <ClInclude Include="MRObjectPoints.h">
      <Filter>Source Files\DataModel</Filter>
    </ClInclude>
    <ClInclude Include="MRPointsLoad.h">
      <Filter>Source Files\IO</Filter>
    </ClInclude>
    <ClInclude Include="MRPointsSave.h">
      <Filter>Source Files\IO</Filter>
    </ClInclude>
    <ClInclude Include="MRFillContour.h">
      <Filter>Source Files</Filter>
    </ClInclude>
    <ClInclude Include="MRMeshCollidePrecise.h">
      <Filter>Source Files\AABBTree</Filter>
    </ClInclude>
    <ClInclude Include="MRFaceFace.h">
      <Filter>Source Files\AABBTree</Filter>
    </ClInclude>
    <ClInclude Include="MRBase64.h">
      <Filter>Source Files\IO</Filter>
    </ClInclude>
    <ClInclude Include="MRContoursStitch.h">
      <Filter>Source Files</Filter>
    </ClInclude>
    <ClInclude Include="MRLog.h">
      <Filter>Source Files\Basic</Filter>
    </ClInclude>
    <ClInclude Include="MRStreamOperators.h">
      <Filter>Source Files\IO</Filter>
    </ClInclude>
    <ClInclude Include="MRMatrix4.h">
      <Filter>Source Files\Math</Filter>
    </ClInclude>
    <ClInclude Include="MRImageSave.h">
      <Filter>Source Files\IO</Filter>
    </ClInclude>
    <ClInclude Include="MRMatrix.h">
      <Filter>Source Files\Math</Filter>
    </ClInclude>
    <ClInclude Include="MRTriMath.h">
      <Filter>Source Files\Math</Filter>
    </ClInclude>
    <ClInclude Include="MRLine3.h">
      <Filter>Source Files\Math</Filter>
    </ClInclude>
    <ClInclude Include="MRMeshIntersect.h">
      <Filter>Source Files\AABBTree</Filter>
    </ClInclude>
    <ClInclude Include="MRRayBoxIntersection.h">
      <Filter>Source Files\Math</Filter>
    </ClInclude>
    <ClInclude Include="MRAABBTreePoints.h">
      <Filter>Source Files\AABBTree</Filter>
    </ClInclude>
    <ClInclude Include="MRPointsInBall.h">
      <Filter>Source Files\AABBTree</Filter>
    </ClInclude>
    <ClInclude Include="MRPython.h">
      <Filter>Source Files\Python</Filter>
    </ClInclude>
    <ClInclude Include="MRSceneRoot.h">
      <Filter>Source Files\DataModel</Filter>
    </ClInclude>
    <ClInclude Include="MRRegularGridMesh.h">
      <Filter>Source Files\Primitives</Filter>
    </ClInclude>
    <ClInclude Include="MRPointCloud.h">
      <Filter>Source Files\PointCloud</Filter>
    </ClInclude>
    <ClInclude Include="MRUniformSampling.h">
      <Filter>Source Files\PointCloud</Filter>
    </ClInclude>
    <ClInclude Include="MRPointCloudMakeNormals.h">
      <Filter>Source Files\PointCloud</Filter>
    </ClInclude>
    <ClInclude Include="MRRegularMapMesher.h">
      <Filter>Source Files\PointCloud</Filter>
    </ClInclude>
    <ClInclude Include="MRIOFormatsRegistry.h">
      <Filter>Source Files\IO</Filter>
    </ClInclude>
    <ClInclude Include="MRLineSegm3.h">
      <Filter>Source Files\Math</Filter>
    </ClInclude>
    <ClInclude Include="MRPolylineProject.h">
      <Filter>Source Files\AABBTree</Filter>
    </ClInclude>
    <ClInclude Include="MRMeshDirMax.h">
      <Filter>Source Files\AABBTree</Filter>
    </ClInclude>
    <ClInclude Include="MRPointCloudRadius.h">
      <Filter>Source Files\PointCloud</Filter>
    </ClInclude>
    <ClInclude Include="MRHash.h">
      <Filter>Source Files\Basic</Filter>
    </ClInclude>
    <ClInclude Include="MRHistoryStore.h">
      <Filter>Source Files\History</Filter>
    </ClInclude>
    <ClInclude Include="MRHistoryAction.h">
      <Filter>Source Files\History</Filter>
    </ClInclude>
    <ClInclude Include="MRChangeObjectAction.h">
      <Filter>Source Files\History</Filter>
    </ClInclude>
    <ClInclude Include="MRChangeSceneAction.h">
      <Filter>Source Files\History</Filter>
    </ClInclude>
    <ClInclude Include="MRChangeXfAction.h">
      <Filter>Source Files\History</Filter>
    </ClInclude>
    <ClInclude Include="MRCombinedHistoryAction.h">
      <Filter>Source Files\History</Filter>
    </ClInclude>
    <ClInclude Include="MRChangeSelectionAction.h">
      <Filter>Source Files\History</Filter>
    </ClInclude>
    <ClInclude Include="MRTunnelDetector.h">
      <Filter>Source Files\SurfacePath</Filter>
    </ClInclude>
    <ClInclude Include="MRMakeRigidXf.h">
      <Filter>Source Files\Math</Filter>
    </ClInclude>
    <ClInclude Include="MRUniqueThreadSafeOwner.h">
      <Filter>Source Files\AABBTree</Filter>
    </ClInclude>
    <ClInclude Include="MRIRenderObject.h">
      <Filter>Source Files\Render</Filter>
    </ClInclude>
    <ClInclude Include="MRAlignTextToMesh.h">
      <Filter>Source Files\SymbolMesh</Filter>
    </ClInclude>
    <ClInclude Include="MR2DContoursTriangulation.h">
      <Filter>Source Files\SymbolMesh</Filter>
    </ClInclude>
    <ClInclude Include="MRConfig.h">
      <Filter>Source Files\System</Filter>
    </ClInclude>
    <ClInclude Include="MRFile.h">
      <Filter>Source Files\Basic</Filter>
    </ClInclude>
    <ClInclude Include="MRPartMapping.h">
      <Filter>Source Files</Filter>
    </ClInclude>
    <ClInclude Include="MRDenseBox.h">
      <Filter>Source Files\Math</Filter>
    </ClInclude>
    <ClInclude Include="MRFloatGridComponents.h">
      <Filter>Source Files\Components</Filter>
    </ClInclude>
    <ClInclude Include="MRMeshComponents.h">
      <Filter>Source Files\Components</Filter>
    </ClInclude>
    <ClInclude Include="MRGTest.h">
      <Filter>Source Files\Tests</Filter>
    </ClInclude>
    <ClInclude Include="MRObjectDistanceMap.h">
      <Filter>Source Files\DataModel</Filter>
    </ClInclude>
    <ClInclude Include="MRDistanceMapSave.h">
      <Filter>Source Files\IO</Filter>
    </ClInclude>
    <ClInclude Include="MRDistanceMapLoad.h">
      <Filter>Source Files\IO</Filter>
    </ClInclude>
    <ClInclude Include="MRAABBTreeNode.h">
      <Filter>Source Files\AABBTree</Filter>
    </ClInclude>
    <ClInclude Include="MRAABBTreeMaker.h">
      <Filter>Source Files\AABBTree</Filter>
    </ClInclude>
    <ClInclude Include="MRDistanceMapParams.h">
      <Filter>Source Files\DistanceMap</Filter>
    </ClInclude>
    <ClInclude Include="MRDistanceMap.h">
      <Filter>Source Files\DistanceMap</Filter>
    </ClInclude>
    <ClInclude Include="MRImageLoad.h">
      <Filter>Source Files\IO</Filter>
    </ClInclude>
    <ClInclude Include="MRImage.h">
      <Filter>Source Files\BaseStructures</Filter>
    </ClInclude>
    <ClInclude Include="MRPolylineTopology.h">
      <Filter>Source Files\Polyline</Filter>
    </ClInclude>
    <ClInclude Include="MRPolyline2Project.h">
      <Filter>Source Files\AABBTree</Filter>
    </ClInclude>
    <ClInclude Include="MRMatrix2.h">
      <Filter>Source Files\Math</Filter>
    </ClInclude>
    <ClInclude Include="MRAffineXf2.h">
      <Filter>Source Files\Math</Filter>
    </ClInclude>
    <ClInclude Include="MRAffineXf.h">
      <Filter>Source Files\Math</Filter>
    </ClInclude>
    <ClInclude Include="MRTupleBindings.h">
      <Filter>Source Files\Math</Filter>
    </ClInclude>
    <ClInclude Include="MRSymMatrix2.h">
      <Filter>Source Files\Math</Filter>
    </ClInclude>
    <ClInclude Include="MRString.h">
      <Filter>Source Files\Basic</Filter>
    </ClInclude>
    <ClInclude Include="MRPrecisePredicates2.h">
      <Filter>Source Files\Math</Filter>
    </ClInclude>
    <ClInclude Include="MRPrimitiveMapsComposition.h">
      <Filter>Source Files\Basic</Filter>
    </ClInclude>
    <ClInclude Include="MRPdf.h">
      <Filter>Source Files\PDF</Filter>
    </ClInclude>
    <ClInclude Include="MRAABBTreePolyline.h">
      <Filter>Source Files\AABBTree</Filter>
    </ClInclude>
    <ClInclude Include="MRBestFitQuadric.h">
      <Filter>Source Files\Math</Filter>
    </ClInclude>
    <ClInclude Include="MRIntersection.h">
      <Filter>Source Files\Math</Filter>
    </ClInclude>
    <ClInclude Include="MRContour.h">
      <Filter>Source Files\Math</Filter>
    </ClInclude>
    <ClInclude Include="MRSurfaceDistanceBuilder.h">
      <Filter>Source Files\SurfacePath</Filter>
    </ClInclude>
    <ClInclude Include="MRRestoringStreamsSink.h">
      <Filter>Source Files\Basic</Filter>
    </ClInclude>
    <ClInclude Include="MRChangeMeshAction.h">
      <Filter>Source Files\History</Filter>
    </ClInclude>
    <ClInclude Include="MRVoxelsVolume.h">
      <Filter>Source Files\VDBConversions</Filter>
    </ClInclude>
    <ClInclude Include="MRLineSegm.h">
      <Filter>Source Files\Math</Filter>
    </ClInclude>
    <ClInclude Include="MRChangeSceneObjectsOrder.h">
      <Filter>Source Files\History</Filter>
    </ClInclude>
    <ClInclude Include="MRMeshLoadObj.h">
      <Filter>Source Files\IO</Filter>
    </ClInclude>
    <ClInclude Include="MRRectIndexer.h">
      <Filter>Source Files\DistanceMap</Filter>
    </ClInclude>
    <ClInclude Include="MRChangeNameAction.h">
      <Filter>Source Files\History</Filter>
    </ClInclude>
    <ClInclude Include="MREmbeddedPython.h">
      <Filter>Source Files\Python</Filter>
    </ClInclude>
    <ClInclude Include="MRPolylineEdgeIterator.h">
      <Filter>Source Files\Polyline</Filter>
    </ClInclude>
    <ClInclude Include="MRComputeBoundingBox.h">
      <Filter>Source Files\Math</Filter>
    </ClInclude>
    <ClInclude Include="MRXfBasedCache.h">
      <Filter>Source Files\DataModel</Filter>
    </ClInclude>
    <ClInclude Include="MRSceneSettings.h">
      <Filter>Source Files\BaseStructures</Filter>
    </ClInclude>
    <ClInclude Include="MRLinesSave.h">
      <Filter>Source Files\IO</Filter>
    </ClInclude>
    <ClInclude Include="MRLinesLoad.h">
      <Filter>Source Files\IO</Filter>
    </ClInclude>
    <ClInclude Include="MRFillContours2D.h">
      <Filter>Source Files</Filter>
    </ClInclude>
    <ClInclude Include="MRSphere.h">
      <Filter>Source Files\Primitives</Filter>
    </ClInclude>
    <ClInclude Include="MRConvexHull.h">
      <Filter>Source Files</Filter>
    </ClInclude>
    <ClInclude Include="MRSphereObject.h">
      <Filter>Source Files\DataModel\Features</Filter>
    </ClInclude>
    <ClInclude Include="MRObjectMeshHolder.h">
      <Filter>Source Files\DataModel\ModelHolder</Filter>
    </ClInclude>
    <ClInclude Include="MR2to3.h">
      <Filter>Source Files\Math</Filter>
    </ClInclude>
    <ClInclude Include="MRPlaneObject.h">
      <Filter>Source Files\DataModel\Features</Filter>
    </ClInclude>
    <ClInclude Include="MRPolyline.h">
      <Filter>Source Files\Polyline</Filter>
    </ClInclude>
    <ClInclude Include="MRObjectLinesHolder.h">
      <Filter>Source Files\DataModel\ModelHolder</Filter>
    </ClInclude>
    <ClInclude Include="MRLineObject.h">
      <Filter>Source Files\DataModel\Features</Filter>
    </ClInclude>
    <ClInclude Include="MRCircleObject.h">
      <Filter>Source Files\DataModel\Features</Filter>
    </ClInclude>
    <ClInclude Include="MRColorMapAggregator.h">
      <Filter>Source Files</Filter>
    </ClInclude>
    <ClInclude Include="MRPolyline2Collide.h">
      <Filter>Source Files\AABBTree</Filter>
    </ClInclude>
    <ClInclude Include="MRHeapBytes.h">
      <Filter>Source Files\Basic</Filter>
    </ClInclude>
    <ClInclude Include="MRObjectPointsHolder.h">
      <Filter>Source Files\DataModel\ModelHolder</Filter>
    </ClInclude>
    <ClInclude Include="MRChangePointCloudAction.h">
      <Filter>Source Files\History</Filter>
    </ClInclude>
    <ClInclude Include="MRPointObject.h">
      <Filter>Source Files\DataModel\Features</Filter>
    </ClInclude>
    <ClInclude Include="MRMeshBuilder.h">
      <Filter>Source Files\MeshBuilder</Filter>
    </ClInclude>
    <ClInclude Include="MRIdentifyVertices.h">
      <Filter>Source Files\MeshBuilder</Filter>
    </ClInclude>
    <ClInclude Include="MRMeshBuilderTypes.h">
      <Filter>Source Files\MeshBuilder</Filter>
    </ClInclude>
    <ClInclude Include="MRMeshTopology.h">
      <Filter>Source Files\Mesh</Filter>
    </ClInclude>
    <ClInclude Include="MRMesh.h">
      <Filter>Source Files\Mesh</Filter>
    </ClInclude>
    <ClInclude Include="MRMeshTriPoint.h">
      <Filter>Source Files\Mesh</Filter>
    </ClInclude>
    <ClInclude Include="MRMeshToPointCloud.h">
      <Filter>Source Files\MeshAlgorithm</Filter>
    </ClInclude>
    <ClInclude Include="MRMeshMetrics.h">
      <Filter>Source Files\MeshAlgorithm</Filter>
    </ClInclude>
    <ClInclude Include="MRMeshPart.h">
      <Filter>Source Files\MeshAlgorithm</Filter>
    </ClInclude>
    <ClInclude Include="MRMeshNormals.h">
      <Filter>Source Files\MeshAlgorithm</Filter>
    </ClInclude>
    <ClInclude Include="MRMeshSubdivide.h">
      <Filter>Source Files\MeshAlgorithm</Filter>
    </ClInclude>
    <ClInclude Include="MRMeshFixer.h">
      <Filter>Source Files\MeshAlgorithm</Filter>
    </ClInclude>
    <ClInclude Include="MRMeshEigen.h">
      <Filter>Source Files\MeshAlgorithm</Filter>
    </ClInclude>
    <ClInclude Include="MRMeshFillHole.h">
      <Filter>Source Files\MeshAlgorithm</Filter>
    </ClInclude>
    <ClInclude Include="MRMeshEdgePoint.h">
      <Filter>Source Files\Mesh</Filter>
    </ClInclude>
    <ClInclude Include="MRMeshDiff.h">
      <Filter>Source Files\MeshAlgorithm</Filter>
    </ClInclude>
    <ClInclude Include="MRMeshBoundary.h">
      <Filter>Source Files\MeshAlgorithm</Filter>
    </ClInclude>
    <ClInclude Include="MRMeshDelete.h">
      <Filter>Source Files\MeshAlgorithm</Filter>
    </ClInclude>
    <ClInclude Include="MRMeshDelone.h">
      <Filter>Source Files\MeshAlgorithm</Filter>
    </ClInclude>
    <ClInclude Include="MRPolyline2Intersect.h">
      <Filter>Source Files\AABBTree</Filter>
    </ClInclude>
    <ClInclude Include="MRPolylineComponents.h">
      <Filter>Source Files\Components</Filter>
    </ClInclude>
    <ClInclude Include="MRFillContourByGraphCut.h">
      <Filter>Source Files\Segmentation</Filter>
    </ClInclude>
    <ClInclude Include="MRSurroundingContour.h">
      <Filter>Source Files\Segmentation</Filter>
    </ClInclude>
    <ClInclude Include="MRContoursCut.h">
      <Filter>Source Files\Contours</Filter>
    </ClInclude>
    <ClInclude Include="MRContoursSeparation.h">
      <Filter>Source Files\Contours</Filter>
    </ClInclude>
    <ClInclude Include="MRIntersectionContour.h">
      <Filter>Source Files\Contours</Filter>
    </ClInclude>
    <ClInclude Include="MRMeshDecimate.h">
      <Filter>Source Files\Decimation</Filter>
    </ClInclude>
    <ClInclude Include="MRMeshDecimateParallel.h">
      <Filter>Source Files\Decimation</Filter>
    </ClInclude>
    <ClInclude Include="MRPolylineDecimate.h">
      <Filter>Source Files\Decimation</Filter>
    </ClInclude>
    <ClInclude Include="MRPointCloudTriangulation.h">
      <Filter>Source Files\Triangulation</Filter>
    </ClInclude>
    <ClInclude Include="MRPointCloudTriangulationHelpers.h">
      <Filter>Source Files\Triangulation</Filter>
    </ClInclude>
    <ClInclude Include="MRBooleanOperation.h">
      <Filter>Source Files\Boolean</Filter>
    </ClInclude>
    <ClInclude Include="MRMeshBoolean.h">
      <Filter>Source Files\Boolean</Filter>
    </ClInclude>
    <ClInclude Include="MRMeshBooleanFacade.h">
      <Filter>Source Files\Boolean</Filter>
    </ClInclude>
    <ClInclude Include="MRPartialOffset.h">
      <Filter>Source Files\Boolean</Filter>
    </ClInclude>
    <ClInclude Include="MRMeshSaveObj.h">
      <Filter>Source Files\IO</Filter>
    </ClInclude>
    <ClInclude Include="MRObjectLabel.h">
      <Filter>Source Files\DataModel</Filter>
    </ClInclude>
    <ClInclude Include="MRWriter.h">
      <Filter>Source Files</Filter>
    </ClInclude>
    <ClInclude Include="MRPolylineSubdivide.h">
      <Filter>Source Files\Polyline</Filter>
    </ClInclude>
    <ClInclude Include="MRChangePolylineAction.h">
      <Filter>Source Files\History</Filter>
    </ClInclude>
    <ClInclude Include="MRRelaxParams.h">
      <Filter>Source Files\Relax</Filter>
    </ClInclude>
    <ClInclude Include="MRMeshRelax.h">
      <Filter>Source Files\Relax</Filter>
    </ClInclude>
    <ClInclude Include="MRPointCloudRelax.h">
      <Filter>Source Files\Relax</Filter>
    </ClInclude>
    <ClInclude Include="MRPolylineRelax.h">
      <Filter>Source Files\Relax</Filter>
    </ClInclude>
    <ClInclude Include="MRPrism.h">
      <Filter>Source Files\Primitives</Filter>
    </ClInclude>
    <ClInclude Include="MRChangeLabelAction.h">
      <Filter>Source Files\History</Filter>
    </ClInclude>
    <ClInclude Include="MRProgressReadWrite.h">
      <Filter>Source Files\IO</Filter>
    </ClInclude>
    <ClInclude Include="MRChangeVoxelsAction.h">
      <Filter>Source Files\History</Filter>
    </ClInclude>
    <ClInclude Include="MRMatrix3Decompose.h">
      <Filter>Source Files\Math</Filter>
    </ClInclude>
    <ClInclude Include="MRBuffer.h">
      <Filter>Source Files\Basic</Filter>
    </ClInclude>
    <ClInclude Include="MRVertexAttributeGradient.h">
      <Filter>Source Files\MeshAlgorithm</Filter>
    </ClInclude>
    <ClInclude Include="MRChangeVoxelSelectionAction.h">
      <Filter>Source Files\History</Filter>
    </ClInclude>
    <ClInclude Include="MRViewportProperty.h">
      <Filter>Source Files\DataModel</Filter>
    </ClInclude>
    <ClInclude Include="MRChangePointCloudNormalsAction.h">
      <Filter>Source Files\History</Filter>
    </ClInclude>
    <ClInclude Include="MRUniteManyMeshes.h">
      <Filter>Source Files\Boolean</Filter>
    </ClInclude>
    <ClInclude Include="MRPlanarPath.h">
      <Filter>Source Files\SurfacePath</Filter>
    </ClInclude>
<<<<<<< HEAD
    <ClInclude Include="MRIntersectionPrecomputes2.h">
      <Filter>Source Files\AABBTree</Filter>
    </ClInclude>
    <ClInclude Include="MRRayBoxIntersection2.h">
=======
    <ClInclude Include="MRIntersectionPrecomputes.h">
      <Filter>Source Files\Math</Filter>
    </ClInclude>
    <ClInclude Include="MRLine.h">
>>>>>>> fc8703cb
      <Filter>Source Files\Math</Filter>
    </ClInclude>
  </ItemGroup>
  <ItemGroup>
    <ClCompile Include="MRId.cpp">
      <Filter>Source Files</Filter>
    </ClCompile>
    <ClCompile Include="MRObject.cpp">
      <Filter>Source Files\DataModel</Filter>
    </ClCompile>
    <ClCompile Include="MRObjectLoad.cpp">
      <Filter>Source Files\DataModel</Filter>
    </ClCompile>
    <ClCompile Include="MRTimer.cpp">
      <Filter>Source Files\Basic</Filter>
    </ClCompile>
    <ClCompile Include="MRExpandShrink.cpp">
      <Filter>Source Files</Filter>
    </ClCompile>
    <ClCompile Include="MRBestFit.cpp">
      <Filter>Source Files\Math</Filter>
    </ClCompile>
    <ClCompile Include="MRBitSet.cpp">
      <Filter>Source Files\Basic</Filter>
    </ClCompile>
    <ClCompile Include="MRAffineXf3.cpp">
      <Filter>Source Files\Math</Filter>
    </ClCompile>
    <ClCompile Include="MRCylinder.cpp">
      <Filter>Source Files\Primitives</Filter>
    </ClCompile>
    <ClCompile Include="MRBox.cpp">
      <Filter>Source Files\Math</Filter>
    </ClCompile>
    <ClCompile Include="MRCube.cpp">
      <Filter>Source Files\Primitives</Filter>
    </ClCompile>
    <ClCompile Include="MRPositionVertsSmoothly.cpp">
      <Filter>Source Files</Filter>
    </ClCompile>
    <ClCompile Include="MRVDBConversions.cpp">
      <Filter>Source Files\VDBConversions</Filter>
    </ClCompile>
    <ClCompile Include="MRSymbolMesh.cpp">
      <Filter>Source Files\SymbolMesh</Filter>
    </ClCompile>
    <ClCompile Include="MRBoolean.cpp">
      <Filter>Source Files\VDBConversions</Filter>
    </ClCompile>
    <ClCompile Include="MRTorus.cpp">
      <Filter>Source Files\Primitives</Filter>
    </ClCompile>
    <ClCompile Include="MRUVSphere.cpp">
      <Filter>Source Files\Primitives</Filter>
    </ClCompile>
    <ClCompile Include="MRLaplacian.cpp">
      <Filter>Source Files</Filter>
    </ClCompile>
    <ClCompile Include="MRHistogram.cpp">
      <Filter>Source Files\Math</Filter>
    </ClCompile>
    <ClCompile Include="MRSystem.cpp">
      <Filter>Source Files\System</Filter>
    </ClCompile>
    <ClCompile Include="MRFloatGrid.cpp">
      <Filter>Source Files\BaseStructures</Filter>
    </ClCompile>
    <ClCompile Include="MRObjectVoxels.cpp">
      <Filter>Source Files\DataModel</Filter>
    </ClCompile>
    <ClCompile Include="MRVoxelsSave.cpp">
      <Filter>Source Files\IO</Filter>
    </ClCompile>
    <ClCompile Include="MRMeshSave.cpp">
      <Filter>Source Files\IO</Filter>
    </ClCompile>
    <ClCompile Include="MRMeshLoad.cpp">
      <Filter>Source Files\IO</Filter>
    </ClCompile>
    <ClCompile Include="MRVoxelsLoad.cpp">
      <Filter>Source Files\IO</Filter>
    </ClCompile>
    <ClCompile Include="MRVoxelPath.cpp">
      <Filter>Source Files\VoxelsPath</Filter>
    </ClCompile>
    <ClCompile Include="MRFixUndercuts.cpp">
      <Filter>Source Files</Filter>
    </ClCompile>
    <ClCompile Include="MRAligningTransform.cpp">
      <Filter>Source Files\Math</Filter>
    </ClCompile>
    <ClCompile Include="MRRegionBoundary.cpp">
      <Filter>Source Files</Filter>
    </ClCompile>
    <ClCompile Include="miniply.cpp">
      <Filter>Source Files\IO</Filter>
    </ClCompile>
    <ClCompile Include="MRObjectMesh.cpp">
      <Filter>Source Files\DataModel</Filter>
    </ClCompile>
    <ClCompile Include="MRVisualObject.cpp">
      <Filter>Source Files\DataModel</Filter>
    </ClCompile>
    <ClCompile Include="MRObjectFactory.cpp">
      <Filter>Source Files\DataModel</Filter>
    </ClCompile>
    <ClCompile Include="MRSerializer.cpp">
      <Filter>Source Files\IO</Filter>
    </ClCompile>
    <ClCompile Include="MRVoxelGraphCut.cpp">
      <Filter>Source Files\VoxelsPath</Filter>
    </ClCompile>
    <ClCompile Include="MRObjectLines.cpp">
      <Filter>Source Files\DataModel</Filter>
    </ClCompile>
    <ClCompile Include="MRArrow.cpp">
      <Filter>Source Files\Primitives</Filter>
    </ClCompile>
    <ClCompile Include="MRMathInstatiate.cpp">
      <Filter>Source Files\Math</Filter>
    </ClCompile>
    <ClCompile Include="MRQuadraticForm.cpp">
      <Filter>Source Files\Math</Filter>
    </ClCompile>
    <ClCompile Include="MRFreeFormDeformer.cpp">
      <Filter>Source Files</Filter>
    </ClCompile>
    <ClCompile Include="MRVolumeSegment.cpp">
      <Filter>Source Files\VoxelsPath</Filter>
    </ClCompile>
    <ClCompile Include="MRTriDist.cpp">
      <Filter>Source Files\Math</Filter>
    </ClCompile>
    <ClCompile Include="MRAABBTree.cpp">
      <Filter>Source Files\AABBTree</Filter>
    </ClCompile>
    <ClCompile Include="MRMeshDistance.cpp">
      <Filter>Source Files\AABBTree</Filter>
    </ClCompile>
    <ClCompile Include="MRMakePlane.cpp">
      <Filter>Source Files\Primitives</Filter>
    </ClCompile>
    <ClCompile Include="MRMeshCollide.cpp">
      <Filter>Source Files\AABBTree</Filter>
    </ClCompile>
    <ClCompile Include="MRMeshProject.cpp">
      <Filter>Source Files\AABBTree</Filter>
    </ClCompile>
    <ClCompile Include="MRICP.cpp">
      <Filter>Source Files</Filter>
    </ClCompile>
    <ClCompile Include="MRStringConvert.cpp">
      <Filter>Source Files\Basic</Filter>
    </ClCompile>
    <ClCompile Include="MRExtractIsolines.cpp">
      <Filter>Source Files</Filter>
    </ClCompile>
    <ClCompile Include="MROffset.cpp">
      <Filter>Source Files\VDBConversions</Filter>
    </ClCompile>
    <ClCompile Include="MREdgePaths.cpp">
      <Filter>Source Files\SurfacePath</Filter>
    </ClCompile>
    <ClCompile Include="MRSurfaceDistance.cpp">
      <Filter>Source Files\SurfacePath</Filter>
    </ClCompile>
    <ClCompile Include="MRSurfacePath.cpp">
      <Filter>Source Files\SurfacePath</Filter>
    </ClCompile>
    <ClCompile Include="MRGeodesicPath.cpp">
      <Filter>Source Files\SurfacePath</Filter>
    </ClCompile>
    <ClCompile Include="MRSceneColors.cpp">
      <Filter>Source Files\BaseStructures</Filter>
    </ClCompile>
    <ClCompile Include="MRVolumeIndexer.cpp">
      <Filter>Source Files\VoxelsPath</Filter>
    </ClCompile>
    <ClCompile Include="MRGridSampling.cpp">
      <Filter>Source Files</Filter>
    </ClCompile>
    <ClCompile Include="MRPrecisePredicates3.cpp">
      <Filter>Source Files\Math</Filter>
    </ClCompile>
    <ClCompile Include="MRObjectPoints.cpp">
      <Filter>Source Files\DataModel</Filter>
    </ClCompile>
    <ClCompile Include="MRPointsLoad.cpp">
      <Filter>Source Files\IO</Filter>
    </ClCompile>
    <ClCompile Include="MRPointsSave.cpp">
      <Filter>Source Files\IO</Filter>
    </ClCompile>
    <ClCompile Include="MRFillContour.cpp">
      <Filter>Source Files</Filter>
    </ClCompile>
    <ClCompile Include="MRMeshCollidePrecise.cpp">
      <Filter>Source Files\AABBTree</Filter>
    </ClCompile>
    <ClCompile Include="MRTriangleIntersection.cpp">
      <Filter>Source Files\Math</Filter>
    </ClCompile>
    <ClCompile Include="MRBase64.cpp">
      <Filter>Source Files\IO</Filter>
    </ClCompile>
    <ClCompile Include="MRLog.cpp">
      <Filter>Source Files\Basic</Filter>
    </ClCompile>
    <ClCompile Include="MRStreamOperators.cpp">
      <Filter>Source Files\IO</Filter>
    </ClCompile>
    <ClCompile Include="MRImageSave.cpp">
      <Filter>Source Files\IO</Filter>
    </ClCompile>
    <ClCompile Include="MRMeshIntersect.cpp">
      <Filter>Source Files\AABBTree</Filter>
    </ClCompile>
    <ClCompile Include="MRAABBTreePoints.cpp">
      <Filter>Source Files\AABBTree</Filter>
    </ClCompile>
    <ClCompile Include="MRPointsInBall.cpp">
      <Filter>Source Files\AABBTree</Filter>
    </ClCompile>
    <ClCompile Include="MRContoursStitch.cpp">
      <Filter>Source Files</Filter>
    </ClCompile>
    <ClCompile Include="MRPython.cpp">
      <Filter>Source Files\Python</Filter>
    </ClCompile>
    <ClCompile Include="MRSceneRoot.cpp">
      <Filter>Source Files\DataModel</Filter>
    </ClCompile>
    <ClCompile Include="MRRegularGridMesh.cpp">
      <Filter>Source Files\Primitives</Filter>
    </ClCompile>
    <ClCompile Include="MRPointCloud.cpp">
      <Filter>Source Files\PointCloud</Filter>
    </ClCompile>
    <ClCompile Include="MRUniformSampling.cpp">
      <Filter>Source Files\PointCloud</Filter>
    </ClCompile>
    <ClCompile Include="MRPointCloudMakeNormals.cpp">
      <Filter>Source Files\PointCloud</Filter>
    </ClCompile>
    <ClCompile Include="MRRegularMapMesher.cpp">
      <Filter>Source Files\PointCloud</Filter>
    </ClCompile>
    <ClCompile Include="MRIOFormatsRegistry.cpp">
      <Filter>Source Files\IO</Filter>
    </ClCompile>
    <ClCompile Include="MRAABBTreePolyline3.cpp">
      <Filter>Source Files\AABBTree</Filter>
    </ClCompile>
    <ClCompile Include="MRPolylineProject.cpp">
      <Filter>Source Files\AABBTree</Filter>
    </ClCompile>
    <ClCompile Include="MRMeshDirMax.cpp">
      <Filter>Source Files\AABBTree</Filter>
    </ClCompile>
    <ClCompile Include="MRPointCloudRadius.cpp">
      <Filter>Source Files\PointCloud</Filter>
    </ClCompile>
    <ClCompile Include="MRHistoryStore.cpp">
      <Filter>Source Files\History</Filter>
    </ClCompile>
    <ClCompile Include="MRChangeSceneAction.cpp">
      <Filter>Source Files\History</Filter>
    </ClCompile>
    <ClCompile Include="MRTunnelDetector.cpp">
      <Filter>Source Files\SurfacePath</Filter>
    </ClCompile>
    <ClCompile Include="MRMakeRigidXf.cpp">
      <Filter>Source Files\Math</Filter>
    </ClCompile>
    <ClCompile Include="MRUniqueThreadSafeOwner.cpp">
      <Filter>Source Files\AABBTree</Filter>
    </ClCompile>
    <ClCompile Include="MRIRenderObject.cpp">
      <Filter>Source Files\Render</Filter>
    </ClCompile>
    <ClCompile Include="MR2DContoursTriangulation.cpp">
      <Filter>Source Files\SymbolMesh</Filter>
    </ClCompile>
    <ClCompile Include="MRConfig.cpp">
      <Filter>Source Files\System</Filter>
    </ClCompile>
    <ClCompile Include="MRFile.cpp">
      <Filter>Source Files\Basic</Filter>
    </ClCompile>
    <ClCompile Include="MRMeshTests.cpp">
      <Filter>Source Files\Tests</Filter>
    </ClCompile>
    <ClCompile Include="MRCPRTests.cpp">
      <Filter>Source Files\Tests</Filter>
    </ClCompile>
    <ClCompile Include="MRDenseBox.cpp">
      <Filter>Source Files\Math</Filter>
    </ClCompile>
    <ClCompile Include="MRFloatGridComponents.cpp">
      <Filter>Source Files\Components</Filter>
    </ClCompile>
    <ClCompile Include="MRMeshComponents.cpp">
      <Filter>Source Files\Components</Filter>
    </ClCompile>
    <ClCompile Include="MRBestFitTests.cpp">
      <Filter>Source Files\Tests</Filter>
    </ClCompile>
    <ClCompile Include="MRObjectDistanceMap.cpp">
      <Filter>Source Files\DataModel</Filter>
    </ClCompile>
    <ClCompile Include="MRDistanceMapSave.cpp">
      <Filter>Source Files\IO</Filter>
    </ClCompile>
    <ClCompile Include="MRDistanceMapLoad.cpp">
      <Filter>Source Files\IO</Filter>
    </ClCompile>
    <ClCompile Include="MRExtractIsolinesTests.cpp">
      <Filter>Source Files\Tests</Filter>
    </ClCompile>
    <ClCompile Include="MRAABBTreeMaker.cpp">
      <Filter>Source Files\AABBTree</Filter>
    </ClCompile>
    <ClCompile Include="MRDistanceMapParams.cpp">
      <Filter>Source Files\DistanceMap</Filter>
    </ClCompile>
    <ClCompile Include="MRDistanceMapTests.cpp">
      <Filter>Source Files\DistanceMap</Filter>
    </ClCompile>
    <ClCompile Include="MRDistanceMap.cpp">
      <Filter>Source Files\DistanceMap</Filter>
    </ClCompile>
    <ClCompile Include="MRImageLoad.cpp">
      <Filter>Source Files\IO</Filter>
    </ClCompile>
    <ClCompile Include="MRAABBTreePolyline2.cpp">
      <Filter>Source Files\AABBTree</Filter>
    </ClCompile>
    <ClCompile Include="MRAffineXf2.cpp">
      <Filter>Source Files\Math</Filter>
    </ClCompile>
    <ClCompile Include="MRTupleBindings.cpp">
      <Filter>Source Files\Math</Filter>
    </ClCompile>
    <ClCompile Include="MRString.cpp">
      <Filter>Source Files\Basic</Filter>
    </ClCompile>
    <ClCompile Include="MRViewportId.cpp">
      <Filter>Source Files\DataModel</Filter>
    </ClCompile>
    <ClCompile Include="MRPolylineTopology.cpp">
      <Filter>Source Files\Polyline</Filter>
    </ClCompile>
    <ClCompile Include="MRPrecisePredicates2.cpp">
      <Filter>Source Files\Math</Filter>
    </ClCompile>
    <ClCompile Include="MRPrimitiveMapsComposition.cpp">
      <Filter>Source Files\Basic</Filter>
    </ClCompile>
    <ClCompile Include="MRPdf.cpp">
      <Filter>Source Files\PDF</Filter>
    </ClCompile>
    <ClCompile Include="MRAABBTreePolyline.cpp">
      <Filter>Source Files\AABBTree</Filter>
    </ClCompile>
    <ClCompile Include="MRBestFitQuadric.cpp">
      <Filter>Source Files\Math</Filter>
    </ClCompile>
    <ClCompile Include="MRIntersection.cpp">
      <Filter>Source Files\Math</Filter>
    </ClCompile>
    <ClCompile Include="MRContour.cpp">
      <Filter>Source Files\Math</Filter>
    </ClCompile>
    <ClCompile Include="MRSurfaceDistanceBuilder.cpp">
      <Filter>Source Files\SurfacePath</Filter>
    </ClCompile>
    <ClCompile Include="MRRestoringStreamsSink.cpp">
      <Filter>Source Files\Basic</Filter>
    </ClCompile>
    <ClCompile Include="MRVoxelsVolume.cpp">
      <Filter>Source Files\VDBConversions</Filter>
    </ClCompile>
    <ClCompile Include="MRPartMapping.cpp">
      <Filter>Source Files</Filter>
    </ClCompile>
    <ClCompile Include="MRCombinedHistoryAction.cpp">
      <Filter>Source Files\History</Filter>
    </ClCompile>
    <ClCompile Include="MRMeshLoadObj.cpp">
      <Filter>Source Files\IO</Filter>
    </ClCompile>
    <ClCompile Include="MRRectIndexer.cpp">
      <Filter>Source Files\DistanceMap</Filter>
    </ClCompile>
    <ClCompile Include="MREmbeddedPython.cpp">
      <Filter>Source Files\Python</Filter>
    </ClCompile>
    <ClCompile Include="MRLine3.cpp">
      <Filter>Source Files\Math</Filter>
    </ClCompile>
    <ClCompile Include="MRComputeBoundingBox.cpp">
      <Filter>Source Files\Math</Filter>
    </ClCompile>
    <ClCompile Include="MRSceneSettings.cpp">
      <Filter>Source Files\BaseStructures</Filter>
    </ClCompile>
    <ClCompile Include="MRLinesSave.cpp">
      <Filter>Source Files\IO</Filter>
    </ClCompile>
    <ClCompile Include="MRLinesLoad.cpp">
      <Filter>Source Files\IO</Filter>
    </ClCompile>
    <ClCompile Include="MRFillContours2D.cpp">
      <Filter>Source Files</Filter>
    </ClCompile>
    <ClCompile Include="MRSphere.cpp">
      <Filter>Source Files\Primitives</Filter>
    </ClCompile>
    <ClCompile Include="MRConvexHull.cpp">
      <Filter>Source Files</Filter>
    </ClCompile>
    <ClCompile Include="MRSphereObject.cpp">
      <Filter>Source Files\DataModel\Features</Filter>
    </ClCompile>
    <ClCompile Include="MRObjectMeshHolder.cpp">
      <Filter>Source Files\DataModel\ModelHolder</Filter>
    </ClCompile>
    <ClCompile Include="MRPlaneObject.cpp">
      <Filter>Source Files\DataModel\Features</Filter>
    </ClCompile>
    <ClCompile Include="MRPolyline.cpp">
      <Filter>Source Files\Polyline</Filter>
    </ClCompile>
    <ClCompile Include="MRObjectLinesHolder.cpp">
      <Filter>Source Files\DataModel\ModelHolder</Filter>
    </ClCompile>
    <ClCompile Include="MRLineObject.cpp">
      <Filter>Source Files\DataModel\Features</Filter>
    </ClCompile>
    <ClCompile Include="MRCircleObject.cpp">
      <Filter>Source Files\DataModel\Features</Filter>
    </ClCompile>
    <ClCompile Include="MRColorMapAggregator.cpp">
      <Filter>Source Files</Filter>
    </ClCompile>
    <ClCompile Include="MRPolyline2Collide.cpp">
      <Filter>Source Files\AABBTree</Filter>
    </ClCompile>
    <ClCompile Include="MRObjectPointsHolder.cpp">
      <Filter>Source Files\DataModel\ModelHolder</Filter>
    </ClCompile>
    <ClCompile Include="MRPointObject.cpp">
      <Filter>Source Files\DataModel\Features</Filter>
    </ClCompile>
    <ClCompile Include="MRMeshBuilder.cpp">
      <Filter>Source Files\MeshBuilder</Filter>
    </ClCompile>
    <ClCompile Include="MRMeshBuildDeleteTest.cpp">
      <Filter>Source Files\MeshBuilder</Filter>
    </ClCompile>
    <ClCompile Include="MRIdentifyVertices.cpp">
      <Filter>Source Files\MeshBuilder</Filter>
    </ClCompile>
    <ClCompile Include="MRAlignTextToMesh.cpp">
      <Filter>Source Files\SymbolMesh</Filter>
    </ClCompile>
    <ClCompile Include="MRMeshLoadSaveTest.cpp">
      <Filter>Source Files\Tests</Filter>
    </ClCompile>
    <ClCompile Include="MRMeshTopology.cpp">
      <Filter>Source Files\Mesh</Filter>
    </ClCompile>
    <ClCompile Include="MRMesh.cpp">
      <Filter>Source Files\Mesh</Filter>
    </ClCompile>
    <ClCompile Include="MRMeshTriPoint.cpp">
      <Filter>Source Files\Mesh</Filter>
    </ClCompile>
    <ClCompile Include="MRMeshToPointCloud.cpp">
      <Filter>Source Files\MeshAlgorithm</Filter>
    </ClCompile>
    <ClCompile Include="MRMeshNormals.cpp">
      <Filter>Source Files\MeshAlgorithm</Filter>
    </ClCompile>
    <ClCompile Include="MRMeshMetrics.cpp">
      <Filter>Source Files\MeshAlgorithm</Filter>
    </ClCompile>
    <ClCompile Include="MRMeshSubdivide.cpp">
      <Filter>Source Files\MeshAlgorithm</Filter>
    </ClCompile>
    <ClCompile Include="MRMeshEigen.cpp">
      <Filter>Source Files\MeshAlgorithm</Filter>
    </ClCompile>
    <ClCompile Include="MRMeshFillHole.cpp">
      <Filter>Source Files\MeshAlgorithm</Filter>
    </ClCompile>
    <ClCompile Include="MRMeshFixer.cpp">
      <Filter>Source Files\MeshAlgorithm</Filter>
    </ClCompile>
    <ClCompile Include="MRMeshEdgePoint.cpp">
      <Filter>Source Files\Mesh</Filter>
    </ClCompile>
    <ClCompile Include="MRMeshBoundary.cpp">
      <Filter>Source Files\MeshAlgorithm</Filter>
    </ClCompile>
    <ClCompile Include="MRMeshDelete.cpp">
      <Filter>Source Files\MeshAlgorithm</Filter>
    </ClCompile>
    <ClCompile Include="MRMeshDelone.cpp">
      <Filter>Source Files\MeshAlgorithm</Filter>
    </ClCompile>
    <ClCompile Include="MRMeshDiff.cpp">
      <Filter>Source Files\MeshAlgorithm</Filter>
    </ClCompile>
    <ClCompile Include="MRPolyline2Intersect.cpp">
      <Filter>Source Files\AABBTree</Filter>
    </ClCompile>
    <ClCompile Include="MRPolylineComponents.cpp">
      <Filter>Source Files\Components</Filter>
    </ClCompile>
    <ClCompile Include="MRExampleTest.cpp">
      <Filter>Source Files\Tests</Filter>
    </ClCompile>
    <ClCompile Include="MRFillContourByGraphCut.cpp">
      <Filter>Source Files\Segmentation</Filter>
    </ClCompile>
    <ClCompile Include="MRSurroundingContour.cpp">
      <Filter>Source Files\Segmentation</Filter>
    </ClCompile>
    <ClCompile Include="MRContoursCut.cpp">
      <Filter>Source Files\Contours</Filter>
    </ClCompile>
    <ClCompile Include="MRContoursSeparation.cpp">
      <Filter>Source Files\Contours</Filter>
    </ClCompile>
    <ClCompile Include="MRIntersectionContour.cpp">
      <Filter>Source Files\Contours</Filter>
    </ClCompile>
    <ClCompile Include="MRMeshDecimate.cpp">
      <Filter>Source Files\Decimation</Filter>
    </ClCompile>
    <ClCompile Include="MRMeshDecimateParallel.cpp">
      <Filter>Source Files\Decimation</Filter>
    </ClCompile>
    <ClCompile Include="MRPolylineDecimate.cpp">
      <Filter>Source Files\Decimation</Filter>
    </ClCompile>
    <ClCompile Include="MRPointCloudTriangulation.cpp">
      <Filter>Source Files\Triangulation</Filter>
    </ClCompile>
    <ClCompile Include="MRPointCloudTriangulationHelpers.cpp">
      <Filter>Source Files\Triangulation</Filter>
    </ClCompile>
    <ClCompile Include="MRBooleanOperation.cpp">
      <Filter>Source Files\Boolean</Filter>
    </ClCompile>
    <ClCompile Include="MRMeshBoolean.cpp">
      <Filter>Source Files\Boolean</Filter>
    </ClCompile>
    <ClCompile Include="MRMeshBooleanFacade.cpp">
      <Filter>Source Files\Boolean</Filter>
    </ClCompile>
    <ClCompile Include="MRPartialOffset.cpp">
      <Filter>Source Files\Boolean</Filter>
    </ClCompile>
    <ClCompile Include="MRMeshSaveObj.cpp">
      <Filter>Source Files\IO</Filter>
    </ClCompile>
    <ClCompile Include="MRObjectLabel.cpp">
      <Filter>Source Files\DataModel</Filter>
    </ClCompile>
    <ClCompile Include="MRPolylineSubdivide.cpp">
      <Filter>Source Files\Polyline</Filter>
    </ClCompile>
    <ClCompile Include="MRMeshRelax.cpp">
      <Filter>Source Files\Relax</Filter>
    </ClCompile>
    <ClCompile Include="MRPointCloudRelax.cpp">
      <Filter>Source Files\Relax</Filter>
    </ClCompile>
    <ClCompile Include="MRPolylineRelax.cpp">
      <Filter>Source Files\Relax</Filter>
    </ClCompile>
    <ClCompile Include="MRPrism.cpp">
      <Filter>Source Files\Primitives</Filter>
    </ClCompile>
    <ClCompile Include="MRProgressReadWrite.cpp">
      <Filter>Source Files\IO</Filter>
    </ClCompile>
    <ClCompile Include="MRVertexAttributeGradient.cpp">
      <Filter>Source Files\MeshAlgorithm</Filter>
    </ClCompile>
    <ClCompile Include="MRUniteManyMeshes.cpp">
      <Filter>Source Files\Boolean</Filter>
    </ClCompile>
  </ItemGroup>
  <ItemGroup>
    <None Include="..\.editorconfig" />
  </ItemGroup>
</Project><|MERGE_RESOLUTION|>--- conflicted
+++ resolved
@@ -876,17 +876,16 @@
     <ClInclude Include="MRPlanarPath.h">
       <Filter>Source Files\SurfacePath</Filter>
     </ClInclude>
-<<<<<<< HEAD
     <ClInclude Include="MRIntersectionPrecomputes2.h">
       <Filter>Source Files\AABBTree</Filter>
     </ClInclude>
     <ClInclude Include="MRRayBoxIntersection2.h">
-=======
+      <Filter>Source Files\Math</Filter>
+    </ClInclude>
     <ClInclude Include="MRIntersectionPrecomputes.h">
       <Filter>Source Files\Math</Filter>
     </ClInclude>
     <ClInclude Include="MRLine.h">
->>>>>>> fc8703cb
       <Filter>Source Files\Math</Filter>
     </ClInclude>
   </ItemGroup>
