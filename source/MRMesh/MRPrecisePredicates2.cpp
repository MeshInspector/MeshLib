--- conflicted
+++ resolved
@@ -41,16 +41,9 @@
     return res;
 }
 
-<<<<<<< HEAD
-// int64_t is enough to store all coefficients in ( ccw(sa,s[0])*ccw(sb,s[1])   -   ccw(sb,s[0])*ccw(sa,s[1]) ) except for degree 0, which is computed separately.
-// 840 was found experimentally for segmentIntersectionOrder with all 6 points have equal coordinates (but different ids);
-// if it is not enough then we will get assert violation inside poly.isPositive(), and increase the value
-using Poly = SparsePolynomial<std::int64_t, int, 840>;
-=======
 // Int64 is enough to store all coefficients in ( ccw(sa,s[0])*ccw(sb,s[1])   -   ccw(sb,s[0])*ccw(sa,s[1]) ) except for degree 0, which is computed separately.
 template<int M>
-using Poly = SparsePolynomial<Int64, int, M>;
->>>>>>> 745f97dd
+using Poly = SparsePolynomial<std::int64_t, int, M>;
 
 template<int M>
 Poly<M> ccwPoly( const PointDegree & a, const PointDegree & b, const PointDegree & c,
