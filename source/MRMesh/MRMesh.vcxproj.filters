--- conflicted
+++ resolved
@@ -975,13 +975,11 @@
     <ClInclude Include="MRAxis.h">
       <Filter>Source Files\BaseStructures</Filter>
     </ClInclude>
-<<<<<<< HEAD
+    <ClInclude Include="MRChangeObjectFields.h">
+      <Filter>Source Files\History</Filter>
+    </ClInclude>
     <ClInclude Include="MRVoxelsConversionsByParts.h">
       <Filter>Source Files\Voxels</Filter>
-=======
-    <ClInclude Include="MRChangeObjectFields.h">
-      <Filter>Source Files\History</Filter>
->>>>>>> 336b1c03
     </ClInclude>
   </ItemGroup>
   <ItemGroup>
