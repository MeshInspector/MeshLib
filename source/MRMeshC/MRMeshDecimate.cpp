#include "MRMeshDecimate.h"

#include "detail/TypeCast.h"

#include "MRPch/MRSuppressWarning.h"

MR_SUPPRESS_WARNING_PUSH
MR_SUPPRESS_WARNING( "-Wdeprecated-declarations", 4996 )
#include "MRMesh/MRMeshDecimate.h"
MR_SUPPRESS_WARNING_POP

using namespace MR;

REGISTER_AUTO_CAST( DecimateStrategy )
<<<<<<< HEAD
=======
REGISTER_AUTO_CAST( FaceBitSet )
>>>>>>> 9e9e3c5e
REGISTER_AUTO_CAST( Mesh )

#define COPY_FROM( obj, field ) . field = ( obj ). field ,

MRDecimateSettings mrDecimateSettingsNew()
{
    static const DecimateSettings def;
    return {
        .strategy = auto_cast( def.strategy ),
        COPY_FROM( def, maxError )
        COPY_FROM( def, maxEdgeLen )
        COPY_FROM( def, maxBdShift )
        COPY_FROM( def, maxTriangleAspectRatio )
        COPY_FROM( def, criticalTriAspectRatio )
        COPY_FROM( def, tinyEdgeLength )
        COPY_FROM( def, stabilizer )
        COPY_FROM( def, optimizeVertexPos )
        COPY_FROM( def, maxDeletedVertices )
        COPY_FROM( def, maxDeletedFaces )
        .region = nullptr,
        // TODO: notFlippable
        COPY_FROM( def, collapseNearNotFlippable )
        // TODO: edgesToCollapse
        // TODO: twinMap
        COPY_FROM( def, touchNearBdEdges )
        COPY_FROM( def, touchBdVerts )
        // TODO: bdVerts
        COPY_FROM( def, maxAngleChange )
        // TODO: preCollapse
        // TODO: adjustCollapse
        // TODO: onEdgeDel
        // TODO: vertForms
        COPY_FROM( def, packMesh )
        .progressCallback = nullptr,
        COPY_FROM( def, subdivideParts )
        COPY_FROM( def, decimateBetweenParts )
        // TODO: partFaces
        COPY_FROM( def, minFacesInPart )
    };
#undef COPY
}

MRDecimateResult mrDecimateMesh( MRMesh* mesh_, const MRDecimateSettings* settings_ )
{
    ARG( mesh );

    DecimateSettings settings;
    if ( settings_ )
    {
        auto& src = *settings_;
        settings = {
            .strategy = auto_cast( settings_->strategy ),
            COPY_FROM( src, maxError )
            COPY_FROM( src, maxEdgeLen )
            COPY_FROM( src, maxBdShift )
            COPY_FROM( src, maxTriangleAspectRatio )
            COPY_FROM( src, criticalTriAspectRatio )
            COPY_FROM( src, tinyEdgeLength )
            COPY_FROM( src, stabilizer )
            COPY_FROM( src, optimizeVertexPos )
            COPY_FROM( src, maxDeletedVertices )
            COPY_FROM( src, maxDeletedFaces )
            .region = reinterpret_cast<FaceBitSet*>( src.region ),
            // TODO: notFlippable
            COPY_FROM( src, collapseNearNotFlippable )
            // TODO: edgesToCollapse
            // TODO: twinMap
            COPY_FROM( src, touchNearBdEdges )
            COPY_FROM( src, touchBdVerts )
            // TODO: bdVerts
            COPY_FROM( src, maxAngleChange )
            // TODO: preCollapse
            // TODO: adjustCollapse
            // TODO: onEdgeDel
            // TODO: vertForms
            COPY_FROM( src, packMesh )
            COPY_FROM( src, progressCallback )
            COPY_FROM( src, subdivideParts )
            COPY_FROM( src, decimateBetweenParts )
            // TODO: partFaces
            COPY_FROM( src, minFacesInPart )
        };
    }

    const auto res = decimateMesh( mesh, settings );
    // TODO: reinterpret_cast?
    // NOTE: C bool != C++ bool
    return {
        COPY_FROM( res, vertsDeleted )
        COPY_FROM( res, facesDeleted )
        COPY_FROM( res, errorIntroduced )
        COPY_FROM( res, cancelled )
    };
}

MRResolveMeshDegenSettings mrResolveMeshDegenSettingsNew()
{
    static const ResolveMeshDegenSettings def;
    return {
        COPY_FROM( def, maxDeviation )
        COPY_FROM( def, tinyEdgeLength )
        COPY_FROM( def, maxAngleChange )
        COPY_FROM( def, criticalAspectRatio )
        COPY_FROM( def, stabilizer )
        .region = nullptr,
    };
}

bool mrResolveMeshDegenerations( MRMesh* mesh_, const MRResolveMeshDegenSettings* settings_ )
{
    ARG( mesh );

    ResolveMeshDegenSettings settings;
    if ( settings_ )
    {
        auto& src = *settings_;
        settings = {
            COPY_FROM( src, maxDeviation )
            COPY_FROM( src, tinyEdgeLength )
            COPY_FROM( src, maxAngleChange )
            COPY_FROM( src, criticalAspectRatio )
            COPY_FROM( src, stabilizer )
<<<<<<< HEAD
            .region = cast_to<FaceBitSet>( src.region ),
=======
            .region = auto_cast( src.region ),
>>>>>>> 9e9e3c5e
        };
    }

    return resolveMeshDegenerations( mesh, settings );
}

MRRemeshSettings mrRemeshSettingsNew()
{
    static const RemeshSettings def;
    return {
        COPY_FROM( def, targetEdgeLen )
        COPY_FROM( def, maxEdgeSplits )
        COPY_FROM( def, maxAngleChangeAfterFlip )
        COPY_FROM( def, maxBdShift )
        COPY_FROM( def, useCurvature )
        COPY_FROM( def, finalRelaxIters )
        COPY_FROM( def, finalRelaxNoShrinkage )
        .region = nullptr,
        // TODO: notFlippable
        COPY_FROM( def, packMesh )
        COPY_FROM( def, projectOnOriginalMesh )
        // TODO: onEdgeSplit
        // TODO: onEdgeDel
        // TODO: preCollapse
        .progressCallback = nullptr,
    };
}

bool mrRemesh( MRMesh* mesh_, const MRRemeshSettings* settings_ )
{
    ARG( mesh );

    RemeshSettings settings;
    if ( settings_ )
    {
        const auto& src = *settings_;
        settings = {
            COPY_FROM( src, targetEdgeLen )
            COPY_FROM( src, maxEdgeSplits )
            COPY_FROM( src, maxAngleChangeAfterFlip )
            COPY_FROM( src, maxBdShift )
            COPY_FROM( src, useCurvature )
            COPY_FROM( src, finalRelaxIters )
            COPY_FROM( src, finalRelaxNoShrinkage )
<<<<<<< HEAD
            .region = cast_to<FaceBitSet>( src.region ),
=======
            .region = auto_cast( src.region ),
>>>>>>> 9e9e3c5e
            // TODO: notFlippable
            COPY_FROM( src, packMesh )
            COPY_FROM( src, projectOnOriginalMesh )
            // TODO: onEdgeSplit
            // TODO: onEdgeDel
            // TODO: preCollapse
            COPY_FROM( src, progressCallback )
        };
    }

    return remesh( mesh, settings );
}<|MERGE_RESOLUTION|>--- conflicted
+++ resolved
@@ -12,10 +12,7 @@
 using namespace MR;
 
 REGISTER_AUTO_CAST( DecimateStrategy )
-<<<<<<< HEAD
-=======
 REGISTER_AUTO_CAST( FaceBitSet )
->>>>>>> 9e9e3c5e
 REGISTER_AUTO_CAST( Mesh )
 
 #define COPY_FROM( obj, field ) . field = ( obj ). field ,
@@ -138,11 +135,7 @@
             COPY_FROM( src, maxAngleChange )
             COPY_FROM( src, criticalAspectRatio )
             COPY_FROM( src, stabilizer )
-<<<<<<< HEAD
-            .region = cast_to<FaceBitSet>( src.region ),
-=======
             .region = auto_cast( src.region ),
->>>>>>> 9e9e3c5e
         };
     }
 
@@ -187,11 +180,7 @@
             COPY_FROM( src, useCurvature )
             COPY_FROM( src, finalRelaxIters )
             COPY_FROM( src, finalRelaxNoShrinkage )
-<<<<<<< HEAD
-            .region = cast_to<FaceBitSet>( src.region ),
-=======
             .region = auto_cast( src.region ),
->>>>>>> 9e9e3c5e
             // TODO: notFlippable
             COPY_FROM( src, packMesh )
             COPY_FROM( src, projectOnOriginalMesh )
