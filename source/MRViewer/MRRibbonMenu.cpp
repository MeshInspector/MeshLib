#include "MRRibbonMenu.h"
#include "MRProgressBar.h"
#include "MRColorTheme.h"
#include "MRAppendHistory.h"
#include "MRCommandLoop.h"
#include "MRRibbonIcons.h"
#include "MRRibbonConstants.h"
#include "ImGuiHelpers.h"
#include "MRImGuiImage.h"
#include "MRFileDialog.h"
#include "MRUITestEngine.h"
#include "MRViewerSettingsManager.h"
#include "MRUIStyle.h"
#include "MRViewport.h"
#include "MRViewer.h"
#include "MRSceneCache.h"
#include "MRShortcutManager.h"
#include "MRMouseController.h"
#include "MRRibbonSceneObjectsListDrawer.h"
#include "MRClipboard.h"
#include "MRMesh/MRObjectsAccess.h"
#include <MRMesh/MRString.h>
#include <MRMesh/MRSystem.h>
#include <MRMesh/MRStringConvert.h>
#include <MRMesh/MRSerializer.h>
#include <MRMesh/MRObjectsAccess.h>
#include <MRMesh/MRChangeXfAction.h>
#include <MRSymbolMesh/MRObjectLabel.h>
#include <MRMesh/MRChangeSceneObjectsOrder.h>
#include <MRMesh/MRChangeSceneAction.h>
#include <MRMesh/MRChangeObjectFields.h>
#include <MRMesh/MRSceneRoot.h>
#include <MRMesh/MRObjectPoints.h>
#include <MRMesh/MRObjectMesh.h>
#include <MRMesh/MRObjectLines.h>
#include <MRMesh/MRObjectDistanceMap.h>
#include <MRMesh/MRPointCloud.h>
#include <MRMesh/MRMesh.h>
#include <MRPch/MRJson.h>
#include <MRPch/MRSpdlog.h>
#include <MRPch/MRWasm.h>
#include <imgui_internal.h> // needed here to fix items dialogs windows positions
#include <misc/freetype/imgui_freetype.h> // for proper font loading
#include <regex>

#if defined(__APPLE__) && defined(__clang__)
#pragma clang diagnostic push
#pragma clang diagnostic ignored "-Wdeprecated-volatile"
#endif

#include <GLFW/glfw3.h>

#if defined(__APPLE__) && defined(__clang__)
#pragma clang diagnostic pop
#endif

// Modifier for shortcuts
// Some shortcuts still use GLFW_MOD_CONTROL on Mac to avoid conflict with system shortcuts
#if !defined( __APPLE__ )
#define CONTROL_OR_SUPER GLFW_MOD_CONTROL
#else
#define CONTROL_OR_SUPER GLFW_MOD_SUPER
#endif

namespace
{
constexpr auto cTransformContextName = "TransformContextWindow";
}

namespace MR
{

void RibbonMenu::setCustomContextCheckbox(
    const std::string& name,
    CustomContextMenuCheckbox customContextMenuCheckbox )
{
    customCheckBox_[name] = customContextMenuCheckbox;
}

void RibbonMenu::init( MR::Viewer* _viewer )
{
    ImGuiMenu::init( _viewer );
    // should init instance before load schema (as far as some font are used inside)
    fontManager_.initFontManagerInstance( &fontManager_ );
    readMenuItemsStructure_();

    RibbonIcons::load();

    callback_draw_viewer_window = [] ()
    {};

    // Draw additional windows
    callback_draw_custom_window = [&] ()
    {
        drawTopPanel_();

        drawActiveBlockingDialog_();
        drawActiveNonBlockingDialogs_();

        toolbar_.drawToolbar();
        toolbar_.drawCustomize();
        drawRibbonSceneList_();
        drawRibbonViewportsLabels_();

        drawActiveList_();

        draw_helpers();
<<<<<<< HEAD
        drawVersionWindow_();
        notifier_.draw( menu_scaling(), sceneSize_.x );
=======
        notifier_.drawNotifications( menu_scaling() );
>>>>>>> e7e5c55b
        prevFrameSelectedObjectsCache_ = SceneCache::getAllObjects<const Object, ObjectSelectivityType::Selected>();
    };

    buttonDrawer_.setMenu( this );
    buttonDrawer_.setShortcutManager( getShortcutManager().get() );
    buttonDrawer_.setScaling( menu_scaling() );
    buttonDrawer_.setOnPressAction( [&] ( std::shared_ptr<RibbonMenuItem> item, bool available )
    {
        itemPressed_( item, available );
    } );
    buttonDrawer_.setGetterRequirements( [&] ( std::shared_ptr<RibbonMenuItem> item )
    {
        return getRequirements_( item );
    } );

    toolbar_.setRibbonMenu( this );
    std::shared_ptr<RibbonSceneObjectsListDrawer> ribbonObjectsSceneListDrawer = std::make_shared<RibbonSceneObjectsListDrawer>();
    ribbonObjectsSceneListDrawer->initRibbonMenu( this );
    sceneObjectsList_ = std::dynamic_pointer_cast< SceneObjectsListDrawer >( ribbonObjectsSceneListDrawer );
}

void RibbonMenu::shutdown()
{
    for ( auto& item : RibbonSchemaHolder::schema().items )
    {
        if ( item.second.item && item.second.item->isActive() )
            item.second.item->action();
    }
    fontManager_.initFontManagerInstance( nullptr );
    ImGuiMenu::shutdown();
    RibbonIcons::free();
}

void RibbonMenu::openToolbarCustomize()
{
    toolbar_.openCustomize();
}

// we use design preset font size
void RibbonMenu::load_font( int )
{
    ImVector<ImWchar> ranges;
    ImFontGlyphRangesBuilder builder;
    addMenuFontRanges_( builder );
    builder.BuildRanges( &ranges );
    fontManager_.loadAllFonts( ranges.Data, menu_scaling() );
}

std::filesystem::path RibbonMenu::getMenuFontPath() const
{
    return fontManager_.getMenuFontPath();
}

void RibbonMenu::pinTopPanel( bool on )
{
    collapseState_ = on ? CollapseState::Pinned : CollapseState::Opened;
    fixViewportsSize_( getViewerInstance().framebufferSize.x, getViewerInstance().framebufferSize.y );
}

bool RibbonMenu::isTopPannelPinned() const
{
    return collapseState_ == CollapseState::Pinned;
}

void RibbonMenu::setQuickAccessListVersion( int version )
{
    toolbar_.setItemsListVersion( version );
}

void RibbonMenu::readQuickAccessList( const Json::Value& root )
{
    toolbar_.readItemsList( root );
}

void RibbonMenu::resetQuickAccessList()
{
    toolbar_.resetItemsList();
}

void RibbonMenu::setSceneSize( const Vector2i& size )
{
    sceneSize_ = ImVec2( float( size.x ), float( size.y ) );
    auto& viewerRef = getViewerInstance();
    fixViewportsSize_( viewerRef.framebufferSize.x, viewerRef.framebufferSize.y );
}

void RibbonMenu::updateItemStatus( const std::string& itemName )
{
    auto itemIt = RibbonSchemaHolder::schema().items.find( itemName );
    if ( itemIt == RibbonSchemaHolder::schema().items.end() )
        return;

    auto& item = itemIt->second.item;
    assert( item );
    if ( item->isActive() )
    {
        if ( item->blocking() )
        {
            // disable old blocking first
            if ( activeBlockingItem_.item && activeBlockingItem_.item != item )
                itemPressed_( activeBlockingItem_.item, true );
            activeBlockingItem_ = { item,false };
        }
        else
        {
            auto nonBlockingIt =
                std::find_if( activeNonBlockingItems_.begin(), activeNonBlockingItems_.end(), [&] ( const auto& it )
            {
                return it.item == item;
            } );
            // add if it is not already in the list
            if ( nonBlockingIt == activeNonBlockingItems_.end() )
                activeNonBlockingItems_.push_back( { item,false } );
        }
    }
    else
    {
        if ( item->blocking() )
        {
            if ( activeBlockingItem_.item && activeBlockingItem_.item == item )
                activeBlockingItem_ = {};
        }
        else
        {
            for ( auto& it : activeNonBlockingItems_ )
                if ( it.item == item )
                    it.item = {}; // do not erase while we could be iterating over this item right now, it will be removed from list after it
        }
    }
}

void RibbonMenu::drawActiveBlockingDialog_()
{
    drawItemDialog_( activeBlockingItem_ );
    highlightBlocking_();
}

void RibbonMenu::drawActiveNonBlockingDialogs_()
{
    for ( auto& item : activeNonBlockingItems_ )
        drawItemDialog_( item );

    activeNonBlockingItems_.erase(
        std::remove_if( activeNonBlockingItems_.begin(), activeNonBlockingItems_.end(), [] ( const auto& it )
    {
        return !bool( it.item );
    } ),
        activeNonBlockingItems_.end()
        );
}

void RibbonMenu::drawSearchButton_()
{
    searcher_.drawMenuUI( { buttonDrawer_, fontManager_, [this] ( int i ) { changeTab_( i ); }, menu_scaling() } );
}

void RibbonMenu::drawCollapseButton_()
{
    const auto scaling = menu_scaling();
    auto font = fontManager_.getFontByType( RibbonFontManager::FontType::Icons );
    font->Scale = 0.7f;

    float btnSize = scaling * cTopPanelAditionalButtonSize;

    ImGui::PushStyleVar( ImGuiStyleVar_FrameRounding, cHeaderQuickAccessFrameRounding * scaling );
    ImGui::PushStyleVar( ImGuiStyleVar_FrameBorderSize, 0.0f );
    ImGui::PushStyleColor( ImGuiCol_Button, ImVec4( 0, 0, 0, 0 ) );
    ImGui::PushStyleColor( ImGuiCol_ButtonHovered, ImGui::GetStyleColorVec4( ImGuiCol_ScrollbarGrabHovered ) );
    ImGui::PushStyleColor( ImGuiCol_ButtonActive, ImGui::GetStyleColorVec4( ImGuiCol_ScrollbarGrabActive ) );

    if ( collapseState_ == CollapseState::Pinned )
    {
        ImGui::PushStyleColor( ImGuiCol_Text, ColorTheme::getRibbonColor( ColorTheme::RibbonColorsType::TabText ).getUInt32() );
        ImGui::PushFont( font );
        if ( ImGui::Button( "\xef\x81\x93", ImVec2( btnSize, btnSize ) ) )
        {
            collapseState_ = CollapseState::Opened;
            fixViewportsSize_( getViewerInstance().framebufferSize.x, getViewerInstance().framebufferSize.y );
            openedTimer_ = openedMaxSecs_;
#ifndef __EMSCRIPTEN__
            asyncRequest_.reset();
#endif
        }
        ImGui::PopFont();
        ImGui::PopStyleColor();
        UI::setTooltipIfHovered( "Unpin", scaling );
    }
    else
    {
        ImGui::PushStyleColor( ImGuiCol_Text, ColorTheme::getRibbonColor( ColorTheme::RibbonColorsType::TabText ).getUInt32() );
        ImGui::PushFont( font );
        if ( ImGui::Button( "\xef\x81\xb7", ImVec2( btnSize, btnSize ) ) )
        {
            collapseState_ = CollapseState::Pinned;
            fixViewportsSize_( getViewerInstance().framebufferSize.x, getViewerInstance().framebufferSize.y );
        }
        ImGui::PopFont();
        ImGui::PopStyleColor();
        UI::setTooltipIfHovered( "Pin", scaling );
    }
    font->Scale = 1.0f;

    ImGui::PopStyleColor( 3 );
    ImGui::PopStyleVar( 2 );

    if ( collapseState_ == CollapseState::Opened )
    {
        bool hovered = ImGui::IsWindowHovered(
            ImGuiHoveredFlags_ChildWindows |
            ImGuiHoveredFlags_AllowWhenBlockedByActiveItem );
        if ( hovered && openedTimer_ <= openedMaxSecs_ )
        {
            openedTimer_ = openedMaxSecs_;
            collapseState_ = CollapseState::Opened;
        }
        else
        {
            openedTimer_ -= ImGui::GetIO().DeltaTime;
#ifdef __EMSCRIPTEN__
#pragma clang diagnostic push
#pragma clang diagnostic ignored "-Wdollar-in-identifier-extension"
            EM_ASM( postEmptyEvent( $0, 2 ), int( openedTimer_ * 1000 ) );
#pragma clang diagnostic pop
#else
            asyncRequest_.requestIfNotSet(
                std::chrono::system_clock::now() + std::chrono::milliseconds( std::llround( openedTimer_ * 1000 ) ),
                [] ()
            {
                CommandLoop::appendCommand( [] ()
                {
                    getViewerInstance().incrementForceRedrawFrames();
                } );
            } );
#endif
            if ( openedTimer_ <= 0.0f )
                collapseState_ = CollapseState::Closed;
        }
    }
}

void RibbonMenu::drawHelpButton_()
{
    const auto scaling = menu_scaling();
    auto font = fontManager_.getFontByType( RibbonFontManager::FontType::Icons );
    font->Scale = 0.7f;

    float btnSize = scaling * cTopPanelAditionalButtonSize;

    ImGui::PushStyleVar( ImGuiStyleVar_FrameRounding, cHeaderQuickAccessFrameRounding * scaling );
    ImGui::PushStyleVar( ImGuiStyleVar_FrameBorderSize, 0.0f );
    ImGui::PushStyleColor( ImGuiCol_Button, ImVec4( 0, 0, 0, 0 ) );
    ImGui::PushStyleColor( ImGuiCol_ButtonHovered, ImGui::GetStyleColorVec4( ImGuiCol_ScrollbarGrabHovered ) );
    ImGui::PushStyleColor( ImGuiCol_ButtonActive, ImGui::GetStyleColorVec4( ImGuiCol_ScrollbarGrabActive ) );

    ImGui::PushStyleColor( ImGuiCol_Text, ColorTheme::getRibbonColor( ColorTheme::RibbonColorsType::TabText ).getUInt32() );
    ImGui::PushFont( font );
    if ( ImGui::Button( "\xef\x81\x99", ImVec2( btnSize, btnSize ) ) )
        OpenLink( "https://meshinspector.com/help/en/" );
    ImGui::PopFont();
    ImGui::PopStyleColor();
    UI::setTooltipIfHovered( "Open help page", scaling );
    font->Scale = 1.0f;

    ImGui::PopStyleColor( 3 );
    ImGui::PopStyleVar( 2 );
}

bool RibbonMenu::drawCustomCheckBox( const std::vector<std::shared_ptr<Object>>& selected, SelectedTypesMask selectedMask )
{
    bool res = false;
    for ( auto& [name, custom] : customCheckBox_ )
    {
        if ( !bool( selectedMask ) || bool( ~custom.selectedMask & selectedMask ) )
        {
            continue;
        }

        bool atLeastOneTrue = false;
        bool allTrue = true;
        for ( auto& obj : selected )
        {
            if ( !obj )
            {
                continue;
            }

            bool isThisTrue = custom.getter( obj, viewer->viewport().id );
            atLeastOneTrue = atLeastOneTrue || isThisTrue;
            allTrue = allTrue && isThisTrue;
        }

        std::pair<bool, bool> realRes{ atLeastOneTrue, allTrue };

        if ( UI::checkboxMixed( name.c_str(), &realRes.first, !realRes.second && realRes.first ) )
        {
            for ( auto& obj : selected )
            {
                if ( !obj )
                {
                    continue;
                }

                custom.setter( obj, viewer->viewport().id, realRes.first );
            }
            res = true;
        }
    }

    return res;
}

void RibbonMenu::sortObjectsRecursive_( std::shared_ptr<Object> object )
{
    auto& children = object->children();
    for ( const auto& child : children )
        sortObjectsRecursive_( child );

    AppendHistory( std::make_shared<ChangeSceneObjectsOrder>( "Sort object children", object ) );
    object->sortChildren();
}

void RibbonMenu::drawHeaderQuickAccess_()
{
    const float menuScaling = menu_scaling();

    auto itemSpacing = ImVec2( cHeaderQuickAccessXSpacing * menuScaling, ( cTabHeight + cTabYOffset - cHeaderQuickAccessFrameSize ) * menuScaling * 0.5f );
    auto iconSize = cHeaderQuickAccessIconSize;
    auto itemSize = cHeaderQuickAccessFrameSize * menuScaling;

    int dropCount = 0;
    for ( const auto& item : RibbonSchemaHolder::schema().headerQuickAccessList )
    {
        auto it = RibbonSchemaHolder::schema().items.find( item );
        if ( it == RibbonSchemaHolder::schema().items.end() )
            continue;
        if ( it->second.item && it->second.item->type() == RibbonItemType::ButtonWithDrop )
            dropCount++;
    }

    const auto width = RibbonSchemaHolder::schema().headerQuickAccessList.size() * ( itemSpacing.x + itemSize ) +
        dropCount * cSmallItemDropSizeModifier * itemSize;
    const auto availableWidth = getViewerInstance().framebufferSize.x;
    if ( width * 2 > availableWidth )
        return; // dont show header quick panel if window is too small

    ImGui::SetCursorPos( itemSpacing );

    DrawButtonParams params{ DrawButtonParams::SizeType::Small, ImVec2( itemSize,itemSize ), iconSize,DrawButtonParams::RootType::Header };

    ImGui::PushStyleVar( ImGuiStyleVar_ItemSpacing, itemSpacing );
    ImGui::PushStyleVar( ImGuiStyleVar_FrameRounding, cHeaderQuickAccessFrameRounding * menuScaling );
    ImGui::PushFont( fontManager_.getFontByType( RibbonFontManager::FontType::Small ) );
    UI::TestEngine::pushTree( "QuickAccess" );
    for ( const auto& item : RibbonSchemaHolder::schema().headerQuickAccessList )
    {
        auto it = RibbonSchemaHolder::schema().items.find( item );
        if ( it == RibbonSchemaHolder::schema().items.end() )
        {
#ifndef __EMSCRIPTEN__
            spdlog::warn( "Plugin \"{}\" not found!", item );
#endif
            continue;
        }

        buttonDrawer_.drawButtonItem( it->second, params );
        ImGui::SameLine();
    }
    UI::TestEngine::popTree(); // "QuickAccess"
    ImGui::PopFont();
    ImGui::PopStyleVar( 2 );

    ImGui::SetCursorPosX( ImGui::GetCursorPosX() - itemSpacing.x );
    ImGui::SetCursorPosY( 0.0f );
}

void RibbonMenu::drawHeaderPannel_()
{
    const float menuScaling = menu_scaling();
    ImGui::PushStyleVar( ImGuiStyleVar_TabRounding, cTabFrameRounding * menuScaling );
    ImGui::PushStyleVar( ImGuiStyleVar_ItemSpacing, ImVec2( 0, 0 ) );

    ImGui::GetCurrentContext()->CurrentWindow->DrawList->AddRectFilled(
        ImVec2( 0, 0 ),
        ImVec2( float( getViewerInstance().framebufferSize.x ), ( cTabHeight + cTabYOffset ) * menuScaling ),
        ColorTheme::getRibbonColor( ColorTheme::RibbonColorsType::HeaderBackground ).getUInt32() );

    drawHeaderQuickAccess_();

    ImGui::PushFont( fontManager_.getFontByType( RibbonFontManager::FontType::SemiBold ) );
    // TODO_store: this needs recalc only on scaling change, no need to calc each frame
    const auto& schema = RibbonSchemaHolder::schema();
    std::vector<float> textSizes( schema.tabsOrder.size() );// TODO_store: add to some store at the beginning not to calc each time
    std::vector<float> tabSizes( schema.tabsOrder.size() );// TODO_store: add to some store at the beginning not to calc each time
    auto summaryTabPannelSize = 2 * 12.0f * menuScaling - cTabsInterval * menuScaling; // init shift (by eye, not defined in current design maket)
    for ( int i = 0; i < tabSizes.size(); ++i )
    {
        if ( schema.tabsOrder[i].experimental && !getViewerInstance().experimentalFeatures )
            continue;
        const auto& tabStr = schema.tabsOrder[i].name;
        textSizes[i] = ImGui::CalcTextSize( tabStr.c_str() ).x;
        tabSizes[i] = std::max( textSizes[i] + cTabLabelMinPadding * 2 * menuScaling, cTabMinimumWidth * menuScaling );
        summaryTabPannelSize += ( tabSizes[i] + cTabsInterval * menuScaling );
    }
    // prepare active button
    bool needActive = hasAnyActiveItem() && toolbar_.getCurrentToolbarWidth() == 0.0f;
    float activeBtnSize = cTabHeight * menuScaling - 4 * menuScaling; // small offset from border

    // 40 - active button size (optional)
    // 40 - help button size
    // 40 - search button size
    // 40 - collapse button size
    auto availWidth = ImGui::GetContentRegionAvail().x - ( ( needActive ? 3 : 2 ) * 40.0f ) * menuScaling;
    searcher_.setSmallUI( availWidth - summaryTabPannelSize < searcher_.getSearchStringWidth() * menuScaling );
    const float searcherWidth = searcher_.getWidthMenuUI();
    availWidth -= searcherWidth * menuScaling;

    float scrollMax = summaryTabPannelSize - availWidth;
    bool needScroll = scrollMax > 0.0f;
    ImGui::BeginChild( "##TabsScrollHeaderWindow", ImVec2( availWidth, ( cTabYOffset + cTabHeight ) * menuScaling ) );

    auto tabsWindowWidth = availWidth;
    auto tabsWindowPosX = 0.0f;
    bool needBackBtn = needScroll && tabPanelScroll_ != 0;
    if ( needBackBtn )
        scrollMax += ( cTopPanelScrollBtnSize + 2 * cTabsInterval ) * menuScaling;// size of back btn
    if ( tabPanelScroll_ > scrollMax )
        tabPanelScroll_ = scrollMax;
    bool needFwdBtn = needScroll && tabPanelScroll_ != scrollMax;
    if ( !needScroll )
        tabPanelScroll_ = 0.0f;
    if ( needBackBtn )
    {
        tabsWindowWidth -= ( cTopPanelScrollBtnSize + 2 * cTabsInterval ) * menuScaling;// back scroll btn size
        tabsWindowPosX = ( cTopPanelScrollBtnSize + 2 * cTabsInterval ) * menuScaling;
    }
    if ( needFwdBtn )
    {
        tabsWindowWidth -= ( cTopPanelScrollBtnSize + 2 * cTabsInterval ) * menuScaling;// forward scroll btn size
    }
    if ( tabsWindowWidth <= 0.0f )// <=0.0 - special values that should be ignored
        tabsWindowWidth = 1.0f;
    if ( needBackBtn )
    {
        ImGui::SetCursorPosX( cTabsInterval * menuScaling );
        const float btnSize = 0.5f * fontManager_.getFontSizeByType( RibbonFontManager::FontType::Icons );
        if ( buttonDrawer_.drawTabArrawButton( "\xef\x81\x88", ImVec2( cTopPanelScrollBtnSize * menuScaling, ( cTabYOffset + cTabHeight ) * menuScaling ), btnSize ) )
        {
            tabPanelScroll_ -= cTopPanelScrollStep * menuScaling;
            if ( tabPanelScroll_ < 0.0f )
                tabPanelScroll_ = 0.0f;
        }
        ImGui::SameLine();
    }
    ImGui::SetCursorPosX( tabsWindowPosX );
    ImGui::PushStyleVar( ImGuiStyleVar_WindowPadding, ImVec2( 0, 0 ) );
    ImGui::BeginChild( "##TabsHeaderWindow", ImVec2( tabsWindowWidth, ( cTabYOffset + cTabHeight ) * menuScaling ) );
    UI::TestEngine::pushTree( "RibbonTabs" );
    ImGui::PopStyleVar();
    auto window = ImGui::GetCurrentContext()->CurrentWindow;

    auto basePos = window->Pos;
    if ( needScroll )
    {
        basePos.x -= tabPanelScroll_;
    }
    basePos.x += 12.0f * menuScaling;// temp hardcoded offset
    basePos.y = cTabYOffset * menuScaling - 1;// -1 due to ImGui::TabItemBackground internal offset
    for ( int i = 0; i < schema.tabsOrder.size(); ++i )
    {
        if ( schema.tabsOrder[i].experimental && !getViewerInstance().experimentalFeatures )
        {
            if ( activeTabIndex_ == i )
            {
                activeTabIndex_ = ( activeTabIndex_ + 1 ) % int( schema.tabsOrder.size() );
            }
            continue;
        }
        const auto& tabStr = schema.tabsOrder[i].name;
        const auto& tabWidth = tabSizes[i];
        ImVec2 tabBbMaxPoint( basePos.x + tabWidth, basePos.y + cTabHeight * menuScaling + 2 ); // +2 due to TabItemBackground internal offset
        ImRect tabRect( basePos, tabBbMaxPoint );
        std::string strId = "##" + tabStr + "TabId"; // TODO_store: add to some store at the beginning not to calc each time
        auto tabId = window->GetID( strId.c_str() );
        ImGui::ItemAdd( tabRect, tabId );
        bool hovered, held;
        bool pressed = ImGui::ButtonBehavior( tabRect, tabId, &hovered, &held );
        pressed = UI::TestEngine::createButton( tabStr ) || pressed; // Must not short-circuit.
        if ( pressed )
            changeTab_( i );

        if ( activeTabIndex_ == i || hovered || pressed )
        {
            Color tabRectColor;
            if ( activeTabIndex_ == i )
            {
                if ( pressed )
                    tabRectColor = ColorTheme::getRibbonColor( ColorTheme::RibbonColorsType::TabActiveClicked );
                else if ( hovered )
                    tabRectColor = ColorTheme::getRibbonColor( ColorTheme::RibbonColorsType::TabActiveHovered );
                else
                    tabRectColor = ColorTheme::getRibbonColor( ColorTheme::RibbonColorsType::TabActive );
            }
            else
            {
                if ( pressed )
                    tabRectColor = ColorTheme::getRibbonColor( ColorTheme::RibbonColorsType::TabClicked );
                else
                    tabRectColor = ColorTheme::getRibbonColor( ColorTheme::RibbonColorsType::TabHovered );
            }
            ImGui::TabItemBackground( window->DrawList, tabRect, 0, tabRectColor.getUInt32() );
        }
        ImGui::SetCursorPosX( basePos.x + ( tabWidth - textSizes[i] ) * 0.5f );
        // "4.0f * scaling" eliminates shift of the font
        ImGui::SetCursorPosY( 2 * cTabYOffset * menuScaling + 4.0f * menuScaling );

        if ( activeTabIndex_ == i )
            ImGui::PushStyleColor( ImGuiCol_Text, ColorTheme::getRibbonColor( ColorTheme::RibbonColorsType::TabActiveText ).getUInt32() );
        else
            ImGui::PushStyleColor( ImGuiCol_Text, ColorTheme::getRibbonColor( ColorTheme::RibbonColorsType::TabText ).getUInt32() );
        ImGui::RenderText( ImGui::GetCursorPos(), tabStr.c_str(), tabStr.c_str() + tabStr.size(), false );
        ImGui::PopStyleColor();

        basePos.x += ( tabWidth + cTabsInterval * menuScaling );
    }
    ImGui::Dummy( ImVec2( 0, 0 ) );
    ImGui::EndChild();
    UI::TestEngine::popTree(); // "RibbonTabs"
    if ( needFwdBtn )
    {
        ImGui::SameLine();
        ImGui::SetCursorPosX( ImGui::GetCursorPosX() + cTabsInterval * menuScaling );
        const float btnSize = 0.5f * fontManager_.getFontSizeByType( RibbonFontManager::FontType::Icons );
        if ( buttonDrawer_.drawTabArrawButton( "\xef\x81\x91", ImVec2( cTopPanelScrollBtnSize * menuScaling, ( cTabYOffset + cTabHeight ) * menuScaling ), btnSize ) )
        {
            if ( !needFwdBtn )
                tabPanelScroll_ += tabsWindowPosX * menuScaling;//size of back btn
            tabPanelScroll_ += cTopPanelScrollStep * menuScaling;
            if ( tabPanelScroll_ > scrollMax )
                tabPanelScroll_ = scrollMax;
        }
    }
    ImGui::EndChild();
    ImGui::PopFont();

    ImGui::PopStyleVar( 2 );
    const float separateLinePos = ( cTabYOffset + cTabHeight ) * menuScaling;
    ImGui::GetCurrentContext()->CurrentWindow->DrawList->AddLine( ImVec2( 0, separateLinePos ), ImVec2( float( getViewerInstance().framebufferSize.x ), separateLinePos ),
                                                                  ColorTheme::getRibbonColor( ColorTheme::RibbonColorsType::HeaderSeparator ).getUInt32() );

    if ( needActive )
    {
        ImGui::SetCursorPos( ImVec2( float( getViewerInstance().framebufferSize.x ) -
            ( 110 + searcherWidth ) * menuScaling, cTabYOffset * menuScaling ) );
        drawActiveListButton_( activeBtnSize );
    }

    ImGui::SetCursorPos( ImVec2( float( getViewerInstance().framebufferSize.x ) - ( 70.f + searcherWidth ) * menuScaling, cTabYOffset * menuScaling ) );
    drawSearchButton_();

    ImGui::SetCursorPos( ImVec2( float( getViewerInstance().framebufferSize.x ) - 70.0f * menuScaling, cTabYOffset* menuScaling ) );
    drawHelpButton_();

    ImGui::SetCursorPos( ImVec2( float( getViewerInstance().framebufferSize.x ) - 30.0f * menuScaling, cTabYOffset * menuScaling ) );
    drawCollapseButton_();
}

void RibbonMenu::drawActiveListButton_( float btnSize )
{
    auto activeListIt = RibbonSchemaHolder::schema().items.find( "Active Plugins List" );
    if ( activeListIt != RibbonSchemaHolder::schema().items.end() )
    {
        setActiveListPos( ImGui::GetCursorScreenPos() );
        CustomButtonParameters cParams;
        cParams.iconType = RibbonIcons::IconType::RibbonItemIcon;
        cParams.pushColorsCb = [] ( bool enabled, bool )->int
        {
            if ( !enabled )
            {
                ImGui::PushStyleColor( ImGuiCol_Text, ColorTheme::getRibbonColor( ColorTheme::RibbonColorsType::TextDisabled ).getUInt32() );
                ImGui::PushStyleColor( ImGuiCol_Button, Color( 0, 0, 0, 0 ).getUInt32() );
                ImGui::PushStyleColor( ImGuiCol_ButtonHovered, ColorTheme::getRibbonColor( ColorTheme::RibbonColorsType::ToolbarHovered ).getUInt32() );
                ImGui::PushStyleColor( ImGuiCol_ButtonActive, ColorTheme::getRibbonColor( ColorTheme::RibbonColorsType::ToolbarClicked ).getUInt32() );
            }
            else
            {
                ImGui::PushStyleColor( ImGuiCol_Text, Color::white().getUInt32() );
                ImGui::PushStyleColor( ImGuiCol_Button, Color( 60, 169, 20, 255 ).getUInt32() );
                ImGui::PushStyleColor( ImGuiCol_ButtonHovered, Color( 60, 169, 20, 200 ).getUInt32() );
                ImGui::PushStyleColor( ImGuiCol_ButtonActive, Color( 60, 169, 20, 255 ).getUInt32() );
            }
            return 4;
        };
        const ImVec2 itemSize = { btnSize, btnSize };
        DrawButtonParams params{ DrawButtonParams::SizeType::Small, itemSize, cMiddleIconSize,DrawButtonParams::RootType::Toolbar };
        buttonDrawer_.drawCustomButtonItem( activeListIt->second, cParams, params );
    }
}


void RibbonMenu::drawActiveList_()
{
    auto pressed = activeListPressed_;
    activeListPressed_ = false;

    auto nameWindow = "##ActiveList";
    bool popupOpened = ImGui::IsPopupOpen( nameWindow );

    // manage search popup
    if ( pressed && !popupOpened )
        ImGui::OpenPopup( nameWindow );

    if ( !popupOpened )
        return;
    auto scaling = menu_scaling();
    if ( ImGuiWindow* menuWindow = ImGui::FindWindowByName( nameWindow ) )
        if ( menuWindow->WasActive )
        {
            ImRect frame;
            frame.Min = activeListPos_;
            frame.Min.x -= 6 * scaling;
            frame.Min.y += 10 * scaling;
            frame.Max = ImVec2( frame.Min.x + ImGui::GetFrameHeight(), frame.Min.y + ImGui::GetFrameHeight() );
            ImVec2 expectedSize = ImGui::CalcWindowNextAutoFitSize( menuWindow );
            menuWindow->AutoPosLastDirection = ImGuiDir_Down;
            ImRect rectOuter = ImGui::GetPopupAllowedExtentRect( menuWindow );
            ImVec2 pos = ImGui::FindBestWindowPosForPopupEx( frame.GetBL(), expectedSize, &menuWindow->AutoPosLastDirection, rectOuter, frame, ImGuiPopupPositionPolicy_ComboBox );
            ImGui::SetNextWindowPos( pos );
        }

    ImGuiWindowFlags window_flags =
        ImGuiWindowFlags_AlwaysAutoResize |
        ImGuiWindowFlags_Popup |
        ImGuiWindowFlags_NoTitleBar |
        ImGuiWindowFlags_NoResize |
        ImGuiWindowFlags_NoSavedSettings |
        ImGuiWindowFlags_NoMove;
    ImGui::PushStyleVar( ImGuiStyleVar_PopupBorderSize, 0.0f );
    ImGui::PushStyleColor( ImGuiCol_PopupBg, ImVec4( 0, 0, 0, 0 ) );
    ImGui::Begin( nameWindow, NULL, window_flags );
    if ( popupOpened )
    {
        bool closeBlocking = false;
        std::vector<bool> closeNonBlocking( activeNonBlockingItems_.size(), false );

        auto winPadding = ImVec2( 6 * scaling, 4 * scaling );
        auto itemSpacing = ImVec2( 10 * scaling, 4 * scaling );
        ImGui::PushStyleVar( ImGuiStyleVar_WindowPadding, winPadding );
        ImGui::PushStyleVar( ImGuiStyleVar_ChildRounding, 4 * scaling );
        ImGui::PushStyleVar( ImGuiStyleVar_ItemSpacing, itemSpacing );

        ImVec2 btnSize = ImVec2( 56.0f * scaling, 24.0f * scaling );
        float maxSize = 0.0f;
        auto getItemCaption = [] ( const std::string& name )->const std::string&
        {
            auto it = RibbonSchemaHolder::schema().items.find( name );
            if ( it == RibbonSchemaHolder::schema().items.end() )
                return name;
            return  it->second.caption.empty() ? name : it->second.caption;
        };

        auto sbFont = RibbonFontManager::getFontByTypeStatic( RibbonFontManager::FontType::SemiBold );
        if ( sbFont )
            ImGui::PushFont( sbFont );
        if ( activeBlockingItem_.item )
            maxSize = ImGui::CalcTextSize( getItemCaption( activeBlockingItem_.item->name() ).c_str() ).x;
        for ( const auto& nonBlockItem : activeNonBlockingItems_ )
        {
            auto size = ImGui::CalcTextSize( getItemCaption( nonBlockItem.item->name() ).c_str() ).x;
            if ( size > maxSize )
                maxSize = size;
        }
        if ( sbFont )
            ImGui::PopFont();

        auto blockSize = ImVec2( 2 * winPadding.x + maxSize + 2 * ImGui::GetStyle().ItemSpacing.x + btnSize.x,
            btnSize.y + winPadding.y * 2 );
        auto dotShift = ( blockSize.y - 2 * scaling ) * 0.5f;
        blockSize.x = blockSize.x - winPadding.x + dotShift;

        auto drawItem = [&] ( const std::shared_ptr<RibbonMenuItem>& item, bool& close )
        {
            if ( !item )
                return;
            const auto& name = getItemCaption( item->name() );
            auto childName = "##CloseItemBlock" + item->name();

            ImGui::PushStyleColor( ImGuiCol_ChildBg, ColorTheme::getRibbonColor( ColorTheme::RibbonColorsType::Background ).getUInt32() );
            ImGui::BeginChild( childName.c_str(), blockSize, true,
                ImGuiWindowFlags_NoScrollbar | ImGuiWindowFlags_NoScrollWithMouse );
            ImGui::PopStyleColor();
            if ( sbFont )
                ImGui::PushFont( sbFont );
            auto center = ImGui::GetCursorScreenPos();
            center.x += dotShift - winPadding.x;
            center.y += dotShift - winPadding.y;
            ImGui::GetWindowDrawList()->AddCircleFilled( center, 2 * scaling, Color( 60, 169, 20, 255 ).getUInt32() );

            ImGui::SetCursorPosX( dotShift + 2 * scaling + itemSpacing.x );
            auto savedPos = ImGui::GetCursorPosY();
            ImGui::SetCursorPosY( 0.5f * ( blockSize.y - ImGui::GetFontSize() ) );
            ImGui::Text( "%s", name.c_str() );
            if ( sbFont )
                ImGui::PopFont();
            ImGui::SameLine( blockSize.x - btnSize.x - winPadding.x );
            ImGui::SetCursorPosY( savedPos );
            if ( UI::button( "Close", btnSize ) )
                close = true;
            ImGui::EndChild();
        };

        drawItem( activeBlockingItem_.item, closeBlocking );
        for ( int i = 0; i < activeNonBlockingItems_.size(); ++i )
        {
            bool close{ false };
            drawItem( activeNonBlockingItems_[i].item, close );
            closeNonBlocking[i] = close;
        }

        if ( !activeBlockingItem_.item && activeNonBlockingItems_.empty() )
            ImGui::CloseCurrentPopup();

        ImGui::PopStyleVar( 3 );
        ImGui::EndPopup();

        if ( closeBlocking )
            itemPressed_( activeBlockingItem_.item, true );
        for ( int i = 0; i < activeNonBlockingItems_.size(); ++i )
            if ( closeNonBlocking[i] )
                itemPressed_( activeNonBlockingItems_[i].item, true );
    }
    ImGui::PopStyleColor();
    ImGui::PopStyleVar();
}

bool RibbonMenu::drawGroupUngroupButton( const std::vector<std::shared_ptr<Object>>& selected )
{
    bool someChanges = false;
    if ( selected.empty() )
        return someChanges;

    Object* parentObj = selected[0]->parent();
    bool canGroup = parentObj != nullptr && selected.size() >= 2;
    for ( int i = 1; canGroup && i < selected.size(); ++i )
    {
        if ( selected[i]->parent() != parentObj )
            canGroup = false;
    }

    if ( canGroup && UI::button( "Group", Vector2f( -1, 0 ) ) )
    {
        someChanges |= true;
        std::shared_ptr<Object> group = std::make_shared<Object>();
        group->setAncillary( false );
        group->setName( "Group" );

        SCOPED_HISTORY( "Group objects" );
        AppendHistory<ChangeSceneAction>( "Add object", group, ChangeSceneAction::Type::AddObject );
        parentObj->addChild( group );
        group->select( true );
        for ( int i = 0; i < selected.size(); ++i )
        {
            // for now do it by one object
            AppendHistory<ChangeSceneAction>( "Remove object", selected[i], ChangeSceneAction::Type::RemoveObject );
            selected[i]->detachFromParent();
            AppendHistory<ChangeSceneAction>( "Remove object", selected[i], ChangeSceneAction::Type::AddObject );
            group->addChild( selected[i] );
            selected[i]->select( false );
        }
    }

    bool canUngroup = selected.size() == 1;
    if ( canUngroup )
    {
        canUngroup = false;
        for ( const auto& child : selected[0]->children() )
        {
            if ( !child->isAncillary() )
            {
                canUngroup = true;
                break;
            }
        }
    }
        canUngroup = !selected[0]->children().empty();
    if ( canUngroup && UI::button( "Ungroup", Vector2f( -1, 0 ) ) )
    {
        someChanges |= true;
        auto children = selected[0]->children();
        SCOPED_HISTORY( "Ungroup objects" );
        selected[0]->select( false );
        for ( int i = 0; i < children.size(); ++i )
        {
            if ( children[i]->isAncillary() )
                continue;
            // for now do it by one object
            AppendHistory<ChangeSceneAction>( "Remove object", children[i], ChangeSceneAction::Type::RemoveObject );
            children[i]->detachFromParent();
            AppendHistory<ChangeSceneAction>( "Add object", children[i], ChangeSceneAction::Type::AddObject );
            parentObj->addChild( children[i] );
            children[i]->select( true );
        }
        auto ptr = std::dynamic_pointer_cast< VisualObject >( selected[0] );
        if ( !ptr && selected[0]->children().empty() )
        {
            AppendHistory<ChangeSceneAction>( "Remove object", selected[0], ChangeSceneAction::Type::RemoveObject );
            selected[0]->detachFromParent();
        }
    }

    return someChanges;
}

void RibbonMenu::pushNotification( const RibbonNotification& notification )
{
    notifier_.pushNotification( notification );
}

void RibbonMenu::cloneTree( const std::vector<std::shared_ptr<Object>>& selectedObjects )
{
    const std::regex pattern( R"(.* Clone(?:| \([0-9]+\))$)" );
    SCOPED_HISTORY( "Clone objects" );
    for ( const auto& obj : selectedObjects )
    {
        if ( !obj )
            continue;
        auto cloneObj = obj->cloneTree();
        AppendHistory<ChangeObjectSelectedAction>( "unselect base obj", obj );
        obj->select( false );
        AppendHistory<ChangeObjectVisibilityAction>( "make base obj invisible", obj );
        obj->setVisible( false );
        auto name = obj->name();
        if ( std::regex_match( name, pattern ) )
        {
            auto endBracPos = name.rfind( ')' );
            if ( endBracPos != int( name.length() ) - 1 )
            {
                name += " (2)";
            }
            else
            {
                auto startNumPos = name.rfind( '(' ) + 1;
                auto numStr = name.substr( startNumPos, endBracPos - startNumPos );
                int num = std::atoi( numStr.c_str() );
                name = name.substr( 0, startNumPos - 1 ) + "(" + std::to_string( num + 1 ) + ")";
            }
        }
        else
        {
            name += " Clone";
        }
        cloneObj->setName( name );
        AppendHistory<ChangeSceneAction>( "Add cloned obj", cloneObj, ChangeSceneAction::Type::AddObject );
        obj->parent()->addChild( cloneObj );
    }
}

void RibbonMenu::cloneSelectedPart( const std::shared_ptr<Object>& object )
{
    std::shared_ptr<VisualObject> newObj;
    std::string name;
    if ( auto selectedMesh = std::dynamic_pointer_cast< ObjectMesh >( object ) )
    {
        if ( !selectedMesh->mesh() )
            return;
        newObj = cloneRegion( selectedMesh, selectedMesh->getSelectedFaces() );
        name = "ObjectMesh";
    }
    else if ( auto selectedPoints = std::dynamic_pointer_cast< ObjectPoints >( object ) )
    {
        if ( !selectedPoints->pointCloud() )
            return;
        newObj = cloneRegion( selectedPoints, selectedPoints->getSelectedPoints() );
        name = "ObjectPoints";
    }

    newObj->setName( object->name() + " Partial" );
    newObj->setXf( object->xf() );
    AppendHistory<ChangeSceneAction>( "Selection to New object: add " + name, newObj, ChangeSceneAction::Type::AddObject );
    object->parent()->addChild( newObj );
}

bool RibbonMenu::drawCloneButton( const std::vector<std::shared_ptr<Object>>& selected )
{
    bool someChanges = false;
    if ( selected.empty() )
        return someChanges;

    if ( UI::button( "Clone", Vector2f( -1, 0 ) ) )
    {
        cloneTree( selected );
        someChanges = true;
    }

    return someChanges;
}

bool RibbonMenu::drawSelectSubtreeButton( const std::vector<std::shared_ptr<Object>>& selected )
{
    bool someChanges = false;
    const bool subtreeExists = std::any_of( selected.begin(), selected.end(), [] ( std::shared_ptr<Object> obj )
    {
        return obj && objectHasSelectableChildren( *obj );
    } );

    if ( selected.empty() || !subtreeExists )
        return someChanges;

    if ( UI::button( "Select Subtree", { -1, 0 } ) )
    {
        for ( auto selectedObject : selected )
        {
            std::stack<std::shared_ptr<Object>> objects;
            objects.push( selectedObject );
            while ( !objects.empty() )
            {
                auto object = objects.top();
                objects.pop();

                if ( !object )
                    continue;

                object->select( true );
                if ( sceneObjectsList_->getShowNewSelectedObjects() )
                    object->setGlobalVisibility( true );

                for ( auto child : object->children() )
                    objects.push( child );
            }
        }
        someChanges = true;
    }

    return someChanges;
}

bool RibbonMenu::drawCloneSelectionButton( const std::vector<std::shared_ptr<Object>>& selected )
{
    bool someChanges = false;
    if ( selected.size() != 1 )
        return someChanges;
    auto objMesh = selected[0]->asType<ObjectMesh>();
    auto objPoints = selected[0]->asType<ObjectPoints>();
    if ( ( objMesh && objMesh->getSelectedFaces().any() ) ||
         ( objPoints && objPoints->getSelectedPoints().any() ) )
    {
        if ( UI::button( "Clone Selection", Vector2f( -1, 0 ) ) )
        {
            cloneSelectedPart( selected[0] );
            someChanges = true;
        }
    }

    return someChanges;
}

void RibbonMenu::drawBigButtonItem_( const MenuItemInfo& item )
{
    auto width = buttonDrawer_.calcItemWidth( item, DrawButtonParams::SizeType::Big );

    auto availReg = ImGui::GetContentRegionAvail();

    const auto& style = ImGui::GetStyle();
    ImVec2 itemSize = ImVec2( width.baseWidth, availReg.y - 2 * style.WindowPadding.y );

    ImGui::SetCursorPosY( ImGui::GetCursorPosY() + availReg.y * 0.5f - itemSize.y * 0.5f );

    buttonDrawer_.drawButtonItem( item, { DrawButtonParams::SizeType::Big,itemSize,cBigIconSize } );
}

void RibbonMenu::drawSmallButtonsSet_( const std::vector<std::string>& group, int setFrontIndex, int setLength, bool withText )
{
    assert( setFrontIndex >= 0 );
    assert( setLength <= 3 );
    assert( setLength > 0 );
    assert( setFrontIndex + setLength <= group.size() );

    const auto& style = ImGui::GetStyle();

    const float cIconSize = cSmallIconSize * menu_scaling();

    float maxSetWidth = 0.0f;
    std::array<RibbonButtonDrawer::ButtonItemWidth, 3> widths;
    std::array<const MenuItemInfo*, 3> items{ nullptr,nullptr ,nullptr };
    auto type = withText ? DrawButtonParams::SizeType::SmallText : DrawButtonParams::SizeType::Small;
    for ( int i = setFrontIndex; i < setFrontIndex + setLength; ++i )
    {
        auto it = RibbonSchemaHolder::schema().items.find( group[i] );
        if ( it == RibbonSchemaHolder::schema().items.end() )
            continue; // TODO: assert or log

        widths[i - setFrontIndex] = buttonDrawer_.calcItemWidth( it->second, type );
        auto sumWidth = widths[i - setFrontIndex].baseWidth + widths[i - setFrontIndex].additionalWidth;
        items[i - setFrontIndex] = &it->second;
        if ( sumWidth > maxSetWidth )
            maxSetWidth = sumWidth;
    }
    ImVec2 setSize;

    auto availReg = ImGui::GetContentRegionAvail();

    setSize.x = maxSetWidth;

    setSize.y = availReg.y - 2 * style.WindowPadding.y;

    ImVec2 smallItemSize;
    smallItemSize.x = setSize.x;
    smallItemSize.y = std::min( cIconSize + 2 * style.WindowPadding.y, setSize.y / 3.0f );
    ImGui::SetCursorPosY( ImGui::GetCursorPosY() + availReg.y * 0.5f - setSize.y * 0.5f - ImGui::GetStyle().CellPadding.y * 0.5f );

    float spaceY = ( setSize.y - 3.0f * smallItemSize.y ) * 0.5f;

    ImGui::BeginChild( ( "##SmallSet" + group[setFrontIndex] ).c_str(), setSize );
    auto basePosY = ImGui::GetCursorPosY();
    for ( int i = setFrontIndex; i < setFrontIndex + setLength; ++i )
    {
        smallItemSize.x = widths[i - setFrontIndex].baseWidth;
        if ( withText )
            smallItemSize.x += widths[i - setFrontIndex].additionalWidth;

        ImGui::SetCursorPosY( basePosY + float( i - setFrontIndex ) * ( spaceY + smallItemSize.y ) );
        buttonDrawer_.drawButtonItem( *items[i - setFrontIndex], { type,smallItemSize,cSmallIconSize } );
    }

    ImGui::EndChild();
}


RibbonMenu::DrawTabConfig RibbonMenu::setupItemsGroupConfig_( const std::vector<std::string>& groupsInTab,
                                                              const std::string& tabName, bool centerItems )
{
    DrawTabConfig res( groupsInTab.size() );
    const auto& style = ImGui::GetStyle();
    const float screenWidth = float( getViewerInstance().framebufferSize.x ) - ImGui::GetCursorScreenPos().x -
        ( float( groupsInTab.size() ) + 1.0f ) * menu_scaling();
    std::vector<float> groupWidths( groupsInTab.size() );
    float sumWidth = 0.0f;

    auto calcGroupWidth = [&] ( const MenuItemsList& items, DrawGroupConfig config )->float
    {
        assert( config.numBig + config.numSmallText + config.numSmall == items.size() );
        float resWidth = 0.0f;
        for ( int i = 0; i < items.size();)
        {
            if ( config.numBig > 0 )
            {
                auto itemIt = RibbonSchemaHolder::schema().items.find( items[i] );
                ++i;
                --config.numBig;
                if ( itemIt == RibbonSchemaHolder::schema().items.end() )
                    continue; // TODO: asserts or log
                resWidth += buttonDrawer_.calcItemWidth( itemIt->second, DrawButtonParams::SizeType::Big ).baseWidth;
                resWidth += style.ItemSpacing.x;
                continue;
            }
            else
            {
                bool smallText = config.numSmallText > 0;
                assert( smallText || config.numSmall > 0 );
                auto& num = smallText ? config.numSmallText : config.numSmall;
                int n = std::min( 3, num );
                float maxWidth = 0.0f;
                for ( int j = i; j < i + n; ++j )
                {
                    auto itemIt = RibbonSchemaHolder::schema().items.find( items[j] );
                    if ( itemIt == RibbonSchemaHolder::schema().items.end() )
                        continue; // TODO: asserts or log
                    auto width = buttonDrawer_.calcItemWidth( itemIt->second,
                                                              smallText ?
                                                              DrawButtonParams::SizeType::SmallText :
                                                              DrawButtonParams::SizeType::Small );
                    maxWidth = std::max( width.baseWidth + width.additionalWidth, maxWidth );
                }
                resWidth += maxWidth;
                i += n;
                num -= n;
                resWidth += style.ItemSpacing.x;
                continue;
            }
        }
        resWidth += 2.0f * style.CellPadding.x;
        resWidth -= style.ItemSpacing.x; // remove one last spacing
        return resWidth;
    };

    for ( int i = 0; i < groupsInTab.size(); ++i )
    {
        auto groupIt = RibbonSchemaHolder::schema().groupsMap.find( tabName + groupsInTab[i] );
        if ( groupIt == RibbonSchemaHolder::schema().groupsMap.end() )
            continue; // TODO: asserts or log

        res[i].numBig = int( groupIt->second.size() );

        groupWidths[i] = calcGroupWidth( groupIt->second, res[i] );
        sumWidth += groupWidths[i];
    }
    while ( sumWidth >= screenWidth )
    {
        std::vector<int> resizableGroups;
        resizableGroups.reserve( groupWidths.size() );
        for ( int i = 0; i < res.size(); ++i )
            if ( ( res[i].numBig + res[i].numSmallText > 0 ) && ( res[i].numBig + res[i].numSmallText + res[i].numSmall != 1 ) )
                resizableGroups.push_back( i );
        if ( resizableGroups.empty() )
            break;

        auto maxElemIt = std::max_element( resizableGroups.begin(), resizableGroups.end(),
                                           [&] ( int a, int b )
        {
            if ( res[a].numBig == res[b].numBig )
                return res[a].numSmallText < res[b].numSmallText;
            return res[a].numBig < res[b].numBig;
        } );
        int maxElemId = *maxElemIt;
        auto& config = res[maxElemId];
        if ( config.numBig > 0 )
        {
            int n = std::min( config.numBig, 3 );
            config.numBig -= n;
            config.numSmallText += n;
        }
        else if ( config.numSmallText > 0 )
        {
            int n = config.numSmallText % 3;
            if ( n == 0 )
                n = 3;
            config.numSmallText -= n;
            config.numSmall += n;
        }
        sumWidth = 0;
        for ( int i = 0; i < res.size(); ++i )
        {
            auto groupIt = RibbonSchemaHolder::schema().groupsMap.find( tabName + groupsInTab[i] );
            if ( groupIt == RibbonSchemaHolder::schema().groupsMap.end() )
                continue; // TODO: asserts or log
            groupWidths[i] = calcGroupWidth( groupIt->second, res[i] );
            sumWidth += groupWidths[i];
        }
    }

    if ( centerItems && sumWidth < screenWidth )
        ImGui::SetCursorPosX( 0.5f * ( screenWidth - sumWidth ) );

    return res;
}

void RibbonMenu::setupItemsGroup_( const std::vector<std::string>& groupsInTab, const std::string& tabName )
{
    for ( const auto& g : groupsInTab )
    {
        ImGui::TableSetupColumn( ( g + "##" + tabName ).c_str(), 0 );
    }
    ImGui::TableSetupColumn( ( "##fictiveGroup" + tabName ).c_str(), 0 );
}

void RibbonMenu::drawItemsGroup_( const std::string& tabName, const std::string& groupName,
                                  DrawGroupConfig config ) // copy here for easier usage
{
    auto itemSpacing = ImGui::GetStyle().ItemSpacing;
    itemSpacing.y = 3.0f * menu_scaling();
    ImGui::PushStyleVar( ImGuiStyleVar_ItemSpacing, itemSpacing );
    ImGui::PushStyleVar( ImGuiStyleVar_WindowPadding,
                         ImVec2( cRibbonButtonWindowPaddingX * menu_scaling(), cRibbonButtonWindowPaddingY * menu_scaling() ) );

    auto groupIt = RibbonSchemaHolder::schema().groupsMap.find( tabName + groupName );
    if ( groupIt == RibbonSchemaHolder::schema().groupsMap.end() )
        return; // TODO: asserts or log
    auto defaultYPos = ImGui::GetCursorPosY();
    auto size = groupIt->second.size();
    for ( int i = 0; i < size; )
    {
        const auto& item = groupIt->second[i];
        auto it = RibbonSchemaHolder::schema().items.find( item );
        if ( it == RibbonSchemaHolder::schema().items.end() )
        {
            ++i;
            assert( false );
            continue;
        }

        ImGui::SetCursorPosY( defaultYPos - itemSpacing.y );
        if ( config.numBig > 0 )
        {
            drawBigButtonItem_( it->second );
            config.numBig--;
            i++;
            if ( i < size )
                ImGui::SameLine();
            continue;
        }
        else
        {
            bool withText = config.numSmallText > 0;
            auto& num = withText ? config.numSmallText : config.numSmall;
            assert( withText || config.numSmall > 0 );
            int n = std::min( 3, num );
            drawSmallButtonsSet_( groupIt->second, i, n, withText );
            num -= n;
            i += n;
            if ( i < size )
                ImGui::SameLine();
            continue;
        }
    }
    ImGui::PopStyleVar( 2 );
}

void RibbonMenu::itemPressed_( const std::shared_ptr<RibbonMenuItem>& item, bool available )
{
    bool wasActive = item->isActive();
    // take name before, because item can become invalid during `action`
    auto name = item->name();
    if ( !wasActive && available && ( activeBlockingItem_.item && item->blocking() ) )
    {
        const auto blockingItemName = activeBlockingItem_.item->name();
        bool closed = true;
        if ( autoCloseBlockingPlugins_ )
            closed = activeBlockingItem_.item->action();

        if ( !closed )
        {
            blockingHighlightTimer_ = 2.0f;
            return pushNotification( {
                .text = "Unable to close this plugin",
                .type = NotificationType::Warning } );
        }

        if ( !autoCloseBlockingPlugins_ )
        {
            blockingHighlightTimer_ = 2.0f;
            spdlog::info( "Cannot activate item: \"{}\", Active: \"{}\"", name, blockingItemName );
            static bool alreadyShown = false;
            if ( alreadyShown )
                return;

            alreadyShown = true;
            return pushNotification( {
                .onButtonClick = []
                {
                    auto viewerSettingsIt = RibbonSchemaHolder::schema().items.find( "Viewer settings" );
                    if ( viewerSettingsIt == RibbonSchemaHolder::schema().items.end() )
                        return;
                    if ( viewerSettingsIt->second.item && !viewerSettingsIt->second.item->isActive() )
                        viewerSettingsIt->second.item->action();
                },
                .buttonName = "Open Settings",
                .text = "Unable to activate this tool because another blocking tool is already active.\nIt can be changed in the Settings.",
                .type = NotificationType::Info } );
        }
        else
        {
            static bool alreadyShown = false;
            spdlog::info( "Activated item: \"{}\", Closed item: \"{}\"", name, blockingItemName );
            if ( !alreadyShown )
            {
                alreadyShown = true;

                pushNotification( {
                .onButtonClick = []
                {
                    auto viewerSettingsIt = RibbonSchemaHolder::schema().items.find( "Viewer settings" );
                    if ( viewerSettingsIt == RibbonSchemaHolder::schema().items.end() )
                        return;
                    if ( viewerSettingsIt->second.item && !viewerSettingsIt->second.item->isActive() )
                        viewerSettingsIt->second.item->action();
                },
                .buttonName = "Open Settings",
                .text = "That tool was closed due to other tool start.\nIt can be changed in the Settings.",
                .type = NotificationType::Info } );
            }
        }
    }
    if ( !wasActive && !available )
        return;
    ImGui::CloseCurrentPopup();
    int conflicts = getViewerInstance().mouseController().getMouseConflicts();
    bool stateChanged = item->action();
    if ( !stateChanged )
        spdlog::info( "Action item: \"{}\"", name );
    else
        spdlog::info( "{} item: \"{}\"", wasActive ? std::string( "Deactivated" ) : std::string( "Activated" ), name );

    if ( !wasActive )
    {
        onItemActivated_( item );
        if ( stateChanged && getViewerInstance().mouseController().getMouseConflicts() > conflicts )
        {
            pushNotification( {
                .text = "Camera operations that are controlled by left mouse button "
                        "may not work while this tool is active\n"
                        "Hold Alt additionally to control camera",
                .type = NotificationType::Info,
                .lifeTimeSec = 3.0f } );
        }
    }
}

void RibbonMenu::onItemActivated_( const std::shared_ptr<RibbonMenuItem>& item )
{
    searcher_.pushRecentItem( item );
}

void RibbonMenu::changeTab_( int newTab )
{
    int oldTab = activeTabIndex_;
    if ( oldTab != newTab )
    {
        activeTabIndex_ = newTab;
        tabChangedSignal( oldTab, newTab );
    }
    if ( collapseState_ == CollapseState::Closed )
        collapseState_ = CollapseState::Opened;
}

std::string RibbonMenu::getRequirements_( const std::shared_ptr<RibbonMenuItem>& item ) const
{
    return item->isAvailable( SceneCache::getAllObjects<const Object, ObjectSelectivityType::Selected>() );
}

void RibbonMenu::drawSceneListButtons_()
{
    auto menuScaling = menu_scaling();
    const float size = ( cMiddleIconSize + 9.f ) * menuScaling;
    const ImVec2 smallItemSize = { size, size };

    const DrawButtonParams params{ DrawButtonParams::SizeType::Small, smallItemSize, cMiddleIconSize,DrawButtonParams::RootType::Toolbar };

    ImGui::SetCursorPosY( ImGui::GetCursorPosY() - 2 * menuScaling );
    ImGui::PushStyleVar( ImGuiStyleVar_ItemSpacing, ImVec2( 6 * menuScaling, 5 * menuScaling ) );
    auto font = fontManager_.getFontByType( RibbonFontManager::FontType::Small );
    //font->Scale = 0.75f;
    ImGui::PushFont( font );
    UI::TestEngine::pushTree( "RibbonSceneButtons" );
    for ( const auto& item : RibbonSchemaHolder::schema().sceneButtonsList )
    {
        auto it = RibbonSchemaHolder::schema().items.find( item );
        if ( it == RibbonSchemaHolder::schema().items.end() )
        {
#ifndef __EMSCRIPTEN__
            spdlog::warn( "Plugin \"{}\" not found!", item ); // TODO don't flood same message
#endif
            continue;
        }

        buttonDrawer_.drawButtonItem( it->second, params );
        ImGui::SameLine();
    }
    UI::TestEngine::popTree(); // "RibbonSceneButtons"
    ImGui::NewLine();
    ImGui::PopFont();
    const float separateLinePos = ImGui::GetCursorScreenPos().y;

    ImGui::PopStyleVar();
    ImGui::GetCurrentContext()->CurrentWindow->DrawList->AddLine( ImVec2( 0, separateLinePos ), ImVec2( float( sceneSize_.x ), separateLinePos ),
                                                                  ColorTheme::getRibbonColor( ColorTheme::RibbonColorsType::Borders ).getUInt32() );
    ImGui::SetCursorPosY( ImGui::GetCursorPosY() + ImGui::GetStyle().ItemSpacing.y + 1.0f * menuScaling );
}

void RibbonMenu::readMenuItemsStructure_()
{
    RibbonSchemaLoader loader;
    loader.loadSchema();
    toolbar_.resetItemsList();
}

void RibbonMenu::postResize_( int width, int height )
{
    ImGuiMenu::postResize_( width, height );
    fixViewportsSize_( width, height );
}

void RibbonMenu::postRescale_( float x, float y )
{
    ImGuiMenu::postRescale_( x, y );
    buttonDrawer_.setScaling( menu_scaling() );
    toolbar_.setScaling( menu_scaling() );
    fixViewportsSize_( Viewer::instanceRef().framebufferSize.x, Viewer::instanceRef().framebufferSize.y );

    RibbonSchemaLoader loader;
    loader.recalcItemSizes();
}

void RibbonMenu::drawItemDialog_( DialogItemPtr& itemPtr )
{
    if ( !itemPtr.item )
        return;

    auto statePlugin = std::dynamic_pointer_cast< StateBasePlugin >( itemPtr.item );
    if ( !statePlugin || !statePlugin->isEnabled() )
        return;
    statePlugin->preDrawUpdate();

    // check before drawDialog to avoid calling something like:
    // ImGui::Image( textId ) // with removed texture in deferred render calls
    if ( !statePlugin->dialogIsOpen() )
    {
        itemPressed_( itemPtr.item, true );
        if ( !itemPtr.item )
            return; // do not proceed if we closed dialog in this call
    }

    statePlugin->drawDialog( menu_scaling(), ImGui::GetCurrentContext() );

    if ( !itemPtr.item ) // if it was closed in drawDialog
        return;

    if ( !itemPtr.dialogPositionFixed )
    {
        itemPtr.dialogPositionFixed = true;
        auto* window = ImGui::FindWindowByName( itemPtr.item->name().c_str() ); // this function is hidden in imgui_internal.h
        // viewer->framebufferSize.x here because ImGui use screen space
        if ( window )
        {
            ImVec2 pos = ImVec2( viewer->framebufferSize.x - window->Size.x, float( topPanelOpenedHeight_ - 1.0f ) * menu_scaling() );
            ImGui::SetWindowPos( window, pos, ImGuiCond_Always );
        }
    }

    if ( !statePlugin->dialogIsOpen() ) // still need to check here we ordered to close dialog in `drawDialog`
        itemPressed_( itemPtr.item, true );
    else if ( prevFrameSelectedObjectsCache_ != SceneCache::getAllObjects<const Object, ObjectSelectivityType::Selected>() )
        statePlugin->updateSelection( SceneCache::getAllObjects<const Object, ObjectSelectivityType::Selected>() );
}

void RibbonMenu::drawRibbonSceneList_()
{
    const auto& selectedObjs = SceneCache::getAllObjects<Object, ObjectSelectivityType::Selected>();

    const auto scaling = menu_scaling();
    // Define next window position + size
    auto& viewerRef = Viewer::instanceRef();
    ImGui::SetWindowPos( "RibbonScene", ImVec2( 0.f, float( currentTopPanelHeight_ ) * scaling - 1 ), ImGuiCond_Always );
    const float cMinSceneWidth = 100 * scaling;
    const float cMaxSceneWidth = std::max( cMinSceneWidth, std::round( viewerRef.framebufferSize.x * 0.5f ) );
    sceneSize_.x = std::max( sceneSize_.x, cMinSceneWidth );
    sceneSize_.y = std::round( viewerRef.framebufferSize.y - float( currentTopPanelHeight_ - 2.0f ) * scaling );
    ImGui::SetWindowSize( "RibbonScene", sceneSize_, ImGuiCond_Always );
    ImGui::SetNextWindowSizeConstraints( ImVec2( cMinSceneWidth, -1.f ), ImVec2( cMaxSceneWidth, -1.f ) ); // TODO take out limits to special place
    ImGui::PushStyleVar( ImGuiStyleVar_Alpha, 1.f );
    auto colorBg = ImGui::GetStyle().Colors[ImGuiCol_WindowBg];
    colorBg.w = 1.f;
    ImGui::PushStyleColor( ImGuiCol_WindowBg, colorBg );

    ImGui::Begin(
        "RibbonScene", nullptr,
        ImGuiWindowFlags_NoCollapse | ImGuiWindowFlags_NoMove | ImGuiWindowFlags_NoBringToFrontOnFocus | ImGuiWindowFlags_NoTitleBar |
        ImGuiWindowFlags_NoScrollbar | ImGuiWindowFlags_NoScrollWithMouse | ImGuiWindowFlags_NoResize
    );
    drawSceneListButtons_();
    sceneObjectsList_->draw( -( informationHeight_ + transformHeight_ ), menu_scaling() );
    drawRibbonSceneInformation_( selectedObjs );

    const auto newSize = drawRibbonSceneResizeLine_();// ImGui::GetWindowSize();
    static bool firstTime = true;
    bool manualSizeSet = false;
    if ( !firstTime && ( newSize.x != sceneSize_.x || newSize.y != sceneSize_.y ) )
    {
        manualSizeSet = true;
        sceneSize_ = newSize;
        fixViewportsSize_( viewerRef.framebufferSize.x, viewerRef.framebufferSize.y );
    }

    ImGui::End();
    ImGui::PopStyleColor();
    ImGui::PopStyleVar();
    auto window = ImGui::FindWindowByName( "RibbonScene" );
    if ( !window || manualSizeSet )
        return;
    // this check is needed when resize of app window changes size of scene window
    auto lastWindowSize = window->Size;
    if ( !firstTime && lastWindowSize.x != sceneSize_.x )
    {
        sceneSize_.x = lastWindowSize.x;
        fixViewportsSize_( viewerRef.framebufferSize.x, viewerRef.framebufferSize.y );
    }
    if ( firstTime )
        firstTime = false;
}

Vector2f RibbonMenu::drawRibbonSceneResizeLine_()
{
    auto size = sceneSize_;

    auto* window = ImGui::GetCurrentWindow();
    if ( !window )
        return size;

    auto scaling = menu_scaling();
    auto minX = 100.0f * scaling;
    auto maxX = getViewerInstance().framebufferSize.x * 0.5f;

    ImRect rectHover;
    ImRect rectDraw;
    rectHover.Min = ImGui::GetWindowPos();
    rectHover.Max = rectHover.Min;
    rectHover.Min.x += size.x - 3.5f * scaling;
    rectHover.Max.x += size.x + 3.5f * scaling;
    rectHover.Max.y += size.y;

    rectDraw = rectHover;
    rectDraw.Min.x += 1.5f * scaling;
    rectDraw.Max.x -= 1.5f * scaling;

    auto backupClipRect = window->ClipRect;
    window->ClipRect = rectHover;
    auto resizeId = window->GetID( "##resizePanel" );
    ImGui::ItemAdd( rectHover, resizeId, nullptr, ImGuiItemFlags_NoNav );
    bool hovered{ false }, held{ false };
    ImGui::ButtonBehavior( rectHover, resizeId, &hovered, &held,
        ImGuiButtonFlags_FlattenChildren | ImGuiButtonFlags_NoNavFocus );
    window->ClipRect = backupClipRect;

    if ( hovered || held )
    {
        ImGui::SetMouseCursor( ImGuiMouseCursor_ResizeEW );
        auto color = held ? ImGui::GetColorU32( ImGuiCol_ResizeGripActive ) : ImGui::GetColorU32( ImGuiCol_ResizeGripHovered );
        if ( held )
            size.x = std::clamp( ImGui::GetMousePos().x, minX, maxX );

        window->DrawList->PushClipRect( ImVec2( 0, 0 ), ImGui::GetMainViewport()->Size );
        window->DrawList->AddRectFilled( rectDraw.Min, rectDraw.Max, color );
        window->DrawList->PopClipRect();
    }
    return size;
}

void RibbonMenu::drawRibbonViewportsLabels_()
{
    const auto scaling = menu_scaling();
    ImGui::PushStyleVar( ImGuiStyleVar_WindowBorderSize, 0.0f );
    ImGui::PushFont( fontManager_.getFontByType( RibbonFontManager::FontType::SemiBold ) );
    for ( const auto& vp : viewer->viewport_list )
    {
        constexpr std::array<const char*, 2> cProjModeString = { "Orthographic" , "Perspective" };
        std::string windowName = "##ProjectionMode" + std::to_string( vp.id.value() );
        std::string text;
        std::string label = vp.getParameters().label;
        if ( viewer->viewport_list.size() > 1 && label.empty() )
            label = fmt::format( "Viewport Id : {}", vp.id.value() );
        if ( !label.empty() )
            text = fmt::format( "{}, {}", label, cProjModeString[int( !vp.getParameters().orthographic )] );
        else
            text = fmt::format( "{}", cProjModeString[int( !vp.getParameters().orthographic )] );
        auto textSize = ImGui::CalcTextSize( text.c_str() );
        auto pos = viewer->viewportToScreen( Vector3f( width( vp.getViewportRect() ) - textSize.x - 25.0f * scaling,
            height( vp.getViewportRect() ) - textSize.y - 25.0f * scaling, 0.0f ), vp.id );
        ImGui::SetNextWindowPos( ImVec2( pos.x, pos.y ) );
        ImGui::Begin( windowName.c_str(), nullptr,
                      ImGuiWindowFlags_NoTitleBar | ImGuiWindowFlags_NoMove | ImGuiWindowFlags_AlwaysAutoResize |
                      ImGuiWindowFlags_NoInputs | ImGuiWindowFlags_NoBackground | ImGuiWindowFlags_NoBringToFrontOnFocus );
        ImGui::Text( "%s", text.c_str() );
        ImGui::End();
    }
    ImGui::PopFont();
    ImGui::PopStyleVar();
}

void RibbonMenu::drawRibbonSceneInformation_( const std::vector<std::shared_ptr<Object>>& /*selected*/ )
{
    const float newInfoHeight = std::ceil( drawSelectionInformation_() );

    const float newXfHeight = std::ceil( drawTransform_() );
    if ( newInfoHeight != informationHeight_ || newXfHeight != transformHeight_ )
    {
        informationHeight_ = newInfoHeight;
        transformHeight_ = newXfHeight;
        getViewerInstance().incrementForceRedrawFrames(1, true);
    }
}

bool RibbonMenu::drawCollapsingHeaderTransform_()
{
    auto res = drawCollapsingHeader_( "Transform", ImGuiTreeNodeFlags_DefaultOpen | ImGuiTreeNodeFlags_AllowOverlap );

    const float scaling = menu_scaling();
    ImVec2 smallBtnSize = ImVec2( 22 * scaling, 22 * scaling );
    float numButtons = ( sceneSize_.x - 100 * scaling - ImGui::GetStyle().WindowPadding.x * 0.5f ) / smallBtnSize.x;
    if ( numButtons < 1.0f )
        return res;

    auto startPos = ImGui::GetCursorPos();
    auto contextBtnPos = startPos;
    contextBtnPos.x += ( ImGui::GetContentRegionAvail().x + ImGui::GetStyle().WindowPadding.x * 0.5f - smallBtnSize.x );
    contextBtnPos.y += ( -ImGui::GetFrameHeightWithSpacing() + ( ImGui::GetFrameHeight() - smallBtnSize.y ) * 0.5f );

    ImGui::PushStyleColor( ImGuiCol_Button, ImVec4( 0, 0, 0, 0 ) );
    ImGui::PushStyleColor( ImGuiCol_ButtonHovered, ImGui::GetStyleColorVec4( ImGuiCol_ScrollbarGrabHovered ) );
    ImGui::PushStyleColor( ImGuiCol_ButtonActive, ImGui::GetStyleColorVec4( ImGuiCol_ScrollbarGrabActive ) );
    ImGui::PushStyleVar( ImGuiStyleVar_FrameBorderSize, 0 );

    auto iconsFont = fontManager_.getFontByType( RibbonFontManager::FontType::Icons );
    if ( iconsFont )
    {
        iconsFont->Scale = 12.f / fontManager_.getFontSizeByType( RibbonFontManager::FontType::Icons );
        ImGui::PushFont( iconsFont );
    }

    ImGui::SetCursorPos( contextBtnPos );

    if ( ImGui::Button( "\xef\x85\x82", smallBtnSize ) ) // three dots icon to open context dialog
        ImGui::OpenPopup( cTransformContextName );
    if ( iconsFont )
        ImGui::PopFont();
    UI::setTooltipIfHovered( "Open Transform Data context menu.", scaling );
    if ( iconsFont )
        ImGui::PushFont( iconsFont );

    const auto& selectedObjectsCache = SceneCache::getAllObjects<const Object, ObjectSelectivityType::Selected>();
    if ( numButtons >= 2.0f && selectedObjectsCache.size() == 1 && selectedObjectsCache.front()->xf() != AffineXf3f() )
    {
        auto obj = std::const_pointer_cast< Object >( selectedObjectsCache.front() );
        assert( obj );
        contextBtnPos.x -= smallBtnSize.x;
        ImGui::SetCursorPos( contextBtnPos );

        if ( ImGui::Button( "\xef\x80\x8d", smallBtnSize ) ) // X(cross) icon for reset
        {
            AppendHistory<ChangeXfAction>( "Reset XF", obj );
            obj->setXf( AffineXf3f() );
        }
        if ( iconsFont )
            ImGui::PopFont();
        UI::setTooltipIfHovered( "Resets transform value to identity.", scaling );
        if ( iconsFont )
            ImGui::PushFont( iconsFont );

        auto item = RibbonSchemaHolder::schema().items.find( "Apply Transform" );
        bool drawApplyBtn = numButtons >=3.0f &&
            item != RibbonSchemaHolder::schema().items.end() &&
            item->second.item->isAvailable( selectedObjectsCache ).empty();

        if ( drawApplyBtn )
        {
            contextBtnPos.x -= smallBtnSize.x;
            ImGui::SetCursorPos( contextBtnPos );

            if ( ImGui::Button( "\xef\x80\x8c", smallBtnSize ) ) // V(apply) icon for apply
                item->second.item->action();
            if ( iconsFont )
                ImGui::PopFont();
            UI::setTooltipIfHovered( "Transforms object and resets transform value to identity.", scaling );
            if ( iconsFont )
                ImGui::PushFont( iconsFont );
        }
    }
    if ( iconsFont )
    {
        ImGui::PopFont();
        iconsFont->Scale = 1.0f;
    }
    ImGui::PopStyleColor( 3 );
    ImGui::PopStyleVar();
    return res;
}

bool RibbonMenu::drawTransformContextMenu_( const std::shared_ptr<Object>& selected )
{
    if ( !ImGui::BeginPopupContextItem( cTransformContextName ) )
        return false;

    const float scaling = menu_scaling();
    auto buttonSize = 100.0f * scaling;

    struct Transform
    {
        AffineXf3f xf;
        bool uniformScale{ true };
    };
    auto serializeTransform = [] ( Json::Value& root, const Transform& tr )
    {
        root["Name"] = "MeshLib Transform";
        serializeToJson( tr.xf, root["XF"] );
        root["UniformScale"] = tr.uniformScale;
    };
    auto deserializeTransform = [] ( const Json::Value& root ) -> std::optional<Transform>
    {
        if ( !root.isObject() || root["Name"].asString() != "MeshLib Transform" )
            return std::nullopt;

        AffineXf3f xf;
        deserializeFromJson( root["XF"], xf );
        auto uniformScale = root["UniformScale"].asBool();
        return Transform{ xf, uniformScale };
    };

    auto semiBoldFont = fontManager_.getFontByType( RibbonFontManager::FontType::SemiBold );
    if ( semiBoldFont )
        ImGui::PushFont( semiBoldFont );
    ImGui::Text( "Transform Data" );
    if ( semiBoldFont )
        ImGui::PopFont();

    const auto& startXf = selected->xf();
#if !defined( __EMSCRIPTEN__ )
    if ( UI::button( "Copy", Vector2f( buttonSize, 0 ) ) )
    {
        Json::Value root;
        serializeTransform( root, { startXf, uniformScale_ } );
        transformClipboardText_ = root.toStyledString();
        if ( auto res = SetClipboardText( transformClipboardText_ ); !res )
            spdlog::warn( res.error() );
        ImGui::CloseCurrentPopup();
    }
#endif
    if ( ImGui::IsWindowAppearing() )
    {
        if ( auto text = GetClipboardText() )
            transformClipboardText_ = *text;
        else
            spdlog::warn( text.error() );
    }

    if ( !transformClipboardText_.empty() )
    {
        Json::Value root;
        Json::CharReaderBuilder readerBuilder;
        std::unique_ptr<Json::CharReader> reader{ readerBuilder.newCharReader() };
        std::string error;
        if ( reader->parse( transformClipboardText_.data(), transformClipboardText_.data() + transformClipboardText_.size(), &root, &error ) )
        {
            if ( auto tr = deserializeTransform( root ))
            {
                if ( UI::button( "Paste", Vector2f( buttonSize, 0 ) ) )
                {
                    AppendHistory<ChangeXfAction>( "Change XF", selected );
                    selected->setXf( tr->xf );
                    uniformScale_ = tr->uniformScale;
                    ImGui::CloseCurrentPopup();
                }
            }
        }
    }

    if ( UI::button( "Save to file", Vector2f( buttonSize, 0 ) ) )
    {
        auto filename = saveFileDialog( { "Transform", {}, { {"JSON (.json)", "*.json"} } } );
        if ( !filename.empty() )
        {
            Json::Value root;
            serializeTransform( root, { startXf, uniformScale_ } );

            // although json is a textual format, we open the file in binary mode to get exactly the same result on Windows and Linux
            std::ofstream ofs( filename, std::ofstream::binary );
            if ( ofs )
                ofs << root.toStyledString();
            else
                spdlog::error( "Cannot open file for writing" );
        }
        ImGui::CloseCurrentPopup();
    }

    if ( UI::button( "Load from file", Vector2f( buttonSize, 0 ) ) )
    {
        auto filename = openFileDialog( { "", {}, { {"JSON (.json)", "*.json"} } } );
        std::string errorString;
        if ( !filename.empty() )
        {
            std::ifstream ifs( filename );
            if ( ifs )
            {
                std::string text( ( std::istreambuf_iterator<char>( ifs ) ), std::istreambuf_iterator<char>() );

                Json::Value root;
                Json::CharReaderBuilder readerBuilder;
                std::unique_ptr<Json::CharReader> reader{ readerBuilder.newCharReader() };
                std::string error;
                if ( reader->parse( text.data(), text.data() + text.size(), &root, &error ) )
                {
                    if ( auto tr = deserializeTransform( root ))
                    {
                        AppendHistory<ChangeXfAction>( "Change XF", selected );
                        selected->setXf( tr->xf );
                        uniformScale_ = tr->uniformScale;
                    } else
                    {
                        errorString = "Cannot parse transform";
                    }
                }
                else
                {
                    errorString = "Cannot parse transform";
                }
            }
            else
            {
                errorString = "Cannot open file for reading";
            }
            if ( !errorString.empty() )
                pushNotification( { .text = errorString, .type = NotificationType::Error } );
        }
        ImGui::CloseCurrentPopup();
    }

    if ( startXf != AffineXf3f() )
    {
        auto item = RibbonSchemaHolder::schema().items.find( "Apply Transform" );
        if ( item != RibbonSchemaHolder::schema().items.end() &&
            item->second.item->isAvailable( SceneCache::getAllObjects<const Object, ObjectSelectivityType::Selected>() ).empty() &&
            UI::button( "Apply", Vector2f( buttonSize, 0 ) ) )
        {
            item->second.item->action();
            ImGui::CloseCurrentPopup();
        }
        UI::setTooltipIfHovered( "Transforms object and resets transform value to identity.", scaling );

        if ( UI::button( "Reset", Vector2f( buttonSize, 0 ) ) )
        {
            AppendHistory<ChangeXfAction>( "Reset XF", selected );
            selected->setXf( AffineXf3f() );
            ImGui::CloseCurrentPopup();
        }
        UI::setTooltipIfHovered( "Resets transform value to identity.", scaling );
    }
    ImGui::EndPopup();
    return true;
}

void RibbonMenu::addRibbonItemShortcut_( const std::string& itemName, const ShortcutManager::ShortcutKey& key, ShortcutManager::Category category )
{
    if ( !shortcutManager_ )
    {
        assert( false );
        return;
    }
    auto itemIt = RibbonSchemaHolder::schema().items.find( itemName );
    if ( itemIt != RibbonSchemaHolder::schema().items.end() )
    {
        auto caption = itemIt->second.caption.empty() ? itemIt->first : itemIt->second.caption;
        shortcutManager_->setShortcut( key, { category, caption,[item = itemIt->second.item, this]()
        {
            itemPressed_( item, getRequirements_( item ).empty() );
        } } );
    }
#ifndef __EMSCRIPTEN__
    else
        assert( !"item not found" );
#endif
}

void RibbonMenu::setupShortcuts_()
{
    ImGuiMenu::setupShortcuts_();
    if ( !shortcutManager_ )
    {
        assert( false );
        return;
    }

    shortcutManager_->setShortcut( { GLFW_KEY_H,0 }, { ShortcutManager::Category::View, "Toggle selected objects visibility", [] ()
    {
        auto& viewport = getViewerInstance().viewport();
        const auto& viewportid = viewport.id;
        const auto& selected = SceneCache::getAllObjects<Object, ObjectSelectivityType::Selected>();
        bool atLeastOne = false;
        for ( const auto& data : selected )
            if ( data )
                if ( data->isVisible( viewportid ) )
                {
                    atLeastOne = true;
                    break;
                }
        for ( const auto& data : selected )
            if ( data )
                data->setVisible( !atLeastOne, viewportid );
    } } );
    shortcutManager_->setShortcut( { GLFW_KEY_F1,0 }, { ShortcutManager::Category::Info, "Show this help with hot keys",[this] ()
    {
        showShortcuts_ = !showShortcuts_;
    } } );
    shortcutManager_->setShortcut( { GLFW_KEY_D,0 }, { ShortcutManager::Category::Info, "Toggle statistics window",[this] ()
    {
        showStatistics_ = !showStatistics_;
    } } );
    shortcutManager_->setShortcut( { GLFW_KEY_F,0 }, { ShortcutManager::Category::View, "Toggle shading of selected objects",[] ()
    {
        auto& viewport = getViewerInstance().viewport();
        const auto& viewportid = viewport.id;
        const auto& selected = SceneCache::getAllObjects<ObjectMeshHolder, ObjectSelectivityType::Selected>();
        for ( const auto& sel : selected )
            sel->toggleVisualizeProperty( MeshVisualizePropertyType::FlatShading, viewportid );
    } } );
    shortcutManager_->setShortcut( { GLFW_KEY_F, CONTROL_OR_SUPER }, { ShortcutManager::Category::Info, "Search plugin by name or description",[this] ()
    {
        searcher_.activate();
    } } );
    shortcutManager_->setShortcut( { GLFW_KEY_I,0 }, { ShortcutManager::Category::View, "Invert normals of selected objects",[] ()
    {
        auto& viewport = getViewerInstance().viewport();
        const auto& viewportid = viewport.id;
        const auto& selected = SceneCache::getAllObjects<VisualObject, ObjectSelectivityType::Selected>();
        for ( const auto& sel : selected )
            sel->toggleVisualizeProperty( VisualizeMaskType::InvertedNormals, viewportid );
    } }  );
    shortcutManager_->setShortcut( { GLFW_KEY_L,0 }, { ShortcutManager::Category::View, "Toggle edges on selected meshes",[] ()
    {
        auto& viewport = getViewerInstance().viewport();
        const auto& viewportid = viewport.id;
        const auto& selected = SceneCache::getAllObjects<ObjectMeshHolder, ObjectSelectivityType::Selected>();
        for ( const auto& sel : selected )
                sel->toggleVisualizeProperty( MeshVisualizePropertyType::Edges, viewportid );
    } } );
    shortcutManager_->setShortcut( { GLFW_KEY_O,0 }, { ShortcutManager::Category::View, "Toggle orthographic in current viewport",[] ()
    {
        auto& viewport = getViewerInstance().viewport();
        viewport.setOrthographic( !viewport.getParameters().orthographic );
    } }  );
    shortcutManager_->setShortcut( { GLFW_KEY_T,0 }, { ShortcutManager::Category::View, "Toggle faces on selected meshes",[] ()
    {
        auto& viewport = getViewerInstance().viewport();
        const auto& viewportid = viewport.id;
        const auto& selected = SceneCache::getAllObjects<ObjectMeshHolder, ObjectSelectivityType::Selected>();
        for ( const auto& sel : selected )
            sel->toggleVisualizeProperty( MeshVisualizePropertyType::Faces, viewportid );
    } }  );
    if ( sceneObjectsList_ )
    {
        shortcutManager_->setShortcut( { GLFW_KEY_DOWN,0 }, { ShortcutManager::Category::Objects, "Select next object",[&] ()
        {
            sceneObjectsList_->changeSelection( true, false );
        } } );
        shortcutManager_->setShortcut( { GLFW_KEY_DOWN,GLFW_MOD_SHIFT }, { ShortcutManager::Category::Objects, "Add next object to selection",[&] ()
        {
            sceneObjectsList_->changeSelection( true, true );
        } } );
        shortcutManager_->setShortcut( { GLFW_KEY_UP,0 }, { ShortcutManager::Category::Objects, "Select previous object",[&] ()
        {
            sceneObjectsList_->changeSelection( false, false );
        } } );
        shortcutManager_->setShortcut( { GLFW_KEY_UP,GLFW_MOD_SHIFT }, { ShortcutManager::Category::Objects, "Add previous object to selection",[&] ()
        {
            sceneObjectsList_->changeSelection( false, true );
        } } );
        shortcutManager_->setShortcut( { GLFW_KEY_A, CONTROL_OR_SUPER }, { ShortcutManager::Category::Objects, "Ribbon Scene Select all",[&] ()
        {
            sceneObjectsList_->selectAllObjects();
        } } );
        shortcutManager_->setShortcut( { GLFW_KEY_F3, 0 }, { ShortcutManager::Category::View, "Ribbon Scene Show only previous",[&] ()
        {
            sceneObjectsList_->changeVisible( false );
        } } );
        shortcutManager_->setShortcut( { GLFW_KEY_F4, 0 }, { ShortcutManager::Category::View, "Ribbon Scene Show only next",[&] ()
        {
            sceneObjectsList_->changeVisible( true );
        } } );
    }

    addRibbonItemShortcut_( "Fit data", { GLFW_KEY_F, GLFW_MOD_CONTROL | GLFW_MOD_ALT }, ShortcutManager::Category::View );
    addRibbonItemShortcut_( "Select objects", { GLFW_KEY_Q, GLFW_MOD_CONTROL }, ShortcutManager::Category::Objects );
    addRibbonItemShortcut_( "Open files", { GLFW_KEY_O, CONTROL_OR_SUPER }, ShortcutManager::Category::Scene );
    addRibbonItemShortcut_( "Save Scene", { GLFW_KEY_S, CONTROL_OR_SUPER }, ShortcutManager::Category::Scene );
    addRibbonItemShortcut_( "Save Scene As", { GLFW_KEY_S, CONTROL_OR_SUPER | GLFW_MOD_SHIFT }, ShortcutManager::Category::Scene );
    addRibbonItemShortcut_( "New", { GLFW_KEY_N, CONTROL_OR_SUPER }, ShortcutManager::Category::Scene );
    addRibbonItemShortcut_( "Ribbon Scene Rename", { GLFW_KEY_F2, 0 }, ShortcutManager::Category::Objects );
    addRibbonItemShortcut_( "Ribbon Scene Remove selected objects", { GLFW_KEY_R, GLFW_MOD_SHIFT }, ShortcutManager::Category::Objects );
    addRibbonItemShortcut_( "Viewer settings", { GLFW_KEY_COMMA, CONTROL_OR_SUPER }, ShortcutManager::Category::Info );
}

void RibbonMenu::drawShortcutsWindow_()
{
    if ( !shortcutManager_ )
    {
        assert( false );
        return;
    }

    const auto& style = ImGui::GetStyle();
    const auto scaling = menu_scaling();
    float windowWidth = 1000.0f * scaling;

    const auto& shortcutList = shortcutManager_->getShortcutList();
    // header size
    float windowHeight = ( 6 * cDefaultItemSpacing + fontManager_.getFontSizeByType( RibbonFontManager::FontType::Headline ) + style.CellPadding.y + StyleConsts::Modal::bigTitlePadding ) * scaling;
    // find max column size
    int leftNumCategories = 0;
    int rightNumCategories = 0;
    int leftNumKeys = 0;
    int rightNumKeys = 0;
    auto lastCategory = ShortcutManager::Category::Count;// invalid for first one
    for ( int i = 0; i < shortcutList.size(); ++i )
    {
        const auto& [key, category, text] = shortcutList[i];
        bool right = int( category ) >= int( ShortcutManager::Category::Count ) / 2;
        auto& catCounter = right ? rightNumCategories : leftNumCategories;
        auto& keyCounter = right ? rightNumKeys : leftNumKeys;
        if ( category != lastCategory )
        {
            ++catCounter;
            lastCategory = category;
        }
        ++keyCounter;
    }
    auto leftSize = ( leftNumCategories * ( fontManager_.getFontSizeByType( RibbonFontManager::FontType::BigSemiBold ) + cSeparateBlocksSpacing + 2 * style.CellPadding.y ) +
        leftNumKeys * ( fontManager_.getFontSizeByType( RibbonFontManager::FontType::Default ) + cButtonPadding + 2 * cDefaultItemSpacing ) ) * scaling;
    auto rightSize = ( rightNumCategories * ( fontManager_.getFontSizeByType( RibbonFontManager::FontType::BigSemiBold ) + cSeparateBlocksSpacing + 2 * style.CellPadding.y ) +
        rightNumKeys * ( fontManager_.getFontSizeByType( RibbonFontManager::FontType::Default ) + cButtonPadding + 2 * cDefaultItemSpacing ) ) * scaling;
    // calc window size for better positioning
    windowHeight += std::max( leftSize, rightSize );
    windowHeight += 40.0f * scaling; // Reserve a bit more space

    const float minHeight = 200.0f * scaling;
    windowHeight = std::clamp( windowHeight, minHeight, float( getViewerInstance().framebufferSize.y ) - 100.0f * scaling );

    ImVec2 windowPos;
    windowPos.x = ( getViewerInstance().framebufferSize.x - windowWidth ) * 0.5f;
    windowPos.y = ( getViewerInstance().framebufferSize.y - windowHeight ) * 0.5f;

    ImGui::SetNextWindowPos( windowPos, ImGuiCond_Appearing );
    ImGui::SetNextWindowSize( ImVec2( windowWidth, windowHeight ), ImGuiCond_Always );

    if ( !ImGui::IsPopupOpen( "HotKeys" ) )
        ImGui::OpenPopup( "HotKeys" );

    ImGui::PushStyleVar( ImGuiStyleVar_WindowPadding, ImVec2( StyleConsts::Modal::bigTitlePadding * scaling, 0.0f ) );
    if ( !ImGui::BeginModalNoAnimation( "HotKeys", nullptr, ImGuiWindowFlags_NoResize | ImGuiWindowFlags_NoTitleBar ) )
    {
        ImGui::PopStyleVar();
        return;
    }
    ImGui::PopStyleVar();

    ImGui::SetCursorPosY( StyleConsts::Modal::bigTitlePadding * scaling );
    if ( ImGui::ModalBigTitle( "Hotkeys", scaling ) )
    {
        ImGui::CloseCurrentPopup();
        showShortcuts_ = false;
        ImGui::EndPopup();
        return;
    }

    ImGui::PushStyleVar( ImGuiStyleVar_ItemSpacing, { cDefaultItemSpacing * scaling, 2 * cDefaultItemSpacing * scaling } );

    int lineIndexer = 0;
    auto addReadOnlyLine = [scaling, &style, &lineIndexer] ( const std::string& line )
    {
        const auto textWidth = ImGui::CalcTextSize( line.c_str() ).x;
        // read only so const_sast should be ok
        auto itemWidth = std::max( textWidth + 2 * style.FramePadding.x, 30.0f * scaling );
        ImGui::PushItemWidth( itemWidth );

        auto framePaddingX = std::max( style.FramePadding.x, ( itemWidth - textWidth ) / 2.0f );
        ImGui::PushStyleVar( ImGuiStyleVar_FramePadding, { framePaddingX, cButtonPadding * scaling } );
        UI::inputText( ( "##" + line + std::to_string( ++lineIndexer ) ).c_str(), const_cast< std::string& >( line ), ImGuiInputTextFlags_ReadOnly | ImGuiInputTextFlags_AutoSelectAll );
        ImGui::PopItemWidth();
        ImGui::PopStyleVar();
    };

    ImGui::SetCursorPosY( ImGui::GetCursorPosY() + cDefaultItemSpacing * scaling );

    ImGui::BeginChild( "##Hotkeys_table_chalid" );
    if ( ImGui::BeginTable( "HotKeysTable", 2, ImGuiTableFlags_SizingStretchSame ) )
    {
        ImGui::PushStyleVar( ImGuiStyleVar_FramePadding, { cButtonPadding * scaling, style.FramePadding.y } );
        ImGui::TableNextColumn();
        bool secondColumnStarted = false;
        lastCategory = ShortcutManager::Category::Count;// invalid for first one
        for ( int i = 0; i < shortcutList.size(); ++i )
        {
            const auto& [key, category, text] = shortcutList[i];

            if ( !secondColumnStarted && int( category ) >= int( ShortcutManager::Category::Count ) / 2 )
            {
                // start second column
                ImGui::TableNextColumn();
                ImGui::Indent();
                secondColumnStarted = true;
            }

            if ( category != lastCategory )
            {
                // draw category line
                ImGui::PushFont( fontManager_.getFontByType( MR::RibbonFontManager::FontType::BigSemiBold ) );
                UI::separator( scaling, ShortcutManager::categoryNames[int( category )].c_str() );
                ImGui::PopFont();
                lastCategory = category;
            }
            // draw hotkey
            auto transparentColor = ImGui::GetStyleColorVec4( ImGuiCol_Text );
            transparentColor.w *= 0.5f;
            ImGui::PushStyleColor( ImGuiCol_Text, transparentColor );
            ImGui::Text( "%s", text.c_str() );
            ImGui::PopStyleColor();

            float textSize = ImGui::CalcTextSize( text.c_str() ).x;
            ImGui::SameLine( 0, 260 * scaling - textSize );

            if ( key.mod & GLFW_MOD_CONTROL )
            {
                ImGui::SetCursorPosY( ImGui::GetCursorPosY() - cButtonPadding * scaling );
                addReadOnlyLine( ShortcutManager::getModifierString( GLFW_MOD_CONTROL ) );
                ImGui::SameLine( 0, style.ItemInnerSpacing.x );
                ImGui::SetCursorPosY( ImGui::GetCursorPosY() - cButtonPadding * scaling );
                ImGui::Text( "+" );
                ImGui::SameLine( 0, style.ItemInnerSpacing.x );
            }

            if ( key.mod & GLFW_MOD_ALT )
            {
                ImGui::SetCursorPosY( ImGui::GetCursorPosY() - cButtonPadding * scaling );
                addReadOnlyLine( ShortcutManager::getModifierString( GLFW_MOD_ALT ) );
                ImGui::SameLine( 0, style.ItemInnerSpacing.x );
                ImGui::SetCursorPosY( ImGui::GetCursorPosY() - cButtonPadding * scaling );
                ImGui::Text( "+" );
                ImGui::SameLine( 0, style.ItemInnerSpacing.x );
            }

            if ( key.mod & GLFW_MOD_SHIFT )
            {
                ImGui::SetCursorPosY( ImGui::GetCursorPosY() - cButtonPadding * scaling );
                addReadOnlyLine( ShortcutManager::getModifierString( GLFW_MOD_SHIFT ) );
                ImGui::SameLine( 0, style.ItemInnerSpacing.x );
                ImGui::SetCursorPosY( ImGui::GetCursorPosY() - cButtonPadding * scaling );
                ImGui::Text( "+" );
                ImGui::SameLine( 0, style.ItemInnerSpacing.x );
            }

            if ( key.mod & GLFW_MOD_SUPER )
            {
                ImGui::SetCursorPosY( ImGui::GetCursorPosY() - cButtonPadding * scaling );
                addReadOnlyLine( ShortcutManager::getModifierString( GLFW_MOD_SUPER ) );
                ImGui::SameLine( 0, style.ItemInnerSpacing.x );
                ImGui::SetCursorPosY( ImGui::GetCursorPosY() - cButtonPadding * scaling );
                ImGui::Text( "+" );
                ImGui::SameLine( 0, style.ItemInnerSpacing.x );
            }

            std::string keyStr = ShortcutManager::getKeyString( key.key );
            bool isArrow = key.key == GLFW_KEY_UP || key.key == GLFW_KEY_DOWN || key.key == GLFW_KEY_LEFT || key.key == GLFW_KEY_RIGHT;
            ImFont* font = nullptr;
            if ( isArrow )
            {
                font = fontManager_.getFontByType( RibbonFontManager::FontType::Icons );
                font->Scale = cDefaultFontSize / cBigIconSize;
                ImGui::PushFont( font );
            }

            ImGui::SetCursorPosY( ImGui::GetCursorPosY() - cButtonPadding * scaling );
            addReadOnlyLine( keyStr );

            if ( isArrow )
            {
                ImGui::PopFont();
            }
        }

        ImGui::PopStyleVar();
        ImGui::EndTable();
    }
    ImGui::EndChild();
    ImGui::PopStyleVar();
    ImGui::EndPopup();
}

void RibbonMenu::beginTopPanel_()
{
    const auto scaling = menu_scaling();
    ImGui::SetNextWindowPos( ImVec2( 0, 0 ) );
    ImGui::SetNextWindowSize( ImVec2( ( float ) Viewer::instanceRef().framebufferSize.x, currentTopPanelHeight_ * scaling ) );

    ImGui::PushStyleVar( ImGuiStyleVar_Alpha, 1.0f );
    ImGui::PushStyleVar( ImGuiStyleVar_FrameRounding, 5.0f * scaling );
    ImGui::PushStyleVar( ImGuiStyleVar_ChildRounding, 5.0f * scaling );
    auto colorBg = ColorTheme::getRibbonColor( ColorTheme::RibbonColorsType::TopPanelBackground );
    if ( collapseState_ != CollapseState::Opened )
        colorBg.a = 255;
    else
    {
        colorBg.a = 228;
        ImGui::GetBackgroundDrawList()->AddRectFilled( ImVec2( 0.0f, 0.0f ),
            ImVec2( sceneSize_.x, currentTopPanelHeight_ * scaling ),
            ColorTheme::getViewportColor( ColorTheme::ViewportColorsType::Background ).getUInt32() );
    }
    ImGui::PushStyleColor( ImGuiCol_WindowBg, colorBg.getUInt32() );

    ImGui::PushStyleVar( ImGuiStyleVar_WindowPadding, ImVec2( 0, 0 ) );
    ImGui::Begin(
        "TopPanel", nullptr,
        ImGuiWindowFlags_NoTitleBar | ImGuiWindowFlags_NoResize | ImGuiWindowFlags_NoMove | ImGuiWindowFlags_NoBringToFrontOnFocus |
        ImGuiWindowFlags_NoScrollbar | ImGuiWindowFlags_NoScrollWithMouse
    );
    ImGui::PopStyleVar();
    // for all items
    ProgressBar::setup( scaling );
}

void RibbonMenu::endTopPanel_()
{
    ImGui::Dummy( ImVec2( 0, 0 ) );
    ImGui::End();

    ImGui::PopStyleColor();
    ImGui::PopStyleVar( 3 );
}

void RibbonMenu::drawTopPanel_( bool drawTabs, bool centerItems )
{
    if ( drawTabs )
    {
        currentTopPanelHeight_ = 113;
        topPanelOpenedHeight_ = 113;
        topPanelHiddenHeight_ = 33;
    }
    else
    {
        currentTopPanelHeight_ = 113 - 33;
        topPanelOpenedHeight_ = 113 - 33;
        topPanelHiddenHeight_ = 33 - 33;
    }

    switch ( collapseState_ )
    {
        case MR::RibbonMenu::CollapseState::Closed:
            if ( currentTopPanelHeight_ != topPanelHiddenHeight_ )
            {
                currentTopPanelHeight_ = topPanelHiddenHeight_;
            }
            break;
        default:
            if ( currentTopPanelHeight_ != topPanelOpenedHeight_ )
            {
                currentTopPanelHeight_ = topPanelOpenedHeight_;
            }
            break;
    }
    drawTopPanelOpened_( drawTabs, centerItems );
}

void RibbonMenu::drawTopPanelOpened_( bool drawTabs, bool centerItems )
{
    beginTopPanel_();

    const auto& style = ImGui::GetStyle();
    auto itemSpacing = style.ItemSpacing;
    itemSpacing.x = cRibbonItemInterval * menu_scaling();
    auto cellPadding = style.CellPadding;
    cellPadding.x = itemSpacing.x;
    auto framePadding = style.FramePadding;
    framePadding.x = 0.0f;

    if ( drawTabs )
        drawHeaderPannel_();

    // tab content position
    ImGui::SetCursorPosX( style.CellPadding.x * 2 );
    if ( drawTabs )
        ImGui::SetCursorPosY( ( cTabYOffset + cTabHeight ) * menu_scaling() + 2 );
    else
        ImGui::SetCursorPosY( 2 );

    ImGuiTableFlags tableFlags = ImGuiTableFlags_ScrollX | ImGuiTableFlags_SizingFixedFit | ImGuiTableFlags_BordersInnerV;

    ImGui::PushFont( fontManager_.getFontByType( RibbonFontManager::FontType::Small ) );
    const auto& tab = RibbonSchemaHolder::schema().tabsOrder[activeTabIndex_].name;
    if ( collapseState_ != CollapseState::Closed )
    {
        auto tabIt = RibbonSchemaHolder::schema().tabsMap.find( tab );
        if ( tabIt != RibbonSchemaHolder::schema().tabsMap.end() )
        {
            ImGui::PushStyleColor( ImGuiCol_TableBorderLight, ColorTheme::getRibbonColor( ColorTheme::RibbonColorsType::Borders ).getUInt32() );
            ImGui::PushStyleColor( ImGuiCol_ScrollbarBg, ColorTheme::getRibbonColor( ColorTheme::RibbonColorsType::TopPanelBackground ).getUInt32() );
            ImGui::PushStyleVar( ImGuiStyleVar_CellPadding, cellPadding );
            ImGui::PushStyleVar( ImGuiStyleVar_ItemSpacing, itemSpacing );
            ImGui::PushStyleVar( ImGuiStyleVar_FramePadding, framePadding ); // frame padding cause horizontal scrollbar which is not needed
            ImGui::PushStyleVar( ImGuiStyleVar_ScrollbarSize, cScrollBarSize * menu_scaling() );
            auto config = setupItemsGroupConfig_( tabIt->second, tab, centerItems );
            if ( ImGui::BeginTable( ( tab + "##table" ).c_str(), int( tabIt->second.size() + 1 ), tableFlags ) )
            {
                setupItemsGroup_( tabIt->second, tab );
                ImGui::TableNextRow();
                UI::TestEngine::pushTree( "Ribbon" );
                for ( int i = 0; i < tabIt->second.size(); ++i )
                {
                    const auto& group = tabIt->second[i];
                    ImGui::TableNextColumn();
                    drawItemsGroup_( tab, group, config[i] );
                }
                UI::TestEngine::popTree(); // "Ribbon"
                ImGui::TableNextColumn(); // fictive
                ImGui::EndTable();
            }
            ImGui::PopStyleVar( 4 );
            ImGui::PopStyleColor( 2 );
        }
    }
    ImGui::PopFont();
    endTopPanel_();
}

void RibbonMenu::fixViewportsSize_( int width, int height )
{
    if ( width == 0 || height == 0 )
        return;
    auto viewportsBounds = viewer->getViewportsBounds();
    auto minMaxDiff = viewportsBounds.max - viewportsBounds.min;

    const float topPanelHeightScaled =
        ( collapseState_ == CollapseState::Pinned ? topPanelOpenedHeight_ : topPanelHiddenHeight_ ) *
        menu_scaling();
    for ( auto& vp : viewer->viewport_list )
    {
        auto rect = vp.getViewportRect();

        const float sceneWidth = sceneSize_.x;

        auto widthRect = MR::width( rect );
        auto heightRect = MR::height( rect );

        // -2 - buffer pixel
        rect.min.x = ( rect.min.x - viewportsBounds.min.x ) / minMaxDiff.x * ( width - ( sceneWidth - 2 ) ) + sceneWidth;
        rect.min.y = ( rect.min.y - viewportsBounds.min.y ) / minMaxDiff.y * ( height - ( topPanelHeightScaled - 2 ) );
        rect.max.x = rect.min.x + widthRect / minMaxDiff.x * ( width - ( sceneWidth - 2 ) );
        rect.max.y = rect.min.y + heightRect / minMaxDiff.y * ( height - ( topPanelHeightScaled - 2 ) );
        if ( MR::width( rect ) <= 0 || MR::height( rect ) <= 0 )
            continue;
        vp.setViewportRect( rect );
    }
}

bool RibbonMenu::drawCollapsingHeader_( const char* label, ImGuiTreeNodeFlags flags )
{
    return RibbonButtonDrawer::CustomCollapsingHeader( label, flags );
}

void RibbonMenu::highlightBlocking_()
{
    if ( blockingHighlightTimer_ <= 0.0f )
        return;
    if ( !activeBlockingItem_.item )
    {
        blockingHighlightTimer_ = 0.0f;
        return;
    }
    auto pluginWindowName = activeBlockingItem_.item->uiName();
    auto* window = ImGui::FindWindowByName( pluginWindowName.c_str() );
    if ( !window || blockingHighlightTimer_ <= 0.0f )
    {
        blockingHighlightTimer_ = 0.0f;
        return;
    }
    auto scaling = menu_scaling();
    if ( int( blockingHighlightTimer_ / 0.2f ) % 2 == 1 )
    {
        Color highlightColor = Color( 255, 161, 13, 255 );
        ImGui::FocusWindow( window );
        auto drawList = window->DrawList;
        // Fix ImGui.
        // The logic is set inside the library that if the program got there,
        // then the command buffer should be at least one, but possibly empty.
        // there is a blocking window that is not currently displayed.
        // at some point, when trying to open another window, a crash occurs
        // (it is worth switching applications during playback so that the system makes the
        // window of another application active).
        if ( drawList->CmdBuffer.Size > 0)
        {
            drawList->PushClipRect( ImVec2( 0, 0 ), ImGui::GetIO().DisplaySize );
            drawList->AddRect(
                ImVec2( window->Pos.x - 2.0f * scaling, window->Pos.y - 2.0f * scaling ),
                ImVec2( window->Pos.x + window->Size.x + 2.0f * scaling, window->Pos.y + window->Size.y + 2.0f * scaling ),
                highlightColor.getUInt32(), 0.0f, 0, 2.0f * scaling );
            drawList->PopClipRect();
        }
    }
    getViewerInstance().incrementForceRedrawFrames();
    blockingHighlightTimer_ -= ImGui::GetIO().DeltaTime;
}

void pushNotification( const RibbonNotification& notification )
{
    if ( auto ribbonMenu = getViewerInstance().getMenuPluginAs<RibbonMenu>() )
    {
        if ( notification.text.back() != '\n' )
            return ribbonMenu->pushNotification( notification );

        auto notificationCopy = notification;
        notificationCopy.text.pop_back();
        return ribbonMenu->pushNotification( notificationCopy );
    }

    showModal( notification.text, notification.type );
}

}<|MERGE_RESOLUTION|>--- conflicted
+++ resolved
@@ -105,12 +105,7 @@
         drawActiveList_();
 
         draw_helpers();
-<<<<<<< HEAD
-        drawVersionWindow_();
         notifier_.draw( menu_scaling(), sceneSize_.x );
-=======
-        notifier_.drawNotifications( menu_scaling() );
->>>>>>> e7e5c55b
         prevFrameSelectedObjectsCache_ = SceneCache::getAllObjects<const Object, ObjectSelectivityType::Selected>();
     };
 
