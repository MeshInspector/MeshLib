--- conflicted
+++ resolved
@@ -76,27 +76,12 @@
 
       - name: Collect runner's system stats
         continue-on-error: true
-<<<<<<< HEAD
-        env:
-          CXX_COMPILER: ${{ matrix.cxx-compiler }}
-          GITHUB_TOKEN: ${{ github.token }}
-        run: python3 scripts/devops/collect_runner_sys_stats.py
-
-      - name: Upload runner's system stats
-        uses: actions/upload-artifact@v4
-        with:
-          name: RunnerSysStats-ubuntu-arm64-${{ matrix.os }}
-          path: RunnerSysStats-*
-          retention-days: 1
-        continue-on-error: true
-=======
         uses: ./.github/actions/collect-runner-stats
         with:
           target_os: ${{ matrix.os }}
           target_arch: arm64
           cxx_compiler: ${{ matrix.cxx-compiler }}
           build_config: ${{ matrix.config }}
->>>>>>> e4bfe936
 
       - name: Checkout third-party submodules
         run: |
