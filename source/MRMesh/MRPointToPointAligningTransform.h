--- conflicted
+++ resolved
@@ -41,7 +41,6 @@
     [[nodiscard]] MRMESH_API Vector3d findBestTranslation() const;
 
 private:
-<<<<<<< HEAD
     struct BestRotation
     {
         Matrix3d rot;
@@ -51,12 +50,9 @@
     BestRotation findPureRotation_() const;
 
 private:
-    Matrix4d summary_;
-=======
     Matrix3d sum12_ = Matrix3d::zero();
     Vector3d sum1_, sum2_;
     double sumW_ = 0;
->>>>>>> 90291fab
 };
 
 /// \}
