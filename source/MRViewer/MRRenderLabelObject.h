--- conflicted
+++ resolved
@@ -20,16 +20,12 @@
 private:
     const ObjectLabel* objLabel_;
 
-<<<<<<< HEAD
     // memory buffer for objects that about to be loaded to GPU, shared among different data types
-    mutable RenderObjectBuffer bufferObj_;
-    mutable int faceIndicesSize_{ 0 };
+    RenderObjectBuffer bufferObj_;
+    int faceIndicesSize_{ 0 };
 
     RenderBufferRef<Vector3i> loadFaceIndicesBuffer_() const;
 
-=======
-    std::vector<Vector3i> facesIndicesBufferObj_;
->>>>>>> 811a5886
     typedef unsigned int GLuint;
 
     GLuint labelArrayObjId_{ 0 };
