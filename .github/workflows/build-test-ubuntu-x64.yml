--- conflicted
+++ resolved
@@ -134,22 +134,14 @@
 
       - name: Python Regression Tests
         if: ${{ inputs.internal_build }}
-<<<<<<< HEAD
         uses: ./.github/actions/python-regression-tests
         with:
           build_config: ${{ matrix.config }}
           mrbind: ${{ inputs.mrbind }}
+          pytest_args: "--run-cuda=negative"
           smoke: ${{ !inputs.full_config_build && matrix.config == 'Debug' }}
           test_artifacts_path: ${{ matrix.os }}/${{matrix.config}}/${{matrix.compiler}}
           upload_test_artifacts: ${{ inputs.upload_test_artifacts }}
-=======
-        working-directory: ./build/${{ matrix.config }}/bin
-        run: python3 ./../../../scripts/run_python_test_script.py -d '../test_regression' -s ${{env.SMOKE}} -bv ${{env.BINDS_V}} -a="--run-cuda=negative"
-
-      - name: Copy test artifacts to S3
-        if: ${{ inputs.upload_test_artifacts && inputs.internal_build && !cancelled() }}
-        run: aws s3 cp ./pytest_temp 's3://test-artifacts-git/tests/${{github.run_id}}/${{matrix.os}}/${{matrix.config}}/${{matrix.compiler}}' --recursive
->>>>>>> 5ac35c14
 
       - name: Create Deb
         if: ${{ matrix.compiler == 'GCC' && matrix.config == 'Release' }}
