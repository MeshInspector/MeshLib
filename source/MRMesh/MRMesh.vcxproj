﻿<?xml version="1.0" encoding="utf-8"?>
<Project DefaultTargets="Build" ToolsVersion="15.0" xmlns="http://schemas.microsoft.com/developer/msbuild/2003">
  <ItemGroup Label="ProjectConfigurations">
    <ProjectConfiguration Include="Debug|x64">
      <Configuration>Debug</Configuration>
      <Platform>x64</Platform>
    </ProjectConfiguration>
    <ProjectConfiguration Include="Release|x64">
      <Configuration>Release</Configuration>
      <Platform>x64</Platform>
    </ProjectConfiguration>
  </ItemGroup>
  <ItemGroup>
    <ClInclude Include="MRBooleanOperation.h" />
    <ClInclude Include="MRChangePointCloudAction.h" />
    <ClInclude Include="MRColorMapAggregator.h" />
    <ClInclude Include="MR2to3.h" />
    <ClInclude Include="MRAABBTreePolyline.h" />
    <ClInclude Include="MRAffineXf.h" />
    <ClInclude Include="MRAffineXf2.h" />
    <ClInclude Include="MR2DContoursTriangulation.h" />
    <ClInclude Include="MRAABBTreeMaker.h" />
    <ClInclude Include="MRAABBTreeNode.h" />
    <ClInclude Include="MRAABBTreePoints.h" />
    <ClInclude Include="MRAABBTreePolyline3.h" />
    <ClInclude Include="MRAABBTreePolyline2.h" />
    <ClInclude Include="MRBase64.h" />
    <ClInclude Include="MRBestFitQuadric.h" />
    <ClInclude Include="MRCircleObject.h" />
    <ClInclude Include="MRComputeBoundingBox.h" />
    <ClInclude Include="MRChangeMeshAction.h" />
    <ClInclude Include="MRChangeNameAction.h" />
    <ClInclude Include="MRChangeSceneObjectsOrder.h" />
    <ClInclude Include="MRChangeSelectionAction.h" />
    <ClInclude Include="MRChangeObjectAction.h" />
    <ClInclude Include="MRChangeSceneAction.h" />
    <ClInclude Include="MRChangeXfAction.h" />
    <ClInclude Include="MRCombinedHistoryAction.h" />
    <ClInclude Include="MRConfig.h" />
    <ClInclude Include="MRContour.h" />
    <ClInclude Include="MRContoursCut.h" />
    <ClInclude Include="MRContoursSeparation.h" />
    <ClInclude Include="MRContoursStitch.h" />
    <ClInclude Include="MRConvexHull.h" />
    <ClInclude Include="MRDenseBox.h" />
    <ClInclude Include="MRDistanceMap.h" />
    <ClInclude Include="MRDistanceMapLoad.h" />
    <ClInclude Include="MRDistanceMapParams.h" />
    <ClInclude Include="MRDistanceMapSave.h" />
    <ClInclude Include="MREmbeddedPython.h" />
    <ClInclude Include="MRFile.h" />
    <ClInclude Include="MRFillContour.h" />
    <ClInclude Include="MRFaceFace.h" />
    <ClInclude Include="MRFillContourByGraphCut.h" />
    <ClInclude Include="MRFillContours2D.h" />
    <ClInclude Include="MRFillHoleMetrics.h" />
    <ClInclude Include="MRFloatGridComponents.h" />
    <ClInclude Include="MRGTest.h" />
    <ClInclude Include="MRHash.h" />
    <ClInclude Include="MRHeapBytes.h" />
    <ClInclude Include="MRHistoryAction.h" />
    <ClInclude Include="MRHistoryStore.h" />
    <ClInclude Include="MRIdentifyVertices.h" />
    <ClInclude Include="MRImage.h" />
    <ClInclude Include="MRImageLoad.h" />
    <ClInclude Include="MRImageSave.h" />
    <ClInclude Include="MRIntersection.h" />
    <ClInclude Include="MRIntersectionContour.h" />
    <ClInclude Include="MRIntersectionPrecomputes.h" />
    <ClInclude Include="MRIOFormatsRegistry.h" />
    <ClInclude Include="MRIRenderObject.h" />
    <ClInclude Include="MRLine3.h" />
    <ClInclude Include="MRLineObject.h" />
    <ClInclude Include="MRLineSegm.h" />
    <ClInclude Include="MRLineSegm3.h" />
    <ClInclude Include="MRLog.h" />
    <ClInclude Include="MRMakeRigidXf.h" />
    <ClInclude Include="MRMatrix.h" />
    <ClInclude Include="MRMatrix2.h" />
    <ClInclude Include="MRMatrix4.h" />
    <ClInclude Include="MRMeshBoolean.h" />
    <ClInclude Include="MRMeshBooleanFacade.h" />
    <ClInclude Include="MRMeshBuilderTypes.h" />
    <ClInclude Include="MRMeshCollidePrecise.h" />
    <ClInclude Include="MRMeshDecimate.h" />
    <ClInclude Include="MRMeshDecimateParallel.h" />
<<<<<<< HEAD
    <ClInclude Include="MRObjectLabel.h" />
=======
    <ClInclude Include="MRMeshSaveObj.h" />
>>>>>>> a69df887
    <ClInclude Include="MRObjectLinesHolder.h" />
    <ClInclude Include="MRObjectMeshHolder.h" />
    <ClInclude Include="MRMeshLoadObj.h" />
    <ClInclude Include="MRObjectPointsHolder.h" />
    <ClInclude Include="MRPartialOffset.h" />
    <ClInclude Include="MRPartMapping.h" />
    <ClInclude Include="MRPdf.h" />
    <ClInclude Include="MRPlaneObject.h" />
    <ClInclude Include="MRPointCloudRelax.h" />
    <ClInclude Include="MRPointCloudTriangulation.h" />
    <ClInclude Include="MRPointCloudTriangulationHelpers.h" />
    <ClInclude Include="MRPointObject.h" />
    <ClInclude Include="MRPolyline.h" />
    <ClInclude Include="MRPolyline2.h" />
    <ClInclude Include="MRPolyline2Collide.h" />
    <ClInclude Include="MRPolyline2Intersect.h" />
    <ClInclude Include="MRPolyline2Project.h" />
    <ClInclude Include="MRPolylineComponents.h" />
    <ClInclude Include="MRPolylineDecimate.h" />
    <ClInclude Include="MRPolylineEdgeIterator.h" />
    <ClInclude Include="MRLinesLoad.h" />
    <ClInclude Include="MRLinesSave.h" />
    <ClInclude Include="MRPolylineTopology.h" />
    <ClInclude Include="MRPrecisePredicates2.h" />
    <ClInclude Include="MRPrimitiveMapsComposition.h" />
    <ClInclude Include="MRRectIndexer.h" />
    <ClInclude Include="MRRestoringStreamsSink.h" />
    <ClInclude Include="MRSceneSettings.h" />
    <ClInclude Include="MRSphere.h" />
    <ClInclude Include="MRSphereObject.h" />
    <ClInclude Include="MRString.h" />
    <ClInclude Include="MRSurfaceDistanceBuilder.h" />
    <ClInclude Include="MRSurroundingContour.h" />
    <ClInclude Include="MRSymMatrix2.h" />
    <ClInclude Include="MRTunnelDetector.h" />
    <ClInclude Include="MRMeshDirMax.h" />
    <ClInclude Include="MRMeshIntersect.h" />
    <ClInclude Include="MRMeshToPointCloud.h" />
    <ClInclude Include="miniply.h" />
    <ClInclude Include="MRAABBTree.h" />
    <ClInclude Include="MRBitSetParallelFor.h" />
    <ClInclude Include="MRClosestPointInTriangle.h" />
    <ClInclude Include="MRArrow.h" />
    <ClInclude Include="MRColor.h" />
    <ClInclude Include="MRConstants.h" />
    <ClInclude Include="MRBoolean.h" />
    <ClInclude Include="MREdgeIterator.h" />
    <ClInclude Include="MRAffineXf3.h" />
    <ClInclude Include="MRBestFit.h" />
    <ClInclude Include="MRBitSet.h" />
    <ClInclude Include="MRBox.h" />
    <ClInclude Include="MRCube.h" />
    <ClInclude Include="MRCylinder.h" />
    <ClInclude Include="MREdgePaths.h" />
    <ClInclude Include="MRExpandShrink.h" />
    <ClInclude Include="MRExtractIsolines.h" />
    <ClInclude Include="MRFixUndercuts.h" />
    <ClInclude Include="MRFloatGrid.h" />
    <ClInclude Include="MRGridSampling.h" />
    <ClInclude Include="MRHeap.h" />
    <ClInclude Include="MRHighPrecision.h" />
    <ClInclude Include="MRHistogram.h" />
    <ClInclude Include="MRICP.h" />
    <ClInclude Include="MRId.h" />
    <ClInclude Include="MRIOFilters.h" />
    <ClInclude Include="MRIteratorRange.h" />
    <ClInclude Include="MRLaplacian.h" />
    <ClInclude Include="MRMeshCollide.h" />
    <ClInclude Include="MRSceneColors.h" />
    <ClInclude Include="MRMeshComponents.h" />
    <ClInclude Include="MRMeshDiff.h" />
    <ClInclude Include="MRMeshDistance.h" />
    <ClInclude Include="MRMeshEdgePoint.h" />
    <ClInclude Include="MRMeshFixer.h" />
    <ClInclude Include="MRMeshLabel.h" />
    <ClInclude Include="MRMeshMetrics.h" />
    <ClInclude Include="MRMeshPart.h" />
    <ClInclude Include="MRMeshProject.h" />
    <ClInclude Include="MRMeshTexture.h" />
    <ClInclude Include="MRObjectFactory.h" />
    <ClInclude Include="MRObjectLines.h" />
    <ClInclude Include="MRObjectMesh.h" />
    <ClInclude Include="MRMakePlane.h" />
    <ClInclude Include="MRObjectPoints.h" />
    <ClInclude Include="MRObjectsAccess.h" />
    <ClInclude Include="MRObjectsAccess.hpp" />
    <ClInclude Include="MROffset.h" />
    <ClInclude Include="MRPlanarPath.h" />
    <ClInclude Include="MRPointCloud.h" />
    <ClInclude Include="MRPointCloudMakeNormals.h" />
    <ClInclude Include="MRPointCloudRadius.h" />
    <ClInclude Include="MRPointsInBall.h" />
    <ClInclude Include="MRPointsLoad.h" />
    <ClInclude Include="MRPointsSave.h" />
    <ClInclude Include="MRPolylineProject.h" />
    <ClInclude Include="MRPrecisePredicates3.h" />
    <ClInclude Include="MRPython.h" />
    <ClInclude Include="MRRegularMapMesher.h" />
    <ClInclude Include="MRRegularGridMesh.h" />
    <ClInclude Include="MRSceneRoot.h" />
    <ClInclude Include="MRTupleBindings.h" />
    <ClInclude Include="MRUniformSampling.h" />
    <ClInclude Include="MRQuadraticForm.h" />
    <ClInclude Include="MRQuaternion.h" />
    <ClInclude Include="MRRayBoxIntersection.h" />
    <ClInclude Include="MRRegionBoundary.h" />
    <ClInclude Include="MRMeshTriPoint.h" />
    <ClInclude Include="MRSerializer.h" />
    <ClInclude Include="MRSurfaceDistance.h" />
    <ClInclude Include="MRStringConvert.h" />
    <ClInclude Include="MRSurfacePath.h" />
    <ClInclude Include="MRSymMatrix3.h" />
    <ClInclude Include="MRFreeFormDeformer.h" />
    <ClInclude Include="MRToFromEigen.h" />
    <ClInclude Include="MRTriangleIntersection.h" />
    <ClInclude Include="MRTriMath.h" />
    <ClInclude Include="MRTriPoint.h" />
    <ClInclude Include="MRUnionFind.h" />
    <ClInclude Include="MRVector2.h" />
    <ClInclude Include="MRViewportId.h" />
    <ClInclude Include="MRVolumeIndexer.h" />
    <ClInclude Include="MRVoxelGraphCut.h" />
    <ClInclude Include="MRVoxelPath.h" />
    <ClInclude Include="MRVisualObject.h" />
    <ClInclude Include="MRVolumeSegment.h" />
    <ClInclude Include="MRVoxelsLoad.h" />
    <ClInclude Include="MRMatrix3.h" />
    <ClInclude Include="MRMesh.h" />
    <ClInclude Include="MRAlignTextToMesh.h" />
    <ClInclude Include="MRAligningTransform.h" />
    <ClInclude Include="MRMeshBoundary.h" />
    <ClInclude Include="MRMeshDelete.h" />
    <ClInclude Include="MRMeshDelone.h" />
    <ClInclude Include="MRMeshDelone.hpp" />
    <ClInclude Include="MRMeshEigen.h" />
    <ClInclude Include="MRMeshFillHole.h" />
    <ClInclude Include="MRMeshNormals.h" />
    <ClInclude Include="MRMeshRelax.h" />
    <ClInclude Include="MRMeshSave.h" />
    <ClInclude Include="MRMeshSubdivide.h" />
    <ClInclude Include="MRObjectVoxels.h" />
    <ClInclude Include="MRProgressCallback.h" />
    <ClInclude Include="MRVoxelsSave.h" />
    <ClInclude Include="MRSimpleVolume.h" />
    <ClInclude Include="MRSymbolMesh.h" />
    <ClInclude Include="MRSystem.h" />
    <ClInclude Include="MRTorus.h" />
    <ClInclude Include="MRUVSphere.h" />
    <ClInclude Include="MRVDBConversions.h" />
    <ClInclude Include="MRMeshTopology.h" />
    <ClInclude Include="MRMeshBuilder.h" />
    <ClInclude Include="MRMeshFwd.h" />
    <ClInclude Include="MRMeshLoad.h" />
    <ClInclude Include="MRObject.h" />
    <ClInclude Include="MRObjectLoad.h" />
    <ClInclude Include="MRphmap.h" />
    <ClInclude Include="MRPlane3.h" />
    <ClInclude Include="MRPositionVertsSmoothly.h" />
    <ClInclude Include="MRRingIterator.h" />
    <ClInclude Include="MRTimer.h" />
    <ClInclude Include="MRVector.h" />
    <ClInclude Include="MRVector3.h" />
    <ClInclude Include="MRVector4.h" />
    <ClInclude Include="MRTriDist.h" />
    <ClInclude Include="MRPointOnFace.h" />
    <ClInclude Include="MRStreamOperators.h" />
    <ClInclude Include="MRUniqueThreadSafeOwner.h" />
    <ClInclude Include="MRObjectDistanceMap.h" />
    <ClInclude Include="MRVoxelsVolume.h" />
    <ClInclude Include="MRXfBasedCache.h" />
  </ItemGroup>
  <ItemGroup>
    <ClCompile Include="MR2DContoursTriangulation.cpp" />
    <ClCompile Include="MRAABBTreeMaker.cpp" />
    <ClCompile Include="miniply.cpp" />
    <ClCompile Include="MRAABBTree.cpp" />
    <ClCompile Include="MRAABBTreePoints.cpp" />
    <ClCompile Include="MRAABBTreePolyline.cpp" />
    <ClCompile Include="MRAABBTreePolyline3.cpp" />
    <ClCompile Include="MRAABBTreePolyline2.cpp" />
    <ClCompile Include="MRAffineXf2.cpp" />
    <ClCompile Include="MRAlignTextToMesh.cpp" />
    <ClCompile Include="MRArrow.cpp" />
    <ClCompile Include="MRBestFitQuadric.cpp" />
    <ClCompile Include="MRBestFitTests.cpp" />
    <ClCompile Include="MRBooleanOperation.cpp" />
    <ClCompile Include="MRChangeSceneAction.cpp" />
    <ClCompile Include="MRCircleObject.cpp" />
    <ClCompile Include="MRColorMapAggregator.cpp" />
    <ClCompile Include="MRCombinedHistoryAction.cpp" />
    <ClCompile Include="MRComputeBoundingBox.cpp" />
    <ClCompile Include="MRConfig.cpp" />
    <ClCompile Include="MRContour.cpp" />
    <ClCompile Include="MRContoursCut.cpp" />
    <ClCompile Include="MRContoursSeparation.cpp" />
    <ClCompile Include="MRContoursStitch.cpp" />
    <ClCompile Include="MRConvexHull.cpp" />
    <ClCompile Include="MRCPRTests.cpp" />
    <ClCompile Include="MRDenseBox.cpp" />
    <ClCompile Include="MRDistanceMap.cpp" />
    <ClCompile Include="MRAffineXf3.cpp" />
    <ClCompile Include="MRBestFit.cpp" />
    <ClCompile Include="MRBitSet.cpp" />
    <ClCompile Include="MRBoolean.cpp" />
    <ClCompile Include="MRBox.cpp" />
    <ClCompile Include="MRBase64.cpp" />
    <ClCompile Include="MRCube.cpp" />
    <ClCompile Include="MRCylinder.cpp" />
    <ClCompile Include="MRDistanceMapLoad.cpp" />
    <ClCompile Include="MRDistanceMapParams.cpp" />
    <ClCompile Include="MRDistanceMapSave.cpp" />
    <ClCompile Include="MRDistanceMapTests.cpp" />
    <ClCompile Include="MREdgePaths.cpp" />
    <ClCompile Include="MREmbeddedPython.cpp" />
    <ClCompile Include="MRExampleTest.cpp" />
    <ClCompile Include="MRExpandShrink.cpp" />
    <ClCompile Include="MRExtractIsolines.cpp" />
    <ClCompile Include="MRExtractIsolinesTests.cpp" />
    <ClCompile Include="MRFile.cpp" />
    <ClCompile Include="MRFillContour.cpp" />
    <ClCompile Include="MRFillContourByGraphCut.cpp" />
    <ClCompile Include="MRFillContours2D.cpp" />
    <ClCompile Include="MRFillHoleMetrics.cpp" />
    <ClCompile Include="MRFixUndercuts.cpp" />
    <ClCompile Include="MRFloatGrid.cpp" />
    <ClCompile Include="MRFloatGridComponents.cpp" />
    <ClCompile Include="MRGridSampling.cpp" />
    <ClCompile Include="MRHistoryStore.cpp" />
    <ClCompile Include="MRIdentifyVertices.cpp" />
    <ClCompile Include="MRImageLoad.cpp" />
    <ClCompile Include="MRImageSave.cpp" />
    <ClCompile Include="MRIntersection.cpp" />
    <ClCompile Include="MRIntersectionContour.cpp" />
    <ClCompile Include="MRIOFormatsRegistry.cpp" />
    <ClCompile Include="MRIRenderObject.cpp" />
    <ClCompile Include="MRLine3.cpp" />
    <ClCompile Include="MRLineObject.cpp" />
    <ClCompile Include="MRLog.cpp" />
    <ClCompile Include="MRMakeRigidXf.cpp" />
    <ClCompile Include="MRMeshBoolean.cpp" />
    <ClCompile Include="MRMeshBooleanFacade.cpp" />
    <ClCompile Include="MRMeshCollidePrecise.cpp" />
    <ClCompile Include="MRMeshDecimate.cpp" />
    <ClCompile Include="MRMeshDecimateParallel.cpp" />
    <ClCompile Include="MRMeshDirMax.cpp" />
<<<<<<< HEAD
    <ClCompile Include="MRObjectLabel.cpp" />
=======
    <ClCompile Include="MRMeshSaveObj.cpp" />
>>>>>>> a69df887
    <ClCompile Include="MRObjectLinesHolder.cpp" />
    <ClCompile Include="MRObjectMeshHolder.cpp" />
    <ClCompile Include="MRMeshIntersect.cpp" />
    <ClCompile Include="MRMeshLoadObj.cpp" />
    <ClCompile Include="MRMeshToPointCloud.cpp" />
    <ClCompile Include="MRObjectPoints.cpp" />
    <ClCompile Include="MRObjectPointsHolder.cpp" />
    <ClCompile Include="MRPartialOffset.cpp" />
    <ClCompile Include="MRPartMapping.cpp" />
    <ClCompile Include="MRPdf.cpp" />
    <ClCompile Include="MRPlaneObject.cpp" />
    <ClCompile Include="MRPointCloud.cpp" />
    <ClCompile Include="MRPointCloudMakeNormals.cpp" />
    <ClCompile Include="MRPointCloudRadius.cpp" />
    <ClCompile Include="MRPointCloudRelax.cpp" />
    <ClCompile Include="MRPointCloudTriangulation.cpp" />
    <ClCompile Include="MRPointCloudTriangulationHelpers.cpp" />
    <ClCompile Include="MRPointObject.cpp" />
    <ClCompile Include="MRPointsInBall.cpp" />
    <ClCompile Include="MRPointsLoad.cpp" />
    <ClCompile Include="MRPointsSave.cpp" />
    <ClCompile Include="MRPolyline.cpp" />
    <ClCompile Include="MRPolyline2Collide.cpp" />
    <ClCompile Include="MRPolyline2Intersect.cpp" />
    <ClCompile Include="MRPolyline2Project.cpp" />
    <ClCompile Include="MRLinesLoad.cpp" />
    <ClCompile Include="MRPolylineComponents.cpp" />
    <ClCompile Include="MRPolylineDecimate.cpp" />
    <ClCompile Include="MRPolylineProject.cpp" />
    <ClCompile Include="MRLinesSave.cpp" />
    <ClCompile Include="MRPolylineTopology.cpp" />
    <ClCompile Include="MRPrecisePredicates2.cpp" />
    <ClCompile Include="MRPrecisePredicates3.cpp" />
    <ClCompile Include="MRHistogram.cpp" />
    <ClCompile Include="MRICP.cpp" />
    <ClCompile Include="MRId.cpp" />
    <ClCompile Include="MRLaplacian.cpp" />
    <ClCompile Include="MRMathInstatiate.cpp" />
    <ClCompile Include="MRMeshCollide.cpp" />
    <ClCompile Include="MRRectIndexer.cpp" />
    <ClCompile Include="MRSceneColors.cpp" />
    <ClCompile Include="MRMeshComponents.cpp" />
    <ClCompile Include="MRMeshDistance.cpp" />
    <ClCompile Include="MRMeshEdgePoint.cpp" />
    <ClCompile Include="MRMeshMetrics.cpp" />
    <ClCompile Include="MRMeshProject.cpp" />
    <ClCompile Include="MRMeshTriPoint.cpp" />
    <ClCompile Include="MRMakePlane.cpp" />
    <ClCompile Include="MROffset.cpp" />
    <ClCompile Include="MRPlanarPath.cpp" />
    <ClCompile Include="MRPrimitiveMapsComposition.cpp" />
    <ClCompile Include="MRPython.cpp" />
    <ClCompile Include="MRRegularMapMesher.cpp" />
    <ClCompile Include="MRRegularGridMesh.cpp" />
    <ClCompile Include="MRRestoringStreamsSink.cpp" />
    <ClCompile Include="MRSceneRoot.cpp" />
    <ClCompile Include="MRSceneSettings.cpp" />
    <ClCompile Include="MRSphere.cpp" />
    <ClCompile Include="MRSphereObject.cpp" />
    <ClCompile Include="MRString.cpp" />
    <ClCompile Include="MRSurfaceDistanceBuilder.cpp" />
    <ClCompile Include="MRSurroundingContour.cpp" />
    <ClCompile Include="MRTunnelDetector.cpp" />
    <ClCompile Include="MRTupleBindings.cpp" />
    <ClCompile Include="MRUniformSampling.cpp" />
    <ClCompile Include="MRUniqueThreadSafeOwner.cpp" />
    <ClCompile Include="MRQuadraticForm.cpp">
      <PrecompiledHeader Condition="'$(Configuration)|$(Platform)'=='Debug|x64'">NotUsing</PrecompiledHeader>
      <Optimization Condition="'$(Configuration)|$(Platform)'=='Debug|x64'">MaxSpeed</Optimization>
      <IntrinsicFunctions Condition="'$(Configuration)|$(Platform)'=='Debug|x64'">true</IntrinsicFunctions>
      <ForcedIncludeFiles Condition="'$(Configuration)|$(Platform)'=='Debug|x64'">
      </ForcedIncludeFiles>
    </ClCompile>
    <ClCompile Include="MRFreeFormDeformer.cpp" />
    <ClCompile Include="MRStreamOperators.cpp" />
    <ClCompile Include="MRSurfaceDistance.cpp" />
    <ClCompile Include="MRStringConvert.cpp" />
    <ClCompile Include="MRSurfacePath.cpp" />
    <ClCompile Include="MRTriangleIntersection.cpp" />
    <ClCompile Include="MRTriDist.cpp" />
    <ClCompile Include="MRViewportId.cpp" />
    <ClCompile Include="MRVolumeIndexer.cpp" />
    <ClCompile Include="MRVoxelGraphCut.cpp" />
    <ClCompile Include="MRObjectLines.cpp" />
    <ClCompile Include="MRVoxelPath.cpp" />
    <ClCompile Include="MRMeshDiff.cpp" />
    <ClCompile Include="MRMeshFixer.cpp" />
    <ClCompile Include="MRObjectFactory.cpp" />
    <ClCompile Include="MRObjectMesh.cpp" />
    <ClCompile Include="MRRegionBoundary.cpp" />
    <ClCompile Include="MRSerializer.cpp" />
    <ClCompile Include="MRVisualObject.cpp" />
    <ClCompile Include="MRVolumeSegment.cpp" />
    <ClCompile Include="MRVoxelsLoad.cpp" />
    <ClCompile Include="MRMesh.cpp" />
    <ClCompile Include="MRAligningTransform.cpp" />
    <ClCompile Include="MRMeshBoundary.cpp" />
    <ClCompile Include="MRMeshBuildDeleteTest.cpp" />
    <ClCompile Include="MRMeshDelete.cpp" />
    <ClCompile Include="MRMeshDelone.cpp" />
    <ClCompile Include="MRMeshEigen.cpp" />
    <ClCompile Include="MRMeshFillHole.cpp" />
    <ClCompile Include="MRMeshLoadSaveTest.cpp" />
    <ClCompile Include="MRMeshNormals.cpp" />
    <ClCompile Include="MRMeshRelax.cpp" />
    <ClCompile Include="MRMeshSave.cpp" />
    <ClCompile Include="MRMeshSubdivide.cpp" />
    <ClCompile Include="MRMeshTests.cpp" />
    <ClCompile Include="MRMeshTopology.cpp" />
    <ClCompile Include="MRMeshBuilder.cpp" />
    <ClCompile Include="MRMeshLoad.cpp" />
    <ClCompile Include="MRObject.cpp" />
    <ClCompile Include="MRObjectLoad.cpp" />
    <ClCompile Include="MRObjectVoxels.cpp" />
    <ClCompile Include="MRVoxelsSave.cpp" />
    <ClCompile Include="MRSymbolMesh.cpp" />
    <ClCompile Include="MRSystem.cpp" />
    <ClCompile Include="MRTimer.cpp" />
    <ClCompile Include="MRPositionVertsSmoothly.cpp" />
    <ClCompile Include="MRTorus.cpp" />
    <ClCompile Include="MRUVSphere.cpp" />
    <ClCompile Include="MRVDBConversions.cpp" />
    <ClCompile Include="MRObjectDistanceMap.cpp" />
    <ClCompile Include="MRVoxelsVolume.cpp" />
  </ItemGroup>
  <ItemGroup>
    <ProjectReference Include="..\MRPch\MRPch.vcxproj">
      <Project>{36516aee-2fb9-41c0-a176-a2d49c1c26b2}</Project>
    </ProjectReference>
    <ProjectReference Include="..\OpenCTM\OpenCTM.vcxproj">
      <Project>{2b2a22c0-f6a7-473b-8849-e1d9cb2b5793}</Project>
    </ProjectReference>
  </ItemGroup>
  <ItemGroup>
    <None Include="..\.editorconfig" />
  </ItemGroup>
  <PropertyGroup Label="Globals">
    <VCProjectVersion>15.0</VCProjectVersion>
    <ProjectGuid>{C7780500-CA0E-4F5F-8423-D7AB06078B14}</ProjectGuid>
    <Keyword>Win32Proj</Keyword>
    <RootNamespace>MRMesh</RootNamespace>
  </PropertyGroup>
  <Import Project="$(VCTargetsPath)\Microsoft.Cpp.Default.props" />
  <PropertyGroup Condition="'$(Configuration)|$(Platform)'=='Debug|x64'" Label="Configuration">
    <ConfigurationType>DynamicLibrary</ConfigurationType>
    <UseDebugLibraries>true</UseDebugLibraries>
    <PlatformToolset>v142</PlatformToolset>
    <CharacterSet>Unicode</CharacterSet>
  </PropertyGroup>
  <PropertyGroup Condition="'$(Configuration)|$(Platform)'=='Release|x64'" Label="Configuration">
    <ConfigurationType>DynamicLibrary</ConfigurationType>
    <UseDebugLibraries>false</UseDebugLibraries>
    <PlatformToolset>v142</PlatformToolset>
    <WholeProgramOptimization>false</WholeProgramOptimization>
    <CharacterSet>Unicode</CharacterSet>
  </PropertyGroup>
  <Import Project="$(VCTargetsPath)\Microsoft.Cpp.props" />
  <ImportGroup Label="ExtensionSettings">
  </ImportGroup>
  <ImportGroup Label="Shared">
  </ImportGroup>
  <ImportGroup Label="PropertySheets" Condition="'$(Configuration)|$(Platform)'=='Debug|x64'">
    <Import Project="$(UserRootDir)\Microsoft.Cpp.$(Platform).user.props" Condition="exists('$(UserRootDir)\Microsoft.Cpp.$(Platform).user.props')" Label="LocalAppDataPlatform" />
  </ImportGroup>
  <ImportGroup Label="PropertySheets" Condition="'$(Configuration)|$(Platform)'=='Release|x64'">
    <Import Project="$(UserRootDir)\Microsoft.Cpp.$(Platform).user.props" Condition="exists('$(UserRootDir)\Microsoft.Cpp.$(Platform).user.props')" Label="LocalAppDataPlatform" />
  </ImportGroup>
  <Import Project="$(ProjectDir)\..\common.props" />
  <PropertyGroup Label="UserMacros" />
  <ItemDefinitionGroup Condition="'$(Configuration)|$(Platform)'=='Debug|x64'">
    <ClCompile>
      <PrecompiledHeader>Use</PrecompiledHeader>
      <WarningLevel>EnableAllWarnings</WarningLevel>
      <Optimization>Disabled</Optimization>
      <SDLCheck>true</SDLCheck>
      <PreprocessorDefinitions>MRMESH_EXPORT;_DEBUG;%(PreprocessorDefinitions)</PreprocessorDefinitions>
      <ConformanceMode>true</ConformanceMode>
      <TreatWarningAsError>true</TreatWarningAsError>
      <PrecompiledHeaderFile>$(SolutionDir)source\MRPch\MRPch.h</PrecompiledHeaderFile>
      <AdditionalIncludeDirectories>%(AdditionalIncludeDirectories);..\..\thirdparty;$(ProjectDir)\..\..\thirdparty\imgui\</AdditionalIncludeDirectories>
      <ForcedIncludeFiles>$(SolutionDir)source\MRPch\MRPch.h</ForcedIncludeFiles>
      <PrecompiledHeaderOutputFile>$(SolutionDir)TempOutput\MRPch\$(Platform)\$(Configuration)\MRPch.pch</PrecompiledHeaderOutputFile>
      <DebugInformationFormat>OldStyle</DebugInformationFormat>
    </ClCompile>
    <Link>
      <SubSystem>Console</SubSystem>
      <GenerateDebugInformation>true</GenerateDebugInformation>
      <AdditionalDependencies>ws2_32.lib;%(AdditionalDependencies)</AdditionalDependencies>
      <DelayLoadDLLs>
      </DelayLoadDLLs>
    </Link>
    <PostBuildEvent>
      <Command>copy $(SolutionDir)$(Platform)\Release\OpenCTM.dll $(TargetDir)OpenCTM.dll
copy $(SolutionDir)$(Platform)\Release\OpenCTM.exp $(TargetDir)OpenCTM.exp
copy $(SolutionDir)$(Platform)\Release\OpenCTM.lib $(TargetDir)OpenCTM.lib
copy $(SolutionDir)$(Platform)\Release\OpenCTM.pdb $(TargetDir)OpenCTM.pdb
copy $(VcpkgCurrentInstalledDir)\bin\python310.dll $(TargetDir)python310.dll
copy $(VcpkgCurrentInstalledDir)\bin\zlib1.dll $(TargetDir)zlib1.dll
copy $(ProjectDir)..\..\thirdparty\python\python310.zip $(TargetDir)python310.zip</Command>
    </PostBuildEvent>
  </ItemDefinitionGroup>
  <ItemDefinitionGroup Condition="'$(Configuration)|$(Platform)'=='Release|x64'">
    <ClCompile>
      <PrecompiledHeader>Use</PrecompiledHeader>
      <WarningLevel>EnableAllWarnings</WarningLevel>
      <Optimization>MaxSpeed</Optimization>
      <FunctionLevelLinking>true</FunctionLevelLinking>
      <IntrinsicFunctions>true</IntrinsicFunctions>
      <SDLCheck>true</SDLCheck>
      <PreprocessorDefinitions>MRMESH_EXPORT;NDEBUG;%(PreprocessorDefinitions)</PreprocessorDefinitions>
      <ConformanceMode>true</ConformanceMode>
      <TreatWarningAsError>true</TreatWarningAsError>
      <PrecompiledHeaderFile>$(SolutionDir)source\MRPch\MRPch.h</PrecompiledHeaderFile>
      <AdditionalIncludeDirectories>%(AdditionalIncludeDirectories);..\..\thirdparty;$(ProjectDir)\..\..\thirdparty\imgui\</AdditionalIncludeDirectories>
      <ForcedIncludeFiles>$(SolutionDir)source\MRPch\MRPch.h</ForcedIncludeFiles>
      <PrecompiledHeaderOutputFile>$(SolutionDir)TempOutput\MRPch\$(Platform)\$(Configuration)\MRPch.pch</PrecompiledHeaderOutputFile>
      <DebugInformationFormat>OldStyle</DebugInformationFormat>
    </ClCompile>
    <Link>
      <SubSystem>Console</SubSystem>
      <EnableCOMDATFolding>true</EnableCOMDATFolding>
      <OptimizeReferences>true</OptimizeReferences>
      <GenerateDebugInformation>true</GenerateDebugInformation>
      <AdditionalDependencies>ws2_32.lib;%(AdditionalDependencies)</AdditionalDependencies>
      <DelayLoadDLLs>
      </DelayLoadDLLs>
    </Link>
    <PostBuildEvent>
      <Command>copy $(ProjectDir)..\..\thirdparty\python\python310.zip $(TargetDir)python310.zip</Command>
    </PostBuildEvent>
  </ItemDefinitionGroup>
  <Import Project="$(VCTargetsPath)\Microsoft.Cpp.targets" />
  <ImportGroup Label="ExtensionTargets">
  </ImportGroup>
</Project><|MERGE_RESOLUTION|>--- conflicted
+++ resolved
@@ -84,11 +84,8 @@
     <ClInclude Include="MRMeshCollidePrecise.h" />
     <ClInclude Include="MRMeshDecimate.h" />
     <ClInclude Include="MRMeshDecimateParallel.h" />
-<<<<<<< HEAD
+    <ClInclude Include="MRMeshSaveObj.h" />
     <ClInclude Include="MRObjectLabel.h" />
-=======
-    <ClInclude Include="MRMeshSaveObj.h" />
->>>>>>> a69df887
     <ClInclude Include="MRObjectLinesHolder.h" />
     <ClInclude Include="MRObjectMeshHolder.h" />
     <ClInclude Include="MRMeshLoadObj.h" />
@@ -334,11 +331,8 @@
     <ClCompile Include="MRMeshDecimate.cpp" />
     <ClCompile Include="MRMeshDecimateParallel.cpp" />
     <ClCompile Include="MRMeshDirMax.cpp" />
-<<<<<<< HEAD
+    <ClCompile Include="MRMeshSaveObj.cpp" />
     <ClCompile Include="MRObjectLabel.cpp" />
-=======
-    <ClCompile Include="MRMeshSaveObj.cpp" />
->>>>>>> a69df887
     <ClCompile Include="MRObjectLinesHolder.cpp" />
     <ClCompile Include="MRObjectMeshHolder.cpp" />
     <ClCompile Include="MRMeshIntersect.cpp" />
