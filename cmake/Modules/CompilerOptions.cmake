# this file must be included AFTER the `project' command because it relies on the detected compiler information

set(MR_PCH_DEFAULT OFF)
# for macOS, GCC, and Clang<15 builds: PCH not only does not give any speedup, but even vice versa
IF(CMAKE_CXX_COMPILER_ID STREQUAL "Clang" AND CMAKE_CXX_COMPILER_VERSION VERSION_GREATER_EQUAL 15)
  set(MR_PCH_DEFAULT ON)
#ELSEIF(CMAKE_CXX_COMPILER_ID STREQUAL "AppleClang")
#  set(MR_PCH_DEFAULT ON)
ENDIF()
set(MR_PCH ${MR_PCH_DEFAULT} CACHE BOOL "Enable precompiled headers")
IF(MR_PCH AND NOT MR_EMSCRIPTEN)
  set(CMAKE_CXX_FLAGS "${CMAKE_CXX_FLAGS} -fPIC")
ENDIF()
message("MR_PCH=${MR_PCH}")

IF(MR_EMSCRIPTEN AND NOT MR_EMSCRIPTEN_SINGLETHREAD)
  set(CMAKE_CXX_FLAGS "${CMAKE_CXX_FLAGS} -Wno-pthreads-mem-growth") # look https://github.com/emscripten-core/emscripten/issues/8287
ENDIF()

# make link to fail if there are unresolved symbols (GCC and Clang)
IF(CMAKE_CXX_COMPILER_ID STREQUAL "GNU" OR CMAKE_CXX_COMPILER_ID STREQUAL "Clang")
  set(CMAKE_EXE_LINKER_FLAGS "${CMAKE_EXE_LINKER_FLAGS} -Wl,-z,defs")
  set(CMAKE_SHARED_LINKER_FLAGS "${CMAKE_SHARED_LINKER_FLAGS} -Wl,-z,defs")
ENDIF()

# This allows us to share bindings for C++ types across compilers (across GCC and Clang). Otherwise Pybind refuses
# to share them because the compiler name and the ABI version number are different, even when there's no actual ABI incompatibility in practice.
add_compile_definitions(PYBIND11_COMPILER_TYPE=\"_meshlib\")
add_compile_definitions(PYBIND11_BUILD_ABI=\"_meshlib\")

# Things for our patched pybind: --- [

# It's a good idea to have this match `PYTHON_MIN_VERSION` in `scripts/mrbind/generate.mk`.
# Here `0x030800f0` corresponds to 3.8 (ignore the `f0` suffix at the end, it just means a release version as opposed to alpha/beta/etc).
add_compile_definitions(Py_LIMITED_API=0x030800f0)

# It's a good idea to have this match the value specified in `scripts/mrbind/generate.mk`. See that file for the explanation.
add_compile_definitions(PYBIND11_INTERNALS_VERSION=5)

# This affects the naming of our pybind shims.
add_compile_definitions(PYBIND11_NONLIMITEDAPI_LIB_SUFFIX_FOR_MODULE=\"meshlib\")

# ] --- end things for our patched pybind

# Warn about ABI incompatibilities.
# GCC 12 fixed a bug, and this fix affects the ABI: https://github.com/gcc-mirror/gcc/commit/a37e8ce3b66325f0c6de55c80d50ac1664c3d0eb
# Because of this fix GCC 11 and older are incompatible with GCC 12+, and also with Clang that we use the build the Python bindings.
# This breaks the bindings on Ubuntu 20.04 (where we use GCC 10).
# This ABI change affects inheriting from certain classes with trailing padding, and the fix is always to add a dummy member variable at the end (mark it with
#   MR_BIND_IGNORE to hide from the bindings) to make sure there's no trailing padding. This affects only those bases that are aggregates and have default
#   member initializers.
# We can remove this flag when we stop supporting Ubuntu 20.04. In theory, Ubuntu 22.04 also uses GCC 11 by default, but it also has GCC 12, and on it we
#   use GCC 12 for Meshlib, so the resulting MeshLib library is probably incompatible with GCC 11 anyway, so we don't care about this bug there.
# We only enable this on GCC 12, because the next versions introduce more ABI changes that warn here, and we don't care about them (about much newer GCCs being
#   incompatible with GCC 11.)
IF(CMAKE_CXX_COMPILER_ID STREQUAL "GNU" AND CMAKE_CXX_COMPILER_VERSION VERSION_GREATER_EQUAL 12 AND CMAKE_CXX_COMPILER_VERSION VERSION_LESS 13)
  set(CMAKE_CXX_FLAGS "${CMAKE_CXX_FLAGS} -Wabi=16")
ENDIF()
# complitely ignore "maybe-uninitialized" for GCC because of false positives
# https://gcc.gnu.org/bugzilla/show_bug.cgi?id=109561
# https://gcc.gnu.org/bugzilla/show_bug.cgi?id=116090
IF(CMAKE_CXX_COMPILER_ID STREQUAL "GNU")
  set(CMAKE_CXX_FLAGS "${CMAKE_CXX_FLAGS} -Wno-maybe-uninitialized")
<<<<<<< HEAD
ENDIF()

# TODO: __aarch64__ ?
IF(NOT APPLE AND NOT CMAKE_SYSTEM_PROCESSOR MATCHES "(x86)|(X86)|(amd64)|(AMD64)")
  message("CMAKE_SYSTEM_PROCESSOR is ${CMAKE_SYSTEM_PROCESSOR}")
  add_compile_definitions(__ARM_CPU__)
  message("ARM cpu detected")
ENDIF()

IF(MR_EMSCRIPTEN)
  # reference: https://github.com/emscripten-core/emscripten/blob/main/src/settings.js
  string(JOIN " " CMAKE_EXE_LINKER_FLAGS
    "${CMAKE_EXE_LINKER_FLAGS}"
    "-s EXPORTED_RUNTIME_METHODS=[ccall]"
    "-s ALLOW_MEMORY_GROWTH=1"
    "-s MAXIMUM_MEMORY=4GB"
    "-s LLD_REPORT_UNDEFINED=1"
    "-s USE_WEBGL2=1"
    "-s USE_GLFW=3"
    "-s USE_ZLIB=1"
    "-s FULL_ES3=1"
    "-s USE_LIBPNG=1"
  )

  IF(MR_EMSCRIPTEN_SINGLETHREAD)
    set(CMAKE_EXE_LINKER_FLAGS "${CMAKE_EXE_LINKER_FLAGS} -s ENVIRONMENT=web")
  ELSE()
    set(CMAKE_EXE_LINKER_FLAGS "${CMAKE_EXE_LINKER_FLAGS} -s ENVIRONMENT=web,worker -pthread -s PTHREAD_POOL_SIZE_STRICT=0 -s PTHREAD_POOL_SIZE=navigator.hardwareConcurrency")
    set(CMAKE_CXX_FLAGS "${CMAKE_CXX_FLAGS} -Wno-pthreads-mem-growth") # look https://github.com/emscripten-core/emscripten/issues/8287
  ENDIF() # NOT MR_EMSCRIPTEN_SINGLETHREAD

  IF(NOT MR_DISABLE_EMSCRIPTEN_ASYNCIFY)
    set(CMAKE_EXE_LINKER_FLAGS "${CMAKE_EXE_LINKER_FLAGS} -s ASYNCIFY -Wno-limited-postlink-optimizations")
    add_compile_definitions(MR_EMSCRIPTEN_ASYNCIFY)
  ENDIF() # NOT MR_DISABLE_EMSCRIPTEN_ASYNCIFY

  add_compile_definitions(SPDLOG_FMT_EXTERNAL)
  add_compile_definitions(SPDLOG_WCHAR_FILENAMES) # hack to make it work with new version of fmt

  # FIXME: comment required
  add_compile_definitions(EIGEN_STACK_ALLOCATION_LIMIT=0)
ENDIF() # MR_EMSCRIPTEN
=======
ENDIF()
>>>>>>> b0a2eadf
<|MERGE_RESOLUTION|>--- conflicted
+++ resolved
@@ -61,49 +61,4 @@
 # https://gcc.gnu.org/bugzilla/show_bug.cgi?id=116090
 IF(CMAKE_CXX_COMPILER_ID STREQUAL "GNU")
   set(CMAKE_CXX_FLAGS "${CMAKE_CXX_FLAGS} -Wno-maybe-uninitialized")
-<<<<<<< HEAD
-ENDIF()
-
-# TODO: __aarch64__ ?
-IF(NOT APPLE AND NOT CMAKE_SYSTEM_PROCESSOR MATCHES "(x86)|(X86)|(amd64)|(AMD64)")
-  message("CMAKE_SYSTEM_PROCESSOR is ${CMAKE_SYSTEM_PROCESSOR}")
-  add_compile_definitions(__ARM_CPU__)
-  message("ARM cpu detected")
-ENDIF()
-
-IF(MR_EMSCRIPTEN)
-  # reference: https://github.com/emscripten-core/emscripten/blob/main/src/settings.js
-  string(JOIN " " CMAKE_EXE_LINKER_FLAGS
-    "${CMAKE_EXE_LINKER_FLAGS}"
-    "-s EXPORTED_RUNTIME_METHODS=[ccall]"
-    "-s ALLOW_MEMORY_GROWTH=1"
-    "-s MAXIMUM_MEMORY=4GB"
-    "-s LLD_REPORT_UNDEFINED=1"
-    "-s USE_WEBGL2=1"
-    "-s USE_GLFW=3"
-    "-s USE_ZLIB=1"
-    "-s FULL_ES3=1"
-    "-s USE_LIBPNG=1"
-  )
-
-  IF(MR_EMSCRIPTEN_SINGLETHREAD)
-    set(CMAKE_EXE_LINKER_FLAGS "${CMAKE_EXE_LINKER_FLAGS} -s ENVIRONMENT=web")
-  ELSE()
-    set(CMAKE_EXE_LINKER_FLAGS "${CMAKE_EXE_LINKER_FLAGS} -s ENVIRONMENT=web,worker -pthread -s PTHREAD_POOL_SIZE_STRICT=0 -s PTHREAD_POOL_SIZE=navigator.hardwareConcurrency")
-    set(CMAKE_CXX_FLAGS "${CMAKE_CXX_FLAGS} -Wno-pthreads-mem-growth") # look https://github.com/emscripten-core/emscripten/issues/8287
-  ENDIF() # NOT MR_EMSCRIPTEN_SINGLETHREAD
-
-  IF(NOT MR_DISABLE_EMSCRIPTEN_ASYNCIFY)
-    set(CMAKE_EXE_LINKER_FLAGS "${CMAKE_EXE_LINKER_FLAGS} -s ASYNCIFY -Wno-limited-postlink-optimizations")
-    add_compile_definitions(MR_EMSCRIPTEN_ASYNCIFY)
-  ENDIF() # NOT MR_DISABLE_EMSCRIPTEN_ASYNCIFY
-
-  add_compile_definitions(SPDLOG_FMT_EXTERNAL)
-  add_compile_definitions(SPDLOG_WCHAR_FILENAMES) # hack to make it work with new version of fmt
-
-  # FIXME: comment required
-  add_compile_definitions(EIGEN_STACK_ALLOCATION_LIMIT=0)
-ENDIF() # MR_EMSCRIPTEN
-=======
-ENDIF()
->>>>>>> b0a2eadf
+ENDIF()