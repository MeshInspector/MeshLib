--- conflicted
+++ resolved
@@ -72,11 +72,6 @@
             os: ubuntu-latest
           - arch: arm64
             os: ubuntu-24.04-arm
-<<<<<<< HEAD
-          - arch: arm64
-            compiler: GCC 11
-=======
->>>>>>> e444df9e
     permissions:
       id-token: write # This is required for requesting the JWT
       contents: read  # This is required for actions/checkout
