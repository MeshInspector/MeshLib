--- conflicted
+++ resolved
@@ -4,18 +4,9 @@
 
 MR_EXTERN_C_BEGIN
 
-<<<<<<< HEAD
-/// ...
-MRMESHC_API MRBitSet* mrBitSetNew( size_t numBits, bool fillValue );
-
-/// creates a copy of a BitSet object
-MRMESHC_API MRBitSet* mrBitSetCopy( const MRBitSet* bs );
-
-=======
 /// creates bitset of given size filled with given value
 MRMESHC_API MRBitSet* mrBitSetNew( size_t numBits, bool fillValue );
 
->>>>>>> 44039c35
 /// gets read-only access to the underlying blocks of a bitset
 MRMESHC_API const uint64_t* mrBitSetBlocks( const MRBitSet* bs );
 
@@ -31,27 +22,6 @@
 /// checks if two bitsets are equal (have the same length and identical bit values)
 MRMESHC_API bool mrBitSetEq( const MRBitSet* a, const MRBitSet* b );
 
-<<<<<<< HEAD
-/// ...
-MRMESHC_API bool mrBitSetTest( const MRBitSet* bs, size_t index );
-
-/// ...
-MRMESHC_API void mrBitSetSet( MRBitSet* bs, size_t index, bool value );
-
-/// ...
-MRMESHC_API size_t mrBitSetFindFirst( const MRBitSet* bs );
-
-/// ...
-MRMESHC_API size_t mrBitSetFindLast( const MRBitSet* bs );
-
-/// ...
-MRMESHC_API void mrBitSetResize( MRBitSet* bs, size_t size, bool value );
-
-/// ...
-MRMESHC_API void mrBitSetAutoResizeSet( MRBitSet* bs, size_t pos, bool value );
-
-/// ...
-=======
 /// returns the value of the specified bit
 MRMESHC_API bool mrBitSetTest( const MRBitSet* bs, size_t index );
 
@@ -74,7 +44,6 @@
 MRMESHC_API void mrBitSetAutoResizeSet( MRBitSet* bs, size_t pos, bool value );
 
 /// creates a new bitset including a's bits and excluding b's bits
->>>>>>> 44039c35
 MRMESHC_API MRBitSet* mrBitSetSub( const MRBitSet* a, const MRBitSet* b );
 
 /// deallocates a BitSet object
