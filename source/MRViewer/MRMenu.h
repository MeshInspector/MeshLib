#pragma once
#include "ImGuiMenu.h"
#include "MRStatePlugin.h"
#include "imgui.h"
#include "exports.h"
#include <unordered_map>

namespace MR
{
class MeshModifier;

class MRVIEWER_CLASS Menu : public MR::ImGuiMenu
{
public:
    MRVIEWER_API virtual void init( MR::Viewer *_viewer ) override;

    // this fuction will be called for resizing or updating fonts
    // if you need to customize the whole fonts reloading process - override reload_font function
    MRVIEWER_API void draw_mr_menu();
    

    MRVIEWER_API void draw_custom_plugins();

    // change object tree node to open/closed on next frame
    MRVIEWER_API void setObjectTreeState( const Object* obj, bool open );

    /// try to start rename selected obbject if it possible
    MRVIEWER_API void tryRenameSelectedObject();

    // allow or forbid removal of objects from scene
    MRVIEWER_API void allowObjectsRemoval( bool allow );

    /// return possibility of removing selected objects
    bool checkPossibilityObjectRemoval() { return allowRemoval_; };

    // allow or forbid scene reordering
    MRVIEWER_API void allowSceneReorder( bool allow );




    MRVIEWER_API void add_modifier( std::shared_ptr<MR::MeshModifier> modifier );

    // should return path of font that will be used in menu
    

    // setup maximum good time for frame rendering (if rendering is slower it will become red in statistics window)
    MRVIEWER_API void setDrawTimeMillisecThreshold( long long maxGoodTimeMillisec );

    std::shared_ptr<ShortcutManager> getShortcutManager() { return shortcutManager_; };
    
    // set show selected objects state (enable / disable)
    void setShowNewSelectedObjects( bool show ) { showNewSelectedObjects_ = show; };
    // get show selected objects state (enable / disable)
    bool getShowNewSelectedObjects() { return showNewSelectedObjects_; };

protected:
    // Keyboard IO
    MRVIEWER_API virtual bool onCharPressed_( unsigned key, int modifiers ) override;
    MRVIEWER_API virtual bool onKeyDown_( int key, int modifiers ) override;
    MRVIEWER_API virtual bool onKeyRepeat_( int key, int modifiers ) override;
    // add ranges (that will be used in menu) to builder 
    




<<<<<<< HEAD
=======
    // returns true if context is open
    MRVIEWER_API virtual bool drawTransformContextMenu_( const std::shared_ptr<Object>& /*selected*/ ) { return false; }
>>>>>>> 73f58670



protected:

    std::vector<std::shared_ptr<MR::MeshModifier>> modifiers_;


private:
    void draw_open_recent_button_();

    void draw_history_block_();


    // TODO move to independent namespace (ImGui_utils)


    std::string searchPluginsString_;

    ImVec2 mainWindowPos_;
    ImVec2 mainWindowSize_;






    // maximum good time for frame rendering milliseconds (25 ms ~ 40 FPS)
    long long frameTimeMillisecThreshold_{ 25 };

    enum ViewportConfigurations
    {
        Single,
        Horizontal, // left viewport, right viewport
        Vertical, // lower viewport, upper viewport
        Quad // left lower vp, left upper vp, right lower vp, right upper vp
    } viewportConfig_{Single};


    // struct to specify scene reorder params

    // Used not to accumulate plugins each frame (also sorts tab plugins by special string)
    mutable struct PluginsCache
    {
        // if cache is valid do nothing, otherwise accumulate all custom plugins in tab sections and sort them by special string
        void validate( const std::vector<ViewerPlugin*>& viewerPlugins );
        // finds enabled custom plugin, nullptr if none is
        StateBasePlugin* findEnabled() const;
        const std::vector<StateBasePlugin*>& getTabPlugins( StatePluginTabs tab ) const;
    private:
        std::array<std::vector<StateBasePlugin*>, size_t( StatePluginTabs::Count )> sortedCustomPlufins_;
        std::vector<ViewerPlugin*> allPlugins_; // to validate
    } pluginsCache_;

    bool showNewSelectedObjects_{ true };
};

}<|MERGE_RESOLUTION|>--- conflicted
+++ resolved
@@ -65,11 +65,7 @@
 
 
 
-<<<<<<< HEAD
-=======
-    // returns true if context is open
     MRVIEWER_API virtual bool drawTransformContextMenu_( const std::shared_ptr<Object>& /*selected*/ ) { return false; }
->>>>>>> 73f58670
 
 
 
