--- conflicted
+++ resolved
@@ -66,7 +66,6 @@
         with:
           submodules: true
 
-<<<<<<< HEAD
       - name: Collect runner's system stats
         continue-on-error: true
         env:
@@ -81,10 +80,7 @@
           retention-days: 1
         continue-on-error: true
 
-      - name: Checkout Vcpkg ${{env.VCPKG-VERSION}}
-=======
       - name: Checkout Vcpkg ${{ inputs.vcpkg_version }}
->>>>>>> f787ea05
         working-directory: C:\vcpkg
         run: |
           git fetch
