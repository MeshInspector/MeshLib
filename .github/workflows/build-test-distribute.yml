--- conflicted
+++ resolved
@@ -15,11 +15,7 @@
 
 jobs:
   prepare-image:
-<<<<<<< HEAD
-    uses: MeshRUs/MeshLib/.github/workflows/prepare-images.yml@docker-windows
-=======
     uses: MeshInspector/MeshLib/.github/workflows/prepare-images.yml@master
->>>>>>> 1e21d859
     secrets:
       BUILD_MACHINE_TOKEN: ${{ secrets.BUILD_MACHINE_TOKEN }}
       DOCKERHUB_TOKEN: ${{ secrets.DOCKERHUB_TOKEN }}
@@ -78,7 +74,6 @@
           Remove-Item -Path "${{ github.workspace }}\*" -Recurse -Force
 
   ubuntu-build-test:
-    if: ${{ false }}
     timeout-minutes: 40
     needs: [prepare-image]
     runs-on: ubuntu-latest
@@ -135,7 +130,6 @@
           retention-days: 1
 
   fedora-build-test:
-    if: ${{ false }}
     timeout-minutes: 40
     needs: [prepare-image]
     runs-on: ubuntu-latest
@@ -192,7 +186,6 @@
           retention-days: 1
 
   macos-build-test:
-    if: ${{ false }}
     timeout-minutes: 60
     # to show the graph correctly
     needs: [prepare-image]
