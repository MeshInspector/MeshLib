name: Build and test Ubuntu22

on:
  workflow_call:
    inputs:
      image_tag:
        required: true
        type: string
      UPLOAD_ARTIFACTS:
        required: true
        type: boolean

jobs:
  ubuntu22-build-test:
    timeout-minutes: 40
    runs-on: ubuntu-latest
    container:
      image: meshrus/meshlib-ubuntu22:${{inputs.image_tag}}
      options: --user root
    strategy:
      matrix:
        config: [ Debug, Release ]
        compiler: [ Clang 14, GCC 12 ]
        include:
          - compiler: Clang 14
            cxx-compiler: /usr/bin/clang++-14
            c-compiler: /usr/bin/clang-14
          - compiler: GCC 12
            cxx-compiler: /usr/bin/g++-12
            c-compiler: /usr/bin/gcc-12

    steps:
      - name: Checkout
        uses: actions/checkout@v2
        with:
          submodules: recursive

      - name: Install thirdparty libs
        run: ln -s /usr/local/lib/meshlib-thirdparty-lib/lib ./lib

      - name: Build
        run: ./scripts/build_source.sh
        env:
          MESHRUS_BUILD_RELEASE: ${{ fromJSON('["OFF", "ON"]')[matrix.config == 'Release'] }}
          MESHRUS_BUILD_DEBUG: ${{ fromJSON('["OFF", "ON"]')[matrix.config == 'Debug'] }}
          CMAKE_CXX_COMPILER: ${{ matrix.cxx-compiler }}
          # not realy needed
          CMAKE_C_COMPILER: ${{ matrix.c-compiler }}

      - name: Collect Timings
        run: ./scripts/devops/collect_timing_logs.sh ubuntu22 ${{matrix.config}} "${{matrix.compiler}}"

      #Save timing in artifact
      - name: Upload Timings
        uses: actions/upload-artifact@v3
        with:
          name: Timing_Logs
          path: time_log/

      - name: Run Tests
        run: xvfb-run -a ./build/${{ matrix.config }}/bin/MeshViewer -hidden -noEventLoop

      - name: Unit Tests
        run: ./build/${{ matrix.config }}/bin/MRTest

      - name: Python Tests
        working-directory: ./build/${{ matrix.config }}/bin
        run: python3 ./../../../scripts/run_python_test_script.py

      - name: Archive files # https://github.com/actions/download-artifact#maintaining-file-permissions-and-case-sensitive-files
<<<<<<< HEAD
        if: ${{ inputs.UPLOAD_ARTIFACTS && matrix.compiler == 'Сlang 14' && matrix.config == 'Release'}}
        run: tar -cvf Ubuntu22${{matrix.config}}Bin.tar ./build/${{matrix.config}}/bin

      - name: Upload Ubuntu Binaries Archive
        if: ${{ inputs.UPLOAD_ARTIFACTS && matrix.compiler == 'Сlang 14' && matrix.config == 'Release'}}
=======
        if: ${{ github.event_name == 'push' && matrix.compiler == 'Clang 14' && matrix.config == 'Release'}}
        run: tar -cvf Ubuntu22${{matrix.config}}Bin.tar ./build/${{matrix.config}}/bin

      - name: Upload Ubuntu Binaries Archive
        if: ${{ github.event_name == 'push' && matrix.compiler == 'Clang 14' && matrix.config == 'Release'}}
>>>>>>> 56eafd2c
        uses: actions/upload-artifact@v2
        with:
          name: Ubuntu22${{matrix.config}}BinArchive
          path: Ubuntu22${{matrix.config}}Bin.tar
          retention-days: 1<|MERGE_RESOLUTION|>--- conflicted
+++ resolved
@@ -6,9 +6,6 @@
       image_tag:
         required: true
         type: string
-      UPLOAD_ARTIFACTS:
-        required: true
-        type: boolean
 
 jobs:
   ubuntu22-build-test:
@@ -68,19 +65,11 @@
         run: python3 ./../../../scripts/run_python_test_script.py
 
       - name: Archive files # https://github.com/actions/download-artifact#maintaining-file-permissions-and-case-sensitive-files
-<<<<<<< HEAD
-        if: ${{ inputs.UPLOAD_ARTIFACTS && matrix.compiler == 'Сlang 14' && matrix.config == 'Release'}}
-        run: tar -cvf Ubuntu22${{matrix.config}}Bin.tar ./build/${{matrix.config}}/bin
-
-      - name: Upload Ubuntu Binaries Archive
-        if: ${{ inputs.UPLOAD_ARTIFACTS && matrix.compiler == 'Сlang 14' && matrix.config == 'Release'}}
-=======
         if: ${{ github.event_name == 'push' && matrix.compiler == 'Clang 14' && matrix.config == 'Release'}}
         run: tar -cvf Ubuntu22${{matrix.config}}Bin.tar ./build/${{matrix.config}}/bin
 
       - name: Upload Ubuntu Binaries Archive
         if: ${{ github.event_name == 'push' && matrix.compiler == 'Clang 14' && matrix.config == 'Release'}}
->>>>>>> 56eafd2c
         uses: actions/upload-artifact@v2
         with:
           name: Ubuntu22${{matrix.config}}BinArchive
