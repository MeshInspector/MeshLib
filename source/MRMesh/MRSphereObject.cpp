#include "MRSphereObject.h"
#include "MRMatrix3.h"
#include "MRMesh.h"
#include "MRMesh/MRDefaultFeatureObjectParams.h"
#include "MRObjectFactory.h"
#include "MRPch/MRJson.h"
#include "MRMatrix3Decompose.h"

#ifdef _MSC_VER
#pragma warning(push)
#pragma warning(disable:5054)  //operator '&': deprecated between enumerations of different types
#pragma warning(disable:4127)  //C4127. "Consider using 'if constexpr' statement instead"
#elif defined(__clang__)
#elif defined(__GNUC__)
#pragma GCC diagnostic push
#pragma GCC diagnostic ignored "-Wmaybe-uninitialized"
#endif

#include <Eigen/Dense>

#ifdef _MSC_VER
#pragma warning(pop)
#elif defined(__clang__)
#elif defined(__GNUC__)
#pragma GCC diagnostic pop
#endif


namespace MR
{

MR_ADD_CLASS_FACTORY( SphereObject )

float SphereObject::getRadius() const
{
    Matrix3f r, s;
    decomposeMatrix3( xf().A, r, s );
    return s.x.x;
}

Vector3f SphereObject::getCenter() const
{
    return xf().b;
}

void SphereObject::setRadius( float radius )
{
    auto currentXf = xf();
    currentXf.A = Matrix3f::scale( radius );
    setXf( currentXf );
}

void SphereObject::setCenter( const Vector3f& center )
{
    auto currentXf = xf();
    currentXf.b = center;
    setXf( currentXf );
}


const std::vector<FeatureObjectSharedProperty>& SphereObject::getAllSharedProperties() const
{
    static std::vector<FeatureObjectSharedProperty> ret = {
       {"Radius", &SphereObject::getRadius, &SphereObject::setRadius},
       {"Center", &SphereObject::getCenter, &SphereObject::setCenter}
    };
    return ret;
}

SphereObject::SphereObject()
{
    setDefaultFeatureObjectParams( *this );
<<<<<<< HEAD
    constructMesh_();
=======
>>>>>>> 10ac23e1
}

SphereObject::SphereObject( const std::vector<Vector3f>& pointsToApprox )
    : SphereObject()
{
    // find best radius and center
    Eigen::Matrix<double, 4, 4> accumA_;
    Eigen::Matrix<double, 4, 1> accumB_;
    accumA_.setZero();
    accumB_.setZero();
    for ( const auto& pta : pointsToApprox )
    {
        Eigen::Matrix<double, 4, 1> vec;
        vec[0] = 2.0 * pta.x;
        vec[1] = 2.0 * pta.y;
        vec[2] = 2.0 * pta.z;
        vec[3] = -1.0;

        accumA_ += ( vec * vec.transpose() );
        accumB_ += ( vec * ( pta.x * pta.x + pta.y * pta.y + pta.z * pta.z ) );
    }
    Eigen::Matrix<double, 4, 1> res = Eigen::Matrix<double, 4, 1>( accumA_.colPivHouseholderQr().solve( accumB_ ) );
    setCenter( { float( res[0] ),float( res[1] ),float( res[2] ) } );
    double rSq = res[0] * res[0] + res[1] * res[1] + res[2] * res[2] - res[3];
    assert( rSq >= 0.0 );
    setRadius( float( sqrt( std::max( rSq, 0.0 ) ) ) );
}

std::shared_ptr<Object> SphereObject::shallowClone() const
{
    return std::make_shared<SphereObject>( ProtectedStruct{}, *this );
}

std::shared_ptr<Object> SphereObject::clone() const
{
    return std::make_shared<SphereObject>( ProtectedStruct{}, *this );
}

void SphereObject::swapBase_( Object& other )
{
    if ( auto sphereObject = other.asType<SphereObject>() )
        std::swap( *this, *sphereObject );
    else
        assert( false );
}

void SphereObject::serializeFields_( Json::Value& root ) const
{
    VisualObject::serializeFields_( root );
    root["Type"].append( SphereObject::TypeName() );
}

void SphereObject::setupRenderObject_() const
{
    if ( !renderObj_ )
        renderObj_ = createRenderObject<decltype(*this)>( *this );
}

}<|MERGE_RESOLUTION|>--- conflicted
+++ resolved
@@ -70,10 +70,6 @@
 SphereObject::SphereObject()
 {
     setDefaultFeatureObjectParams( *this );
-<<<<<<< HEAD
-    constructMesh_();
-=======
->>>>>>> 10ac23e1
 }
 
 SphereObject::SphereObject( const std::vector<Vector3f>& pointsToApprox )
