--- conflicted
+++ resolved
@@ -224,8 +224,6 @@
     EXPECT_EQ( sec.size(), 0 );
     EXPECT_EQ( mesh.topology.left( finish.e ), 5_f );
     EXPECT_LT( ( mesh.triPoint( finish ) - Vector3f( -0.25f, -0.5f, 0.0f ) ).length(), eps );
-<<<<<<< HEAD
-=======
 
     // track from vertex
     const MeshTriPoint startV{ 10_e, { 0.0f, 0.0f } };
@@ -251,7 +249,6 @@
     EXPECT_LT( std::abs( sec[0].a - 0.5f ), eps );
     EXPECT_EQ( mesh.topology.left( finish.e ), 4_f );
     EXPECT_LT( std::abs( ( mesh.triPoint( startV2 ) - mesh.triPoint( finish ) ).length() - 1.0f ), eps );
->>>>>>> e594d1ab
 }
 
 } // namespace MR