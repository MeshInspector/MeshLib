﻿<?xml version="1.0" encoding="utf-8"?>
<Project ToolsVersion="4.0" xmlns="http://schemas.microsoft.com/developer/msbuild/2003">
  <ItemGroup>
    <Filter Include="Source Files">
      <UniqueIdentifier>{8b0f8e8e-d502-4c1c-bf4a-bd6e26e948c1}</UniqueIdentifier>
    </Filter>
    <Filter Include="Source Files\DataModel">
      <UniqueIdentifier>{46dd214b-ec09-403a-9f69-180e234941d3}</UniqueIdentifier>
    </Filter>
    <Filter Include="Source Files\Math">
      <UniqueIdentifier>{14ec24c5-5a69-4d8c-8ee2-327274c4d165}</UniqueIdentifier>
    </Filter>
    <Filter Include="Source Files\Basic">
      <UniqueIdentifier>{7d09069f-dc58-4781-8c4c-6bcf463e869a}</UniqueIdentifier>
    </Filter>
    <Filter Include="Source Files\Primitives">
      <UniqueIdentifier>{752d7e31-3225-4338-9964-5d511c6b8ec1}</UniqueIdentifier>
    </Filter>
    <Filter Include="Source Files\VDBConversions">
      <UniqueIdentifier>{63de0e31-0ce5-41d4-83cf-95476a8961cb}</UniqueIdentifier>
    </Filter>
    <Filter Include="Source Files\SymbolMesh">
      <UniqueIdentifier>{dd69ed88-89d4-4c22-92e5-3d01c7126046}</UniqueIdentifier>
    </Filter>
    <Filter Include="Source Files\System">
      <UniqueIdentifier>{9ea2ed18-2ae5-4809-b738-03a166627a32}</UniqueIdentifier>
    </Filter>
    <Filter Include="Source Files\BaseStructures">
      <UniqueIdentifier>{cc99f9b7-b598-4504-bf99-8d838fbe408f}</UniqueIdentifier>
    </Filter>
    <Filter Include="Source Files\IO">
      <UniqueIdentifier>{dd1e9625-263f-4192-bb1d-baa91613a15e}</UniqueIdentifier>
    </Filter>
    <Filter Include="Source Files\AABBTree">
      <UniqueIdentifier>{8523856f-61f8-4a64-be2c-e62368f09852}</UniqueIdentifier>
    </Filter>
    <Filter Include="Source Files\SurfacePath">
      <UniqueIdentifier>{d5bc819e-53e1-4574-a15c-d7d4bce01a2c}</UniqueIdentifier>
    </Filter>
    <Filter Include="Source Files\Render">
      <UniqueIdentifier>{63cd613f-62f1-4c45-a91b-3417a018a563}</UniqueIdentifier>
    </Filter>
    <Filter Include="Source Files\Python">
      <UniqueIdentifier>{95252bd3-f30e-416e-98f8-1e76c2c7fff4}</UniqueIdentifier>
    </Filter>
    <Filter Include="Source Files\PointCloud">
      <UniqueIdentifier>{c300f0c9-5a9b-44ee-98c2-1ac7dad01b16}</UniqueIdentifier>
    </Filter>
    <Filter Include="Source Files\History">
      <UniqueIdentifier>{81c8f6c2-9f7d-4609-9a19-a4aaa5edfbbd}</UniqueIdentifier>
    </Filter>
    <Filter Include="Source Files\Tests">
      <UniqueIdentifier>{2bfe88a4-61f4-4317-8dae-b473f2202be0}</UniqueIdentifier>
    </Filter>
    <Filter Include="Source Files\Components">
      <UniqueIdentifier>{fdb0ec66-343d-41e6-80ec-44d4360e11a8}</UniqueIdentifier>
    </Filter>
    <Filter Include="Source Files\DistanceMap">
      <UniqueIdentifier>{7ce0eb63-0e26-416f-a991-db2be3e673b8}</UniqueIdentifier>
    </Filter>
    <Filter Include="Source Files\PDF">
      <UniqueIdentifier>{6e164873-f97c-4112-be31-701b3284f4c6}</UniqueIdentifier>
    </Filter>
    <Filter Include="Source Files\DataModel\Features">
      <UniqueIdentifier>{f6ea3197-3e0d-44ec-9b3e-6b8fe7e0bc15}</UniqueIdentifier>
    </Filter>
    <Filter Include="Source Files\DataModel\ModelHolder">
      <UniqueIdentifier>{2e5c8a08-b968-4732-be0c-9b07bb4b051e}</UniqueIdentifier>
    </Filter>
    <Filter Include="Source Files\MeshBuilder">
      <UniqueIdentifier>{c83e4212-7072-40c2-8354-827c896c1628}</UniqueIdentifier>
    </Filter>
    <Filter Include="Source Files\Mesh">
      <UniqueIdentifier>{2608cf85-c5d3-45cd-b44b-659771dd743c}</UniqueIdentifier>
    </Filter>
    <Filter Include="Source Files\MeshAlgorithm">
      <UniqueIdentifier>{90f9bd42-738e-4a33-a884-2a347d12cbb7}</UniqueIdentifier>
    </Filter>
    <Filter Include="Source Files\Segmentation">
      <UniqueIdentifier>{482540be-d903-4a0a-8c4c-c783316c31e6}</UniqueIdentifier>
    </Filter>
    <Filter Include="Source Files\Contours">
      <UniqueIdentifier>{d4c0f533-10a6-48fd-9e33-a1aa4bf27a4d}</UniqueIdentifier>
    </Filter>
    <Filter Include="Source Files\Decimation">
      <UniqueIdentifier>{c0473824-4c92-4d7b-8dd8-53467111d7b5}</UniqueIdentifier>
    </Filter>
    <Filter Include="Source Files\Triangulation">
      <UniqueIdentifier>{e8616b21-1a75-42a5-990d-2f54914e7219}</UniqueIdentifier>
    </Filter>
    <Filter Include="Source Files\Boolean">
      <UniqueIdentifier>{c1e21c06-9f10-4e81-87cd-a550a822f2bd}</UniqueIdentifier>
    </Filter>
    <Filter Include="Source Files\Polyline">
      <UniqueIdentifier>{176e10d8-480b-466d-be49-299f1d1b94be}</UniqueIdentifier>
    </Filter>
    <Filter Include="Source Files\Relax">
      <UniqueIdentifier>{435d3e5d-8726-43e7-be69-b9d4c1799c95}</UniqueIdentifier>
    </Filter>
    <Filter Include="Source Files\Voxels">
      <UniqueIdentifier>{cfca1a51-70d1-46de-ad9f-c8662f2b85c8}</UniqueIdentifier>
    </Filter>
    <Filter Include="Source Files\LinearSystem">
      <UniqueIdentifier>{77366470-1db8-45b3-9971-1b5af90c1eac}</UniqueIdentifier>
    </Filter>
    <Filter Include="Source Files\Gcode">
      <UniqueIdentifier>{b00cbb7d-8f55-486d-9a3f-834bc49c40f3}</UniqueIdentifier>
    </Filter>
    <Filter Include="Source Files\WaterFlow">
      <UniqueIdentifier>{3bf8efb6-7251-4ef8-890d-0e5c5940c8b8}</UniqueIdentifier>
    </Filter>
  </ItemGroup>
  <ItemGroup>
    <ClInclude Include="MRMeshFwd.h">
      <Filter>Source Files</Filter>
    </ClInclude>
    <ClInclude Include="MRObject.h">
      <Filter>Source Files\DataModel</Filter>
    </ClInclude>
    <ClInclude Include="MRObjectLoad.h">
      <Filter>Source Files\DataModel</Filter>
    </ClInclude>
    <ClInclude Include="MRVector3.h">
      <Filter>Source Files\Math</Filter>
    </ClInclude>
    <ClInclude Include="MRVector.h">
      <Filter>Source Files\Basic</Filter>
    </ClInclude>
    <ClInclude Include="MRTimer.h">
      <Filter>Source Files\Basic</Filter>
    </ClInclude>
    <ClInclude Include="MRBox.h">
      <Filter>Source Files\Math</Filter>
    </ClInclude>
    <ClInclude Include="MRVector4.h">
      <Filter>Source Files\Math</Filter>
    </ClInclude>
    <ClInclude Include="MRMatrix3.h">
      <Filter>Source Files\Math</Filter>
    </ClInclude>
    <ClInclude Include="MRBestFit.h">
      <Filter>Source Files\Math</Filter>
    </ClInclude>
    <ClInclude Include="MRAffineXf3.h">
      <Filter>Source Files\Math</Filter>
    </ClInclude>
    <ClInclude Include="MRPlane3.h">
      <Filter>Source Files\Math</Filter>
    </ClInclude>
    <ClInclude Include="MRCylinder.h">
      <Filter>Source Files\Primitives</Filter>
    </ClInclude>
    <ClInclude Include="MRCube.h">
      <Filter>Source Files\Primitives</Filter>
    </ClInclude>
    <ClInclude Include="MRIteratorRange.h">
      <Filter>Source Files\Basic</Filter>
    </ClInclude>
    <ClInclude Include="MRBitSet.h">
      <Filter>Source Files\Basic</Filter>
    </ClInclude>
    <ClInclude Include="MRVDBConversions.h">
      <Filter>Source Files\VDBConversions</Filter>
    </ClInclude>
    <ClInclude Include="MRSymbolMesh.h">
      <Filter>Source Files\SymbolMesh</Filter>
    </ClInclude>
    <ClInclude Include="MRBoolean.h">
      <Filter>Source Files\VDBConversions</Filter>
    </ClInclude>
    <ClInclude Include="MRTorus.h">
      <Filter>Source Files\Primitives</Filter>
    </ClInclude>
    <ClInclude Include="MRUVSphere.h">
      <Filter>Source Files\Primitives</Filter>
    </ClInclude>
    <ClInclude Include="MRConstants.h">
      <Filter>Source Files\Math</Filter>
    </ClInclude>
    <ClInclude Include="MRSystem.h">
      <Filter>Source Files\System</Filter>
    </ClInclude>
    <ClInclude Include="MRHistogram.h">
      <Filter>Source Files\Math</Filter>
    </ClInclude>
    <ClInclude Include="MRProgressCallback.h">
      <Filter>Source Files\BaseStructures</Filter>
    </ClInclude>
    <ClInclude Include="MRSimpleVolume.h">
      <Filter>Source Files\BaseStructures</Filter>
    </ClInclude>
    <ClInclude Include="MRFloatGrid.h">
      <Filter>Source Files\BaseStructures</Filter>
    </ClInclude>
    <ClInclude Include="MRObjectVoxels.h">
      <Filter>Source Files\DataModel</Filter>
    </ClInclude>
    <ClInclude Include="MRVoxelsSave.h">
      <Filter>Source Files\IO</Filter>
    </ClInclude>
    <ClInclude Include="MRMeshSave.h">
      <Filter>Source Files\IO</Filter>
    </ClInclude>
    <ClInclude Include="MRMeshLoad.h">
      <Filter>Source Files\IO</Filter>
    </ClInclude>
    <ClInclude Include="MRVoxelsLoad.h">
      <Filter>Source Files\IO</Filter>
    </ClInclude>
    <ClInclude Include="MRIOFilters.h">
      <Filter>Source Files\IO</Filter>
    </ClInclude>
    <ClInclude Include="MRUnionFind.h">
      <Filter>Source Files\Basic</Filter>
    </ClInclude>
    <ClInclude Include="MRVoxelPath.h">
      <Filter>Source Files\Voxels</Filter>
    </ClInclude>
    <ClInclude Include="MRAlignTextToMesh.h">
      <Filter>Source Files\Math</Filter>
    </ClInclude>
    <ClInclude Include="MRAligningTransform.h">
      <Filter>Source Files\Math</Filter>
    </ClInclude>
    <ClInclude Include="miniply.h">
      <Filter>Source Files\IO</Filter>
    </ClInclude>
    <ClInclude Include="MRTriPoint.h">
      <Filter>Source Files\Math</Filter>
    </ClInclude>
    <ClInclude Include="MRObjectMesh.h">
      <Filter>Source Files\DataModel</Filter>
    </ClInclude>
    <ClInclude Include="MRVisualObject.h">
      <Filter>Source Files\DataModel</Filter>
    </ClInclude>
    <ClInclude Include="MRObjectFactory.h">
      <Filter>Source Files\DataModel</Filter>
    </ClInclude>
    <ClInclude Include="MRSerializer.h">
      <Filter>Source Files\IO</Filter>
    </ClInclude>
    <ClInclude Include="MRBitSetParallelFor.h">
      <Filter>Source Files\Basic</Filter>
    </ClInclude>
    <ClInclude Include="MRObjectLines.h">
      <Filter>Source Files\DataModel</Filter>
    </ClInclude>
    <ClInclude Include="MRVoxelGraphCut.h">
      <Filter>Source Files\Voxels</Filter>
    </ClInclude>
    <ClInclude Include="MRHeap.h">
      <Filter>Source Files\Basic</Filter>
    </ClInclude>
    <ClInclude Include="MRArrow.h">
      <Filter>Source Files\Primitives</Filter>
    </ClInclude>
    <ClInclude Include="MRSymMatrix3.h">
      <Filter>Source Files\Math</Filter>
    </ClInclude>
    <ClInclude Include="MRQuadraticForm.h">
      <Filter>Source Files\Math</Filter>
    </ClInclude>
    <ClInclude Include="MRQuaternion.h">
      <Filter>Source Files\Math</Filter>
    </ClInclude>
    <ClInclude Include="MRVolumeSegment.h">
      <Filter>Source Files\Voxels</Filter>
    </ClInclude>
    <ClInclude Include="MRTriDist.h">
      <Filter>Source Files\Math</Filter>
    </ClInclude>
    <ClInclude Include="MRAABBTree.h">
      <Filter>Source Files\AABBTree</Filter>
    </ClInclude>
    <ClInclude Include="MRMeshDistance.h">
      <Filter>Source Files\AABBTree</Filter>
    </ClInclude>
    <ClInclude Include="MRMakePlane.h">
      <Filter>Source Files\Primitives</Filter>
    </ClInclude>
    <ClInclude Include="MRToFromEigen.h">
      <Filter>Source Files\Math</Filter>
    </ClInclude>
    <ClInclude Include="MRTriangleIntersection.h">
      <Filter>Source Files\Math</Filter>
    </ClInclude>
    <ClInclude Include="MRMeshCollide.h">
      <Filter>Source Files\AABBTree</Filter>
    </ClInclude>
    <ClInclude Include="MRMeshProject.h">
      <Filter>Source Files\AABBTree</Filter>
    </ClInclude>
    <ClInclude Include="MRStringConvert.h">
      <Filter>Source Files\Basic</Filter>
    </ClInclude>
    <ClInclude Include="MRMeshTexture.h">
      <Filter>Source Files\BaseStructures</Filter>
    </ClInclude>
    <ClInclude Include="MROffset.h">
      <Filter>Source Files\VDBConversions</Filter>
    </ClInclude>
    <ClInclude Include="MRVector2.h">
      <Filter>Source Files\Math</Filter>
    </ClInclude>
    <ClInclude Include="MRColor.h">
      <Filter>Source Files\Basic</Filter>
    </ClInclude>
    <ClInclude Include="MRPositionedText.h">
      <Filter>Source Files\BaseStructures</Filter>
    </ClInclude>
    <ClInclude Include="MREdgePaths.h">
      <Filter>Source Files\SurfacePath</Filter>
    </ClInclude>
    <ClInclude Include="MRSurfaceDistance.h">
      <Filter>Source Files\SurfacePath</Filter>
    </ClInclude>
    <ClInclude Include="MRSurfacePath.h">
      <Filter>Source Files\SurfacePath</Filter>
    </ClInclude>
    <ClInclude Include="MRGeodesicPath.h">
      <Filter>Source Files\SurfacePath</Filter>
    </ClInclude>
    <ClInclude Include="MRSceneColors.h">
      <Filter>Source Files\BaseStructures</Filter>
    </ClInclude>
    <ClInclude Include="MRVolumeIndexer.h">
      <Filter>Source Files\Voxels</Filter>
    </ClInclude>
    <ClInclude Include="MRHighPrecision.h">
      <Filter>Source Files\Math</Filter>
    </ClInclude>
    <ClInclude Include="MRPrecisePredicates3.h">
      <Filter>Source Files\Math</Filter>
    </ClInclude>
    <ClInclude Include="MRObjectsAccess.h">
      <Filter>Source Files\DataModel</Filter>
    </ClInclude>
    <ClInclude Include="MRObjectsAccess.hpp">
      <Filter>Source Files\DataModel</Filter>
    </ClInclude>
    <ClInclude Include="MRObjectPoints.h">
      <Filter>Source Files\DataModel</Filter>
    </ClInclude>
    <ClInclude Include="MRPointsLoad.h">
      <Filter>Source Files\IO</Filter>
    </ClInclude>
    <ClInclude Include="MRPointsSave.h">
      <Filter>Source Files\IO</Filter>
    </ClInclude>
    <ClInclude Include="MRMeshCollidePrecise.h">
      <Filter>Source Files\AABBTree</Filter>
    </ClInclude>
    <ClInclude Include="MRFaceFace.h">
      <Filter>Source Files\AABBTree</Filter>
    </ClInclude>
    <ClInclude Include="MRBase64.h">
      <Filter>Source Files\IO</Filter>
    </ClInclude>
    <ClInclude Include="MRLog.h">
      <Filter>Source Files\Basic</Filter>
    </ClInclude>
    <ClInclude Include="MRStreamOperators.h">
      <Filter>Source Files\IO</Filter>
    </ClInclude>
    <ClInclude Include="MRMatrix4.h">
      <Filter>Source Files\Math</Filter>
    </ClInclude>
    <ClInclude Include="MRImageSave.h">
      <Filter>Source Files\IO</Filter>
    </ClInclude>
    <ClInclude Include="MRMatrix.h">
      <Filter>Source Files\Math</Filter>
    </ClInclude>
    <ClInclude Include="MRTriMath.h">
      <Filter>Source Files\Math</Filter>
    </ClInclude>
    <ClInclude Include="MRLine3.h">
      <Filter>Source Files\Math</Filter>
    </ClInclude>
    <ClInclude Include="MRMeshIntersect.h">
      <Filter>Source Files\AABBTree</Filter>
    </ClInclude>
    <ClInclude Include="MRRayBoxIntersection.h">
      <Filter>Source Files\Math</Filter>
    </ClInclude>
    <ClInclude Include="MRAABBTreePoints.h">
      <Filter>Source Files\AABBTree</Filter>
    </ClInclude>
    <ClInclude Include="MRPointsInBall.h">
      <Filter>Source Files\AABBTree</Filter>
    </ClInclude>
    <ClInclude Include="MRPython.h">
      <Filter>Source Files\Python</Filter>
    </ClInclude>
    <ClInclude Include="MRSceneRoot.h">
      <Filter>Source Files\DataModel</Filter>
    </ClInclude>
    <ClInclude Include="MRRegularGridMesh.h">
      <Filter>Source Files\Primitives</Filter>
    </ClInclude>
    <ClInclude Include="MRPointCloud.h">
      <Filter>Source Files\PointCloud</Filter>
    </ClInclude>
    <ClInclude Include="MRUniformSampling.h">
      <Filter>Source Files\PointCloud</Filter>
    </ClInclude>
    <ClInclude Include="MRPointCloudMakeNormals.h">
      <Filter>Source Files\PointCloud</Filter>
    </ClInclude>
    <ClInclude Include="MRRegularMapMesher.h">
      <Filter>Source Files\PointCloud</Filter>
    </ClInclude>
    <ClInclude Include="MRIOFormatsRegistry.h">
      <Filter>Source Files\IO</Filter>
    </ClInclude>
    <ClInclude Include="MRLineSegm3.h">
      <Filter>Source Files\Math</Filter>
    </ClInclude>
    <ClInclude Include="MRPolylineProject.h">
      <Filter>Source Files\AABBTree</Filter>
    </ClInclude>
    <ClInclude Include="MRMeshDirMax.h">
      <Filter>Source Files\AABBTree</Filter>
    </ClInclude>
    <ClInclude Include="MRPointCloudRadius.h">
      <Filter>Source Files\PointCloud</Filter>
    </ClInclude>
    <ClInclude Include="MRHash.h">
      <Filter>Source Files\Basic</Filter>
    </ClInclude>
    <ClInclude Include="MRHistoryStore.h">
      <Filter>Source Files\History</Filter>
    </ClInclude>
    <ClInclude Include="MRHistoryAction.h">
      <Filter>Source Files\History</Filter>
    </ClInclude>
    <ClInclude Include="MRChangeObjectAction.h">
      <Filter>Source Files\History</Filter>
    </ClInclude>
    <ClInclude Include="MRChangeSceneAction.h">
      <Filter>Source Files\History</Filter>
    </ClInclude>
    <ClInclude Include="MRChangeXfAction.h">
      <Filter>Source Files\History</Filter>
    </ClInclude>
    <ClInclude Include="MRCombinedHistoryAction.h">
      <Filter>Source Files\History</Filter>
    </ClInclude>
    <ClInclude Include="MRChangeSelectionAction.h">
      <Filter>Source Files\History</Filter>
    </ClInclude>
    <ClInclude Include="MRTunnelDetector.h">
      <Filter>Source Files\SurfacePath</Filter>
    </ClInclude>
    <ClInclude Include="MRMakeRigidXf.h">
      <Filter>Source Files\Math</Filter>
    </ClInclude>
    <ClInclude Include="MRUniqueThreadSafeOwner.h">
      <Filter>Source Files\AABBTree</Filter>
    </ClInclude>
    <ClInclude Include="MRIRenderObject.h">
      <Filter>Source Files\Render</Filter>
    </ClInclude>
    <ClInclude Include="MRAlignTextToMesh.h">
      <Filter>Source Files\SymbolMesh</Filter>
    </ClInclude>
    <ClInclude Include="MR2DContoursTriangulation.h">
      <Filter>Source Files\SymbolMesh</Filter>
    </ClInclude>
    <ClInclude Include="MRConfig.h">
      <Filter>Source Files\System</Filter>
    </ClInclude>
    <ClInclude Include="MRDenseBox.h">
      <Filter>Source Files\Math</Filter>
    </ClInclude>
    <ClInclude Include="MRFloatGridComponents.h">
      <Filter>Source Files\Components</Filter>
    </ClInclude>
    <ClInclude Include="MRMeshComponents.h">
      <Filter>Source Files\Components</Filter>
    </ClInclude>
    <ClInclude Include="MRGTest.h">
      <Filter>Source Files\Tests</Filter>
    </ClInclude>
    <ClInclude Include="MRObjectDistanceMap.h">
      <Filter>Source Files\DataModel</Filter>
    </ClInclude>
    <ClInclude Include="MRDistanceMapSave.h">
      <Filter>Source Files\IO</Filter>
    </ClInclude>
    <ClInclude Include="MRDistanceMapLoad.h">
      <Filter>Source Files\IO</Filter>
    </ClInclude>
    <ClInclude Include="MRAABBTreeNode.h">
      <Filter>Source Files\AABBTree</Filter>
    </ClInclude>
    <ClInclude Include="MRAABBTreeMaker.h">
      <Filter>Source Files\AABBTree</Filter>
    </ClInclude>
    <ClInclude Include="MRDistanceMapParams.h">
      <Filter>Source Files\DistanceMap</Filter>
    </ClInclude>
    <ClInclude Include="MRDistanceMap.h">
      <Filter>Source Files\DistanceMap</Filter>
    </ClInclude>
    <ClInclude Include="MRImageLoad.h">
      <Filter>Source Files\IO</Filter>
    </ClInclude>
    <ClInclude Include="MRImage.h">
      <Filter>Source Files\BaseStructures</Filter>
    </ClInclude>
    <ClInclude Include="MRPolylineTopology.h">
      <Filter>Source Files\Polyline</Filter>
    </ClInclude>
    <ClInclude Include="MRPolyline2Project.h">
      <Filter>Source Files\AABBTree</Filter>
    </ClInclude>
    <ClInclude Include="MRMatrix2.h">
      <Filter>Source Files\Math</Filter>
    </ClInclude>
    <ClInclude Include="MRAffineXf2.h">
      <Filter>Source Files\Math</Filter>
    </ClInclude>
    <ClInclude Include="MRAffineXf.h">
      <Filter>Source Files\Math</Filter>
    </ClInclude>
    <ClInclude Include="MRTupleBindings.h">
      <Filter>Source Files\Math</Filter>
    </ClInclude>
    <ClInclude Include="MRSymMatrix2.h">
      <Filter>Source Files\Math</Filter>
    </ClInclude>
    <ClInclude Include="MRString.h">
      <Filter>Source Files\Basic</Filter>
    </ClInclude>
    <ClInclude Include="MRPrecisePredicates2.h">
      <Filter>Source Files\Math</Filter>
    </ClInclude>
    <ClInclude Include="MRPrimitiveMapsComposition.h">
      <Filter>Source Files\Basic</Filter>
    </ClInclude>
    <ClInclude Include="MRPdf.h">
      <Filter>Source Files\PDF</Filter>
    </ClInclude>
    <ClInclude Include="MRAABBTreePolyline.h">
      <Filter>Source Files\AABBTree</Filter>
    </ClInclude>
    <ClInclude Include="MRBestFitQuadric.h">
      <Filter>Source Files\Math</Filter>
    </ClInclude>
    <ClInclude Include="MRIntersection.h">
      <Filter>Source Files\Math</Filter>
    </ClInclude>
    <ClInclude Include="MRContour.h">
      <Filter>Source Files\Math</Filter>
    </ClInclude>
    <ClInclude Include="MRSurfaceDistanceBuilder.h">
      <Filter>Source Files\SurfacePath</Filter>
    </ClInclude>
    <ClInclude Include="MRRestoringStreamsSink.h">
      <Filter>Source Files\Basic</Filter>
    </ClInclude>
    <ClInclude Include="MRChangeMeshAction.h">
      <Filter>Source Files\History</Filter>
    </ClInclude>
    <ClInclude Include="MRVoxelsVolume.h">
      <Filter>Source Files\VDBConversions</Filter>
    </ClInclude>
    <ClInclude Include="MRLineSegm.h">
      <Filter>Source Files\Math</Filter>
    </ClInclude>
    <ClInclude Include="MRChangeSceneObjectsOrder.h">
      <Filter>Source Files\History</Filter>
    </ClInclude>
    <ClInclude Include="MRMeshLoadObj.h">
      <Filter>Source Files\IO</Filter>
    </ClInclude>
    <ClInclude Include="MRRectIndexer.h">
      <Filter>Source Files\DistanceMap</Filter>
    </ClInclude>
    <ClInclude Include="MRChangeNameAction.h">
      <Filter>Source Files\History</Filter>
    </ClInclude>
    <ClInclude Include="MREmbeddedPython.h">
      <Filter>Source Files\Python</Filter>
    </ClInclude>
    <ClInclude Include="MRPolylineEdgeIterator.h">
      <Filter>Source Files\Polyline</Filter>
    </ClInclude>
    <ClInclude Include="MRComputeBoundingBox.h">
      <Filter>Source Files\Math</Filter>
    </ClInclude>
    <ClInclude Include="MRXfBasedCache.h">
      <Filter>Source Files\DataModel</Filter>
    </ClInclude>
    <ClInclude Include="MRSceneSettings.h">
      <Filter>Source Files\BaseStructures</Filter>
    </ClInclude>
    <ClInclude Include="MRLinesSave.h">
      <Filter>Source Files\IO</Filter>
    </ClInclude>
    <ClInclude Include="MRLinesLoad.h">
      <Filter>Source Files\IO</Filter>
    </ClInclude>
    <ClInclude Include="MRSphere.h">
      <Filter>Source Files\Primitives</Filter>
    </ClInclude>
    <ClInclude Include="MRSphereObject.h">
      <Filter>Source Files\DataModel\Features</Filter>
    </ClInclude>
    <ClInclude Include="MRObjectMeshHolder.h">
      <Filter>Source Files\DataModel\ModelHolder</Filter>
    </ClInclude>
    <ClInclude Include="MR2to3.h">
      <Filter>Source Files\Math</Filter>
    </ClInclude>
    <ClInclude Include="MRPlaneObject.h">
      <Filter>Source Files\DataModel\Features</Filter>
    </ClInclude>
    <ClInclude Include="MRPolyline.h">
      <Filter>Source Files\Polyline</Filter>
    </ClInclude>
    <ClInclude Include="MRObjectLinesHolder.h">
      <Filter>Source Files\DataModel\ModelHolder</Filter>
    </ClInclude>
    <ClInclude Include="MRLineObject.h">
      <Filter>Source Files\DataModel\Features</Filter>
    </ClInclude>
    <ClInclude Include="MRCircleObject.h">
      <Filter>Source Files\DataModel\Features</Filter>
    </ClInclude>
    <ClInclude Include="MRPolyline2Collide.h">
      <Filter>Source Files\AABBTree</Filter>
    </ClInclude>
    <ClInclude Include="MRHeapBytes.h">
      <Filter>Source Files\Basic</Filter>
    </ClInclude>
    <ClInclude Include="MRObjectPointsHolder.h">
      <Filter>Source Files\DataModel\ModelHolder</Filter>
    </ClInclude>
    <ClInclude Include="MRChangePointCloudAction.h">
      <Filter>Source Files\History</Filter>
    </ClInclude>
    <ClInclude Include="MRPointObject.h">
      <Filter>Source Files\DataModel\Features</Filter>
    </ClInclude>
    <ClInclude Include="MRMeshBuilder.h">
      <Filter>Source Files\MeshBuilder</Filter>
    </ClInclude>
    <ClInclude Include="MRIdentifyVertices.h">
      <Filter>Source Files\MeshBuilder</Filter>
    </ClInclude>
    <ClInclude Include="MRMeshBuilderTypes.h">
      <Filter>Source Files\MeshBuilder</Filter>
    </ClInclude>
    <ClInclude Include="MRMeshTopology.h">
      <Filter>Source Files\Mesh</Filter>
    </ClInclude>
    <ClInclude Include="MRMesh.h">
      <Filter>Source Files\Mesh</Filter>
    </ClInclude>
    <ClInclude Include="MRMeshTriPoint.h">
      <Filter>Source Files\Mesh</Filter>
    </ClInclude>
    <ClInclude Include="MRMeshToPointCloud.h">
      <Filter>Source Files\MeshAlgorithm</Filter>
    </ClInclude>
    <ClInclude Include="MRMeshMetrics.h">
      <Filter>Source Files\MeshAlgorithm</Filter>
    </ClInclude>
    <ClInclude Include="MRMeshNormals.h">
      <Filter>Source Files\MeshAlgorithm</Filter>
    </ClInclude>
    <ClInclude Include="MRMeshSubdivide.h">
      <Filter>Source Files\MeshAlgorithm</Filter>
    </ClInclude>
    <ClInclude Include="MRMeshFixer.h">
      <Filter>Source Files\MeshAlgorithm</Filter>
    </ClInclude>
    <ClInclude Include="MRMeshFillHole.h">
      <Filter>Source Files\MeshAlgorithm</Filter>
    </ClInclude>
    <ClInclude Include="MREdgePoint.h">
      <Filter>Source Files\Mesh</Filter>
    </ClInclude>
    <ClInclude Include="MRMeshBoundary.h">
      <Filter>Source Files\MeshAlgorithm</Filter>
    </ClInclude>
    <ClInclude Include="MRMeshDelete.h">
      <Filter>Source Files\MeshAlgorithm</Filter>
    </ClInclude>
    <ClInclude Include="MRMeshDelone.h">
      <Filter>Source Files\MeshAlgorithm</Filter>
    </ClInclude>
    <ClInclude Include="MRPolyline2Intersect.h">
      <Filter>Source Files\AABBTree</Filter>
    </ClInclude>
    <ClInclude Include="MRPolylineComponents.h">
      <Filter>Source Files\Components</Filter>
    </ClInclude>
    <ClInclude Include="MRFillContourByGraphCut.h">
      <Filter>Source Files\Segmentation</Filter>
    </ClInclude>
    <ClInclude Include="MRSurroundingContour.h">
      <Filter>Source Files\Segmentation</Filter>
    </ClInclude>
    <ClInclude Include="MRContoursCut.h">
      <Filter>Source Files\Contours</Filter>
    </ClInclude>
    <ClInclude Include="MRContoursSeparation.h">
      <Filter>Source Files\Contours</Filter>
    </ClInclude>
    <ClInclude Include="MRIntersectionContour.h">
      <Filter>Source Files\Contours</Filter>
    </ClInclude>
    <ClInclude Include="MRMeshDecimate.h">
      <Filter>Source Files\Decimation</Filter>
    </ClInclude>
    <ClInclude Include="MRMeshDecimateParallel.h">
      <Filter>Source Files\Decimation</Filter>
    </ClInclude>
    <ClInclude Include="MRPolylineDecimate.h">
      <Filter>Source Files\Decimation</Filter>
    </ClInclude>
    <ClInclude Include="MRPointCloudTriangulation.h">
      <Filter>Source Files\Triangulation</Filter>
    </ClInclude>
    <ClInclude Include="MRPointCloudTriangulationHelpers.h">
      <Filter>Source Files\Triangulation</Filter>
    </ClInclude>
    <ClInclude Include="MRBooleanOperation.h">
      <Filter>Source Files\Boolean</Filter>
    </ClInclude>
    <ClInclude Include="MRMeshBoolean.h">
      <Filter>Source Files\Boolean</Filter>
    </ClInclude>
    <ClInclude Include="MRMeshBooleanFacade.h">
      <Filter>Source Files\Boolean</Filter>
    </ClInclude>
    <ClInclude Include="MRPartialOffset.h">
      <Filter>Source Files\Boolean</Filter>
    </ClInclude>
    <ClInclude Include="MRMeshSaveObj.h">
      <Filter>Source Files\IO</Filter>
    </ClInclude>
    <ClInclude Include="MRObjectLabel.h">
      <Filter>Source Files\DataModel</Filter>
    </ClInclude>
    <ClInclude Include="MRPolylineSubdivide.h">
      <Filter>Source Files\Polyline</Filter>
    </ClInclude>
    <ClInclude Include="MRChangePolylineAction.h">
      <Filter>Source Files\History</Filter>
    </ClInclude>
    <ClInclude Include="MRRelaxParams.h">
      <Filter>Source Files\Relax</Filter>
    </ClInclude>
    <ClInclude Include="MRMeshRelax.h">
      <Filter>Source Files\Relax</Filter>
    </ClInclude>
    <ClInclude Include="MRPointCloudRelax.h">
      <Filter>Source Files\Relax</Filter>
    </ClInclude>
    <ClInclude Include="MRPolylineRelax.h">
      <Filter>Source Files\Relax</Filter>
    </ClInclude>
    <ClInclude Include="MRPrism.h">
      <Filter>Source Files\Primitives</Filter>
    </ClInclude>
    <ClInclude Include="MRChangeLabelAction.h">
      <Filter>Source Files\History</Filter>
    </ClInclude>
    <ClInclude Include="MRProgressReadWrite.h">
      <Filter>Source Files\IO</Filter>
    </ClInclude>
    <ClInclude Include="MRChangeVoxelsAction.h">
      <Filter>Source Files\History</Filter>
    </ClInclude>
    <ClInclude Include="MRMatrix3Decompose.h">
      <Filter>Source Files\Math</Filter>
    </ClInclude>
    <ClInclude Include="MRBuffer.h">
      <Filter>Source Files\Basic</Filter>
    </ClInclude>
    <ClInclude Include="MRVertexAttributeGradient.h">
      <Filter>Source Files\MeshAlgorithm</Filter>
    </ClInclude>
    <ClInclude Include="MRChangeVoxelSelectionAction.h">
      <Filter>Source Files\History</Filter>
    </ClInclude>
    <ClInclude Include="MRChangePointCloudNormalsAction.h">
      <Filter>Source Files\History</Filter>
    </ClInclude>
    <ClInclude Include="MRUniteManyMeshes.h">
      <Filter>Source Files\Boolean</Filter>
    </ClInclude>
    <ClInclude Include="MRPlanarPath.h">
      <Filter>Source Files\SurfacePath</Filter>
    </ClInclude>
    <ClInclude Include="MRIntersectionPrecomputes2.h">
      <Filter>Source Files\AABBTree</Filter>
    </ClInclude>
    <ClInclude Include="MRRayBoxIntersection2.h">
      <Filter>Source Files\Math</Filter>
    </ClInclude>
    <ClInclude Include="MRIntersectionPrecomputes.h">
      <Filter>Source Files\Math</Filter>
    </ClInclude>
    <ClInclude Include="MRLine.h">
      <Filter>Source Files\Math</Filter>
    </ClInclude>
    <ClInclude Include="MRTimeRecord.h">
      <Filter>Source Files\Basic</Filter>
    </ClInclude>
    <ClInclude Include="MROrder.h">
      <Filter>Source Files\Mesh</Filter>
    </ClInclude>
    <ClInclude Include="MREdgePathsBuilder.h">
      <Filter>Source Files\SurfacePath</Filter>
    </ClInclude>
    <ClInclude Include="MRExtractIsolines.h">
      <Filter>Source Files\SurfacePath</Filter>
    </ClInclude>
    <ClInclude Include="MRMarchingCubes.h">
      <Filter>Source Files\Voxels</Filter>
    </ClInclude>
    <ClInclude Include="MRSharpenMarchingCubesMesh.h">
      <Filter>Source Files\Voxels</Filter>
    </ClInclude>
    <ClInclude Include="MREdgeMetric.h">
      <Filter>Source Files\SurfacePath</Filter>
    </ClInclude>
    <ClInclude Include="MRFastWindingNumber.h">
      <Filter>Source Files\AABBTree</Filter>
    </ClInclude>
    <ClInclude Include="MROpenVDBHelper.h">
      <Filter>Source Files\VDBConversions</Filter>
    </ClInclude>
    <ClInclude Include="MRChangeVertsColorMapAction.h">
      <Filter>Source Files\History</Filter>
    </ClInclude>
    <ClInclude Include="MRSignDetectionMode.h">
      <Filter>Source Files\Voxels</Filter>
    </ClInclude>
    <ClInclude Include="MRGridSettings.h">
      <Filter>Source Files\Mesh</Filter>
    </ClInclude>
    <ClInclude Include="MRPointsToMeshProjector.h">
      <Filter>Source Files\AABBTree</Filter>
    </ClInclude>
    <ClInclude Include="MRGltfSerializer.h">
      <Filter>Source Files\IO</Filter>
    </ClInclude>
    <ClInclude Include="MRParallelFor.h">
      <Filter>Source Files\Basic</Filter>
    </ClInclude>
    <ClInclude Include="MRFreeFormDeformer.h">
      <Filter>Source Files\LinearSystem</Filter>
    </ClInclude>
    <ClInclude Include="MRToolPath.h">
      <Filter>Source Files\SurfacePath</Filter>
    </ClInclude>
    <ClInclude Include="MRLaplacian.h">
      <Filter>Source Files\LinearSystem</Filter>
    </ClInclude>
    <ClInclude Include="MRPositionVertsSmoothly.h">
      <Filter>Source Files\LinearSystem</Filter>
    </ClInclude>
    <ClInclude Include="MRClosestPointInTriangle.h">
      <Filter>Source Files\Math</Filter>
    </ClInclude>
    <ClInclude Include="MRNormalsToPoints.h">
      <Filter>Source Files\LinearSystem</Filter>
    </ClInclude>
    <ClInclude Include="MRNormalDenoising.h">
      <Filter>Source Files\LinearSystem</Filter>
    </ClInclude>
    <ClInclude Include="MRId.h">
      <Filter>Source Files\Basic</Filter>
    </ClInclude>
    <ClInclude Include="MREdgeIterator.h">
      <Filter>Source Files\Mesh</Filter>
    </ClInclude>
    <ClInclude Include="MRPartMapping.h">
      <Filter>Source Files\Mesh</Filter>
    </ClInclude>
    <ClInclude Include="MRPointOnFace.h">
      <Filter>Source Files\Mesh</Filter>
    </ClInclude>
    <ClInclude Include="MRMeshPart.h">
      <Filter>Source Files\Mesh</Filter>
    </ClInclude>
    <ClInclude Include="MRMeshEigen.h">
      <Filter>Source Files\Mesh</Filter>
    </ClInclude>
    <ClInclude Include="MRConvexHull.h">
      <Filter>Source Files\MeshAlgorithm</Filter>
    </ClInclude>
    <ClInclude Include="MRExpandShrink.h">
      <Filter>Source Files\MeshAlgorithm</Filter>
    </ClInclude>
    <ClInclude Include="MRExpected.h">
      <Filter>Source Files\Basic</Filter>
    </ClInclude>
    <ClInclude Include="MRContoursStitch.h">
      <Filter>Source Files\Contours</Filter>
    </ClInclude>
    <ClInclude Include="MRFillContour.h">
      <Filter>Source Files\Contours</Filter>
    </ClInclude>
    <ClInclude Include="MRFillContours2D.h">
      <Filter>Source Files\Contours</Filter>
    </ClInclude>
    <ClInclude Include="MRFixUndercuts.h">
      <Filter>Source Files\MeshAlgorithm</Filter>
    </ClInclude>
    <ClInclude Include="MRGridSampling.h">
      <Filter>Source Files\PointCloud</Filter>
    </ClInclude>
    <ClInclude Include="MRNoDefInit.h">
      <Filter>Source Files\Basic</Filter>
    </ClInclude>
    <ClInclude Include="MRphmap.h">
      <Filter>Source Files\Basic</Filter>
    </ClInclude>
    <ClInclude Include="MRRegionBoundary.h">
      <Filter>Source Files\MeshAlgorithm</Filter>
    </ClInclude>
    <ClInclude Include="MRRingIterator.h">
      <Filter>Source Files\Basic</Filter>
    </ClInclude>
    <ClInclude Include="MRWriter.h">
      <Filter>Source Files\Basic</Filter>
    </ClInclude>
    <ClInclude Include="MRICP.h">
      <Filter>Source Files\MeshAlgorithm</Filter>
    </ClInclude>
    <ClInclude Include="MRMeshTrimWithPlane.h">
      <Filter>Source Files\MeshAlgorithm</Filter>
    </ClInclude>
    <ClInclude Include="MRColorMapAggregator.h">
      <Filter>Source Files\Basic</Filter>
    </ClInclude>
    <ClInclude Include="MRCloseVertices.h">
      <Filter>Source Files\MeshAlgorithm</Filter>
    </ClInclude>
    <ClInclude Include="MROverlappingTris.h">
      <Filter>Source Files\AABBTree</Filter>
    </ClInclude>
    <ClInclude Include="MRObjectGcode.h">
      <Filter>Source Files\DataModel</Filter>
    </ClInclude>
    <ClInclude Include="MRGcodeProcessor.h">
      <Filter>Source Files\Gcode</Filter>
    </ClInclude>
    <ClInclude Include="MRGcodeLoad.h">
      <Filter>Source Files\IO</Filter>
    </ClInclude>
    <ClInclude Include="MRFile.h">
      <Filter>Source Files\System</Filter>
    </ClInclude>
    <ClInclude Include="MRDirectory.h">
      <Filter>Source Files\System</Filter>
    </ClInclude>
    <ClInclude Include="MRAxis.h">
      <Filter>Source Files\BaseStructures</Filter>
    </ClInclude>
    <ClInclude Include="MRChangeObjectFields.h">
      <Filter>Source Files\History</Filter>
    </ClInclude>
    <ClInclude Include="MRMutexOwner.h">
      <Filter>Source Files\System</Filter>
    </ClInclude>
    <ClInclude Include="MRSignal.h">
      <Filter>Source Files\Basic</Filter>
    </ClInclude>
    <ClInclude Include="MRUniquePtr.h">
      <Filter>Source Files\Basic</Filter>
    </ClInclude>
    <ClInclude Include="MRViewportProperty.h">
      <Filter>Source Files\Basic</Filter>
    </ClInclude>
    <ClInclude Include="MRViewportId.h">
      <Filter>Source Files\Basic</Filter>
    </ClInclude>
    <ClInclude Include="MRVoxelsConversionsByParts.h">
      <Filter>Source Files\Voxels</Filter>
    </ClInclude>
    <ClInclude Include="MRInnerShell.h">
      <Filter>Source Files\AABBTree</Filter>
    </ClInclude>
    <ClInclude Include="MRMovementBuildBody.h">
      <Filter>Source Files\Primitives</Filter>
    </ClInclude>
    <ClInclude Include="MRVDBProgressInterrupter.h">
      <Filter>Source Files\VDBConversions</Filter>
    </ClInclude>
    <ClInclude Include="MRVDBFloatGrid.h">
      <Filter>Source Files\BaseStructures</Filter>
    </ClInclude>
    <ClInclude Include="MRCNCMachineSettings.h">
      <Filter>Source Files\Gcode</Filter>
    </ClInclude>
    <ClInclude Include="MRMeshToDistanceVolume.h">
      <Filter>Source Files\Voxels</Filter>
    </ClInclude>
    <ClInclude Include="MRIsNaN.h">
      <Filter>Source Files\Math</Filter>
    </ClInclude>
    <ClInclude Include="MRVoxelsConversions.h">
      <Filter>Source Files\Voxels</Filter>
    </ClInclude>
    <ClInclude Include="MRIOParsing.h">
      <Filter>Source Files\IO</Filter>
    </ClInclude>
    <ClInclude Include="MRTiffIO.h">
      <Filter>Source Files\IO</Filter>
    </ClInclude>
    <ClInclude Include="MRTerrainTriangulation.h">
      <Filter>Source Files\Triangulation</Filter>
    </ClInclude>
    <ClInclude Include="MRPointOnObject.h">
      <Filter>Source Files\Basic</Filter>
    </ClInclude>
    <ClInclude Include="MRPointsProject.h">
      <Filter>Source Files\AABBTree</Filter>
    </ClInclude>
    <ClInclude Include="MRSegmPoint.h">
      <Filter>Source Files\Math</Filter>
    </ClInclude>
    <ClInclude Include="MREmbedTerrainStructure.h">
      <Filter>Source Files\Boolean</Filter>
    </ClInclude>
    <ClInclude Include="MRMapEdge.h">
      <Filter>Source Files\Basic</Filter>
    </ClInclude>
    <ClInclude Include="MRMeshExtrude.h">
      <Filter>Source Files\Mesh</Filter>
    </ClInclude>
    <ClInclude Include="MRGraph.h">
      <Filter>Source Files\Math</Filter>
    </ClInclude>
    <ClInclude Include="MRWatershedGraph.h">
      <Filter>Source Files\WaterFlow</Filter>
    </ClInclude>
    <ClInclude Include="MRAggregateFlow.h">
      <Filter>Source Files\WaterFlow</Filter>
    </ClInclude>
    <ClInclude Include="MRBasinVolume.h">
      <Filter>Source Files\WaterFlow</Filter>
    </ClInclude>
    <ClInclude Include="MRMeshOverhangs.h">
      <Filter>Source Files\MeshAlgorithm</Filter>
    </ClInclude>
    <ClInclude Include="MRPrecipitationSimulator.h">
      <Filter>Source Files\WaterFlow</Filter>
    </ClInclude>
    <ClInclude Include="MRMeshOrPoints.h">
      <Filter>Source Files\Mesh</Filter>
    </ClInclude>
    <ClInclude Include="MRMeshLoadStep.h">
      <Filter>Source Files\IO</Filter>
    </ClInclude>
    <ClInclude Include="MRZip.h">
      <Filter>Source Files\IO</Filter>
    </ClInclude>
    <ClInclude Include="MRMeshLoadSettings.h">
      <Filter>Source Files\IO</Filter>
    </ClInclude>
    <ClInclude Include="MROffsetContours.h">
      <Filter>Source Files\Polyline</Filter>
    </ClInclude>
    <ClInclude Include="MRChangeColoringType.h">
      <Filter>Source Files\History</Filter>
    </ClInclude>
    <ClInclude Include="MRFewSmallest.h">
      <Filter>Source Files\Basic</Filter>
    </ClInclude>
    <ClInclude Include="MRSolarRadiation.h">
      <Filter>Source Files\AABBTree</Filter>
    </ClInclude>
    <ClInclude Include="MRImproveSampling.h">
      <Filter>Source Files\PointCloud</Filter>
    </ClInclude>
    <ClInclude Include="MRChangeColoringActions.h">
      <Filter>Source Files\History</Filter>
    </ClInclude>
    <ClInclude Include="MRCloudPartMapping.h">
      <Filter>Source Files\PointCloud</Filter>
    </ClInclude>
    <ClInclude Include="MREnumNeighbours.h">
      <Filter>Source Files\Mesh</Filter>
    </ClInclude>
    <ClInclude Include="MRMeshDiff.h">
      <Filter>Source Files\Mesh</Filter>
    </ClInclude>
    <ClInclude Include="MRFilterCreaseEdges.h">
      <Filter>Source Files\MeshAlgorithm</Filter>
    </ClInclude>
    <ClInclude Include="MRMeshReplicate.h">
      <Filter>Source Files\Mesh</Filter>
    </ClInclude>
    <ClInclude Include="MRInTreePathBuilder.h">
      <Filter>Source Files\SurfacePath</Filter>
    </ClInclude>
    <ClInclude Include="MRSaveSettings.h">
      <Filter>Source Files\IO</Filter>
    </ClInclude>
    <ClInclude Include="MRSceneLoad.h">
      <Filter>Source Files\IO</Filter>
    </ClInclude>
  </ItemGroup>
  <ItemGroup>
    <ClCompile Include="MRObject.cpp">
      <Filter>Source Files\DataModel</Filter>
    </ClCompile>
    <ClCompile Include="MRObjectLoad.cpp">
      <Filter>Source Files\DataModel</Filter>
    </ClCompile>
    <ClCompile Include="MRTimer.cpp">
      <Filter>Source Files\Basic</Filter>
    </ClCompile>
    <ClCompile Include="MRBestFit.cpp">
      <Filter>Source Files\Math</Filter>
    </ClCompile>
    <ClCompile Include="MRBitSet.cpp">
      <Filter>Source Files\Basic</Filter>
    </ClCompile>
    <ClCompile Include="MRAffineXf3.cpp">
      <Filter>Source Files\Math</Filter>
    </ClCompile>
    <ClCompile Include="MRCylinder.cpp">
      <Filter>Source Files\Primitives</Filter>
    </ClCompile>
    <ClCompile Include="MRBox.cpp">
      <Filter>Source Files\Math</Filter>
    </ClCompile>
    <ClCompile Include="MRCube.cpp">
      <Filter>Source Files\Primitives</Filter>
    </ClCompile>
    <ClCompile Include="MRVDBConversions.cpp">
      <Filter>Source Files\VDBConversions</Filter>
    </ClCompile>
    <ClCompile Include="MRSymbolMesh.cpp">
      <Filter>Source Files\SymbolMesh</Filter>
    </ClCompile>
    <ClCompile Include="MRBoolean.cpp">
      <Filter>Source Files\VDBConversions</Filter>
    </ClCompile>
    <ClCompile Include="MRTorus.cpp">
      <Filter>Source Files\Primitives</Filter>
    </ClCompile>
    <ClCompile Include="MRUVSphere.cpp">
      <Filter>Source Files\Primitives</Filter>
    </ClCompile>
    <ClCompile Include="MRHistogram.cpp">
      <Filter>Source Files\Math</Filter>
    </ClCompile>
    <ClCompile Include="MRSystem.cpp">
      <Filter>Source Files\System</Filter>
    </ClCompile>
    <ClCompile Include="MRFloatGrid.cpp">
      <Filter>Source Files\BaseStructures</Filter>
    </ClCompile>
    <ClCompile Include="MRObjectVoxels.cpp">
      <Filter>Source Files\DataModel</Filter>
    </ClCompile>
    <ClCompile Include="MRVoxelsSave.cpp">
      <Filter>Source Files\IO</Filter>
    </ClCompile>
    <ClCompile Include="MRMeshSave.cpp">
      <Filter>Source Files\IO</Filter>
    </ClCompile>
    <ClCompile Include="MRMeshLoad.cpp">
      <Filter>Source Files\IO</Filter>
    </ClCompile>
    <ClCompile Include="MRVoxelsLoad.cpp">
      <Filter>Source Files\IO</Filter>
    </ClCompile>
    <ClCompile Include="MRVoxelPath.cpp">
      <Filter>Source Files\Voxels</Filter>
    </ClCompile>
    <ClCompile Include="MRAligningTransform.cpp">
      <Filter>Source Files\Math</Filter>
    </ClCompile>
    <ClCompile Include="miniply.cpp">
      <Filter>Source Files\IO</Filter>
    </ClCompile>
    <ClCompile Include="MRObjectMesh.cpp">
      <Filter>Source Files\DataModel</Filter>
    </ClCompile>
    <ClCompile Include="MRVisualObject.cpp">
      <Filter>Source Files\DataModel</Filter>
    </ClCompile>
    <ClCompile Include="MRObjectFactory.cpp">
      <Filter>Source Files\DataModel</Filter>
    </ClCompile>
    <ClCompile Include="MRSerializer.cpp">
      <Filter>Source Files\IO</Filter>
    </ClCompile>
    <ClCompile Include="MRVoxelGraphCut.cpp">
      <Filter>Source Files\Voxels</Filter>
    </ClCompile>
    <ClCompile Include="MRObjectLines.cpp">
      <Filter>Source Files\DataModel</Filter>
    </ClCompile>
    <ClCompile Include="MRArrow.cpp">
      <Filter>Source Files\Primitives</Filter>
    </ClCompile>
    <ClCompile Include="MRMathInstatiate.cpp">
      <Filter>Source Files\Math</Filter>
    </ClCompile>
    <ClCompile Include="MRQuadraticForm.cpp">
      <Filter>Source Files\Math</Filter>
    </ClCompile>
    <ClCompile Include="MRVolumeSegment.cpp">
      <Filter>Source Files\Voxels</Filter>
    </ClCompile>
    <ClCompile Include="MRTriDist.cpp">
      <Filter>Source Files\Math</Filter>
    </ClCompile>
    <ClCompile Include="MRAABBTree.cpp">
      <Filter>Source Files\AABBTree</Filter>
    </ClCompile>
    <ClCompile Include="MRMeshDistance.cpp">
      <Filter>Source Files\AABBTree</Filter>
    </ClCompile>
    <ClCompile Include="MRMakePlane.cpp">
      <Filter>Source Files\Primitives</Filter>
    </ClCompile>
    <ClCompile Include="MRMeshCollide.cpp">
      <Filter>Source Files\AABBTree</Filter>
    </ClCompile>
    <ClCompile Include="MRMeshProject.cpp">
      <Filter>Source Files\AABBTree</Filter>
    </ClCompile>
    <ClCompile Include="MRStringConvert.cpp">
      <Filter>Source Files\Basic</Filter>
    </ClCompile>
    <ClCompile Include="MROffset.cpp">
      <Filter>Source Files\VDBConversions</Filter>
    </ClCompile>
    <ClCompile Include="MREdgePaths.cpp">
      <Filter>Source Files\SurfacePath</Filter>
    </ClCompile>
    <ClCompile Include="MRSurfaceDistance.cpp">
      <Filter>Source Files\SurfacePath</Filter>
    </ClCompile>
    <ClCompile Include="MRSurfacePath.cpp">
      <Filter>Source Files\SurfacePath</Filter>
    </ClCompile>
    <ClCompile Include="MRGeodesicPath.cpp">
      <Filter>Source Files\SurfacePath</Filter>
    </ClCompile>
    <ClCompile Include="MRSceneColors.cpp">
      <Filter>Source Files\BaseStructures</Filter>
    </ClCompile>
    <ClCompile Include="MRVolumeIndexer.cpp">
      <Filter>Source Files\Voxels</Filter>
    </ClCompile>
    <ClCompile Include="MRPrecisePredicates3.cpp">
      <Filter>Source Files\Math</Filter>
    </ClCompile>
    <ClCompile Include="MRObjectPoints.cpp">
      <Filter>Source Files\DataModel</Filter>
    </ClCompile>
    <ClCompile Include="MRPointsLoad.cpp">
      <Filter>Source Files\IO</Filter>
    </ClCompile>
    <ClCompile Include="MRPointsSave.cpp">
      <Filter>Source Files\IO</Filter>
    </ClCompile>
    <ClCompile Include="MRMeshCollidePrecise.cpp">
      <Filter>Source Files\AABBTree</Filter>
    </ClCompile>
    <ClCompile Include="MRBase64.cpp">
      <Filter>Source Files\IO</Filter>
    </ClCompile>
    <ClCompile Include="MRLog.cpp">
      <Filter>Source Files\Basic</Filter>
    </ClCompile>
    <ClCompile Include="MRStreamOperators.cpp">
      <Filter>Source Files\IO</Filter>
    </ClCompile>
    <ClCompile Include="MRImageSave.cpp">
      <Filter>Source Files\IO</Filter>
    </ClCompile>
    <ClCompile Include="MRMeshIntersect.cpp">
      <Filter>Source Files\AABBTree</Filter>
    </ClCompile>
    <ClCompile Include="MRAABBTreePoints.cpp">
      <Filter>Source Files\AABBTree</Filter>
    </ClCompile>
    <ClCompile Include="MRPointsInBall.cpp">
      <Filter>Source Files\AABBTree</Filter>
    </ClCompile>
    <ClCompile Include="MRPython.cpp">
      <Filter>Source Files\Python</Filter>
    </ClCompile>
    <ClCompile Include="MRSceneRoot.cpp">
      <Filter>Source Files\DataModel</Filter>
    </ClCompile>
    <ClCompile Include="MRRegularGridMesh.cpp">
      <Filter>Source Files\Primitives</Filter>
    </ClCompile>
    <ClCompile Include="MRPointCloud.cpp">
      <Filter>Source Files\PointCloud</Filter>
    </ClCompile>
    <ClCompile Include="MRUniformSampling.cpp">
      <Filter>Source Files\PointCloud</Filter>
    </ClCompile>
    <ClCompile Include="MRPointCloudMakeNormals.cpp">
      <Filter>Source Files\PointCloud</Filter>
    </ClCompile>
    <ClCompile Include="MRRegularMapMesher.cpp">
      <Filter>Source Files\PointCloud</Filter>
    </ClCompile>
    <ClCompile Include="MRIOFormatsRegistry.cpp">
      <Filter>Source Files\IO</Filter>
    </ClCompile>
    <ClCompile Include="MRAABBTreePolyline3.cpp">
      <Filter>Source Files\AABBTree</Filter>
    </ClCompile>
    <ClCompile Include="MRPolylineProject.cpp">
      <Filter>Source Files\AABBTree</Filter>
    </ClCompile>
    <ClCompile Include="MRMeshDirMax.cpp">
      <Filter>Source Files\AABBTree</Filter>
    </ClCompile>
    <ClCompile Include="MRPointCloudRadius.cpp">
      <Filter>Source Files\PointCloud</Filter>
    </ClCompile>
    <ClCompile Include="MRHistoryStore.cpp">
      <Filter>Source Files\History</Filter>
    </ClCompile>
    <ClCompile Include="MRChangeSceneAction.cpp">
      <Filter>Source Files\History</Filter>
    </ClCompile>
    <ClCompile Include="MRTunnelDetector.cpp">
      <Filter>Source Files\SurfacePath</Filter>
    </ClCompile>
    <ClCompile Include="MRMakeRigidXf.cpp">
      <Filter>Source Files\Math</Filter>
    </ClCompile>
    <ClCompile Include="MRUniqueThreadSafeOwner.cpp">
      <Filter>Source Files\AABBTree</Filter>
    </ClCompile>
    <ClCompile Include="MRIRenderObject.cpp">
      <Filter>Source Files\Render</Filter>
    </ClCompile>
    <ClCompile Include="MR2DContoursTriangulation.cpp">
      <Filter>Source Files\SymbolMesh</Filter>
    </ClCompile>
    <ClCompile Include="MRConfig.cpp">
      <Filter>Source Files\System</Filter>
    </ClCompile>
    <ClCompile Include="MRMeshTests.cpp">
      <Filter>Source Files\Tests</Filter>
    </ClCompile>
    <ClCompile Include="MRCPRTests.cpp">
      <Filter>Source Files\Tests</Filter>
    </ClCompile>
    <ClCompile Include="MRDenseBox.cpp">
      <Filter>Source Files\Math</Filter>
    </ClCompile>
    <ClCompile Include="MRFloatGridComponents.cpp">
      <Filter>Source Files\Components</Filter>
    </ClCompile>
    <ClCompile Include="MRMeshComponents.cpp">
      <Filter>Source Files\Components</Filter>
    </ClCompile>
    <ClCompile Include="MRBestFitTests.cpp">
      <Filter>Source Files\Tests</Filter>
    </ClCompile>
    <ClCompile Include="MRObjectDistanceMap.cpp">
      <Filter>Source Files\DataModel</Filter>
    </ClCompile>
    <ClCompile Include="MRDistanceMapSave.cpp">
      <Filter>Source Files\IO</Filter>
    </ClCompile>
    <ClCompile Include="MRDistanceMapLoad.cpp">
      <Filter>Source Files\IO</Filter>
    </ClCompile>
    <ClCompile Include="MRExtractIsolinesTests.cpp">
      <Filter>Source Files\Tests</Filter>
    </ClCompile>
    <ClCompile Include="MRAABBTreeMaker.cpp">
      <Filter>Source Files\AABBTree</Filter>
    </ClCompile>
    <ClCompile Include="MRDistanceMapParams.cpp">
      <Filter>Source Files\DistanceMap</Filter>
    </ClCompile>
    <ClCompile Include="MRDistanceMapTests.cpp">
      <Filter>Source Files\DistanceMap</Filter>
    </ClCompile>
    <ClCompile Include="MRDistanceMap.cpp">
      <Filter>Source Files\DistanceMap</Filter>
    </ClCompile>
    <ClCompile Include="MRImageLoad.cpp">
      <Filter>Source Files\IO</Filter>
    </ClCompile>
    <ClCompile Include="MRAABBTreePolyline2.cpp">
      <Filter>Source Files\AABBTree</Filter>
    </ClCompile>
    <ClCompile Include="MRAffineXf2.cpp">
      <Filter>Source Files\Math</Filter>
    </ClCompile>
    <ClCompile Include="MRTupleBindings.cpp">
      <Filter>Source Files\Math</Filter>
    </ClCompile>
    <ClCompile Include="MRString.cpp">
      <Filter>Source Files\Basic</Filter>
    </ClCompile>
    <ClCompile Include="MRPolylineTopology.cpp">
      <Filter>Source Files\Polyline</Filter>
    </ClCompile>
    <ClCompile Include="MRPrecisePredicates2.cpp">
      <Filter>Source Files\Math</Filter>
    </ClCompile>
    <ClCompile Include="MRPrimitiveMapsComposition.cpp">
      <Filter>Source Files\Basic</Filter>
    </ClCompile>
    <ClCompile Include="MRPdf.cpp">
      <Filter>Source Files\PDF</Filter>
    </ClCompile>
    <ClCompile Include="MRAABBTreePolyline.cpp">
      <Filter>Source Files\AABBTree</Filter>
    </ClCompile>
    <ClCompile Include="MRBestFitQuadric.cpp">
      <Filter>Source Files\Math</Filter>
    </ClCompile>
    <ClCompile Include="MRIntersection.cpp">
      <Filter>Source Files\Math</Filter>
    </ClCompile>
    <ClCompile Include="MRContour.cpp">
      <Filter>Source Files\Math</Filter>
    </ClCompile>
    <ClCompile Include="MRSurfaceDistanceBuilder.cpp">
      <Filter>Source Files\SurfacePath</Filter>
    </ClCompile>
    <ClCompile Include="MRRestoringStreamsSink.cpp">
      <Filter>Source Files\Basic</Filter>
    </ClCompile>
    <ClCompile Include="MRVoxelsVolume.cpp">
      <Filter>Source Files\VDBConversions</Filter>
    </ClCompile>
    <ClCompile Include="MRCombinedHistoryAction.cpp">
      <Filter>Source Files\History</Filter>
    </ClCompile>
    <ClCompile Include="MRMeshLoadObj.cpp">
      <Filter>Source Files\IO</Filter>
    </ClCompile>
    <ClCompile Include="MRRectIndexer.cpp">
      <Filter>Source Files\DistanceMap</Filter>
    </ClCompile>
    <ClCompile Include="MREmbeddedPython.cpp">
      <Filter>Source Files\Python</Filter>
    </ClCompile>
    <ClCompile Include="MRLine3.cpp">
      <Filter>Source Files\Math</Filter>
    </ClCompile>
    <ClCompile Include="MRComputeBoundingBox.cpp">
      <Filter>Source Files\Math</Filter>
    </ClCompile>
    <ClCompile Include="MRSceneSettings.cpp">
      <Filter>Source Files\BaseStructures</Filter>
    </ClCompile>
    <ClCompile Include="MRLinesSave.cpp">
      <Filter>Source Files\IO</Filter>
    </ClCompile>
    <ClCompile Include="MRLinesLoad.cpp">
      <Filter>Source Files\IO</Filter>
    </ClCompile>
    <ClCompile Include="MRSphere.cpp">
      <Filter>Source Files\Primitives</Filter>
    </ClCompile>
    <ClCompile Include="MRSphereObject.cpp">
      <Filter>Source Files\DataModel\Features</Filter>
    </ClCompile>
    <ClCompile Include="MRObjectMeshHolder.cpp">
      <Filter>Source Files\DataModel\ModelHolder</Filter>
    </ClCompile>
    <ClCompile Include="MRPlaneObject.cpp">
      <Filter>Source Files\DataModel\Features</Filter>
    </ClCompile>
    <ClCompile Include="MRPolyline.cpp">
      <Filter>Source Files\Polyline</Filter>
    </ClCompile>
    <ClCompile Include="MRObjectLinesHolder.cpp">
      <Filter>Source Files\DataModel\ModelHolder</Filter>
    </ClCompile>
    <ClCompile Include="MRLineObject.cpp">
      <Filter>Source Files\DataModel\Features</Filter>
    </ClCompile>
    <ClCompile Include="MRCircleObject.cpp">
      <Filter>Source Files\DataModel\Features</Filter>
    </ClCompile>
    <ClCompile Include="MRPolyline2Collide.cpp">
      <Filter>Source Files\AABBTree</Filter>
    </ClCompile>
    <ClCompile Include="MRObjectPointsHolder.cpp">
      <Filter>Source Files\DataModel\ModelHolder</Filter>
    </ClCompile>
    <ClCompile Include="MRPointObject.cpp">
      <Filter>Source Files\DataModel\Features</Filter>
    </ClCompile>
    <ClCompile Include="MRMeshBuilder.cpp">
      <Filter>Source Files\MeshBuilder</Filter>
    </ClCompile>
    <ClCompile Include="MRMeshBuildDeleteTest.cpp">
      <Filter>Source Files\MeshBuilder</Filter>
    </ClCompile>
    <ClCompile Include="MRIdentifyVertices.cpp">
      <Filter>Source Files\MeshBuilder</Filter>
    </ClCompile>
    <ClCompile Include="MRAlignTextToMesh.cpp">
      <Filter>Source Files\SymbolMesh</Filter>
    </ClCompile>
    <ClCompile Include="MRMeshLoadSaveTest.cpp">
      <Filter>Source Files\Tests</Filter>
    </ClCompile>
    <ClCompile Include="MRMeshTopology.cpp">
      <Filter>Source Files\Mesh</Filter>
    </ClCompile>
    <ClCompile Include="MRMesh.cpp">
      <Filter>Source Files\Mesh</Filter>
    </ClCompile>
    <ClCompile Include="MRMeshTriPoint.cpp">
      <Filter>Source Files\Mesh</Filter>
    </ClCompile>
    <ClCompile Include="MRMeshToPointCloud.cpp">
      <Filter>Source Files\MeshAlgorithm</Filter>
    </ClCompile>
    <ClCompile Include="MRMeshNormals.cpp">
      <Filter>Source Files\MeshAlgorithm</Filter>
    </ClCompile>
    <ClCompile Include="MRMeshMetrics.cpp">
      <Filter>Source Files\MeshAlgorithm</Filter>
    </ClCompile>
    <ClCompile Include="MRMeshSubdivide.cpp">
      <Filter>Source Files\MeshAlgorithm</Filter>
    </ClCompile>
    <ClCompile Include="MRMeshFillHole.cpp">
      <Filter>Source Files\MeshAlgorithm</Filter>
    </ClCompile>
    <ClCompile Include="MRMeshFixer.cpp">
      <Filter>Source Files\MeshAlgorithm</Filter>
    </ClCompile>
    <ClCompile Include="MREdgePoint.cpp">
      <Filter>Source Files\Mesh</Filter>
    </ClCompile>
    <ClCompile Include="MRMeshBoundary.cpp">
      <Filter>Source Files\MeshAlgorithm</Filter>
    </ClCompile>
    <ClCompile Include="MRMeshDelete.cpp">
      <Filter>Source Files\MeshAlgorithm</Filter>
    </ClCompile>
    <ClCompile Include="MRMeshDelone.cpp">
      <Filter>Source Files\MeshAlgorithm</Filter>
    </ClCompile>
    <ClCompile Include="MRPolyline2Intersect.cpp">
      <Filter>Source Files\AABBTree</Filter>
    </ClCompile>
    <ClCompile Include="MRPolylineComponents.cpp">
      <Filter>Source Files\Components</Filter>
    </ClCompile>
    <ClCompile Include="MRExampleTest.cpp">
      <Filter>Source Files\Tests</Filter>
    </ClCompile>
    <ClCompile Include="MRFillContourByGraphCut.cpp">
      <Filter>Source Files\Segmentation</Filter>
    </ClCompile>
    <ClCompile Include="MRSurroundingContour.cpp">
      <Filter>Source Files\Segmentation</Filter>
    </ClCompile>
    <ClCompile Include="MRContoursCut.cpp">
      <Filter>Source Files\Contours</Filter>
    </ClCompile>
    <ClCompile Include="MRContoursSeparation.cpp">
      <Filter>Source Files\Contours</Filter>
    </ClCompile>
    <ClCompile Include="MRIntersectionContour.cpp">
      <Filter>Source Files\Contours</Filter>
    </ClCompile>
    <ClCompile Include="MRMeshDecimate.cpp">
      <Filter>Source Files\Decimation</Filter>
    </ClCompile>
    <ClCompile Include="MRMeshDecimateParallel.cpp">
      <Filter>Source Files\Decimation</Filter>
    </ClCompile>
    <ClCompile Include="MRPolylineDecimate.cpp">
      <Filter>Source Files\Decimation</Filter>
    </ClCompile>
    <ClCompile Include="MRPointCloudTriangulation.cpp">
      <Filter>Source Files\Triangulation</Filter>
    </ClCompile>
    <ClCompile Include="MRPointCloudTriangulationHelpers.cpp">
      <Filter>Source Files\Triangulation</Filter>
    </ClCompile>
    <ClCompile Include="MRBooleanOperation.cpp">
      <Filter>Source Files\Boolean</Filter>
    </ClCompile>
    <ClCompile Include="MRMeshBoolean.cpp">
      <Filter>Source Files\Boolean</Filter>
    </ClCompile>
    <ClCompile Include="MRMeshBooleanFacade.cpp">
      <Filter>Source Files\Boolean</Filter>
    </ClCompile>
    <ClCompile Include="MRPartialOffset.cpp">
      <Filter>Source Files\Boolean</Filter>
    </ClCompile>
    <ClCompile Include="MRMeshSaveObj.cpp">
      <Filter>Source Files\IO</Filter>
    </ClCompile>
    <ClCompile Include="MRObjectLabel.cpp">
      <Filter>Source Files\DataModel</Filter>
    </ClCompile>
    <ClCompile Include="MRPolylineSubdivide.cpp">
      <Filter>Source Files\Polyline</Filter>
    </ClCompile>
    <ClCompile Include="MRMeshRelax.cpp">
      <Filter>Source Files\Relax</Filter>
    </ClCompile>
    <ClCompile Include="MRPointCloudRelax.cpp">
      <Filter>Source Files\Relax</Filter>
    </ClCompile>
    <ClCompile Include="MRPolylineRelax.cpp">
      <Filter>Source Files\Relax</Filter>
    </ClCompile>
    <ClCompile Include="MRPrism.cpp">
      <Filter>Source Files\Primitives</Filter>
    </ClCompile>
    <ClCompile Include="MRProgressReadWrite.cpp">
      <Filter>Source Files\IO</Filter>
    </ClCompile>
    <ClCompile Include="MRVertexAttributeGradient.cpp">
      <Filter>Source Files\MeshAlgorithm</Filter>
    </ClCompile>
    <ClCompile Include="MRUniteManyMeshes.cpp">
      <Filter>Source Files\Boolean</Filter>
    </ClCompile>
    <ClCompile Include="MROrder.cpp">
      <Filter>Source Files\Mesh</Filter>
    </ClCompile>
    <ClCompile Include="MRTriMath.cpp">
      <Filter>Source Files\Math</Filter>
    </ClCompile>
    <ClCompile Include="MRExtractIsolines.cpp">
      <Filter>Source Files\SurfacePath</Filter>
    </ClCompile>
    <ClCompile Include="MRMarchingCubes.cpp">
      <Filter>Source Files\Voxels</Filter>
    </ClCompile>
    <ClCompile Include="MRSharpenMarchingCubesMesh.cpp">
      <Filter>Source Files\Voxels</Filter>
    </ClCompile>
    <ClCompile Include="MREdgeMetric.cpp">
      <Filter>Source Files\SurfacePath</Filter>
    </ClCompile>
    <ClCompile Include="MRFastWindingNumber.cpp">
      <Filter>Source Files\AABBTree</Filter>
    </ClCompile>
    <ClCompile Include="MRPointsToMeshProjector.cpp">
      <Filter>Source Files\AABBTree</Filter>
    </ClCompile>
    <ClCompile Include="MRVoxelsLoadGav.cpp">
      <Filter>Source Files\IO</Filter>
    </ClCompile>
    <ClCompile Include="MRGltfSerializer.cpp">
      <Filter>Source Files\IO</Filter>
    </ClCompile>
    <ClCompile Include="MRToolPath.cpp">
      <Filter>Source Files\SurfacePath</Filter>
    </ClCompile>
    <ClCompile Include="MRFreeFormDeformer.cpp">
      <Filter>Source Files\LinearSystem</Filter>
    </ClCompile>
    <ClCompile Include="MRLaplacian.cpp">
      <Filter>Source Files\LinearSystem</Filter>
    </ClCompile>
    <ClCompile Include="MRPositionVertsSmoothly.cpp">
      <Filter>Source Files\LinearSystem</Filter>
    </ClCompile>
    <ClCompile Include="MRNormalsToPoints.cpp">
      <Filter>Source Files\LinearSystem</Filter>
    </ClCompile>
    <ClCompile Include="MRNormalDenoising.cpp">
      <Filter>Source Files\LinearSystem</Filter>
    </ClCompile>
    <ClCompile Include="MRId.cpp">
      <Filter>Source Files\Basic</Filter>
    </ClCompile>
    <ClCompile Include="MRPartMapping.cpp">
      <Filter>Source Files\Mesh</Filter>
    </ClCompile>
    <ClCompile Include="MRMeshEigen.cpp">
      <Filter>Source Files\Mesh</Filter>
    </ClCompile>
    <ClCompile Include="MRConvexHull.cpp">
      <Filter>Source Files\MeshAlgorithm</Filter>
    </ClCompile>
    <ClCompile Include="MRExpandShrink.cpp">
      <Filter>Source Files\MeshAlgorithm</Filter>
    </ClCompile>
    <ClCompile Include="MRContoursStitch.cpp">
      <Filter>Source Files\Contours</Filter>
    </ClCompile>
    <ClCompile Include="MRFillContour.cpp">
      <Filter>Source Files\Contours</Filter>
    </ClCompile>
    <ClCompile Include="MRFillContours2D.cpp">
      <Filter>Source Files\Contours</Filter>
    </ClCompile>
    <ClCompile Include="MRFixUndercuts.cpp">
      <Filter>Source Files\MeshAlgorithm</Filter>
    </ClCompile>
    <ClCompile Include="MRGridSampling.cpp">
      <Filter>Source Files\PointCloud</Filter>
    </ClCompile>
    <ClCompile Include="MRRegionBoundary.cpp">
      <Filter>Source Files\MeshAlgorithm</Filter>
    </ClCompile>
    <ClCompile Include="MRICP.cpp">
      <Filter>Source Files\MeshAlgorithm</Filter>
    </ClCompile>
    <ClCompile Include="MRMeshTrimWithPlane.cpp">
      <Filter>Source Files\MeshAlgorithm</Filter>
    </ClCompile>
    <ClCompile Include="MRColorMapAggregator.cpp">
      <Filter>Source Files\Basic</Filter>
    </ClCompile>
    <ClCompile Include="MRCloseVertices.cpp">
      <Filter>Source Files\MeshAlgorithm</Filter>
    </ClCompile>
    <ClCompile Include="MROverlappingTris.cpp">
      <Filter>Source Files\AABBTree</Filter>
    </ClCompile>
    <ClCompile Include="MRObjectGcode.cpp">
      <Filter>Source Files\DataModel</Filter>
    </ClCompile>
    <ClCompile Include="MRGcodeProcessor.cpp">
      <Filter>Source Files\Gcode</Filter>
    </ClCompile>
    <ClCompile Include="MRGcodeLoad.cpp">
      <Filter>Source Files\IO</Filter>
    </ClCompile>
    <ClCompile Include="MRFile.cpp">
      <Filter>Source Files\System</Filter>
    </ClCompile>
    <ClCompile Include="MRVoxelsConversionsByParts.cpp">
      <Filter>Source Files\Voxels</Filter>
    </ClCompile>
    <ClCompile Include="MRExpected.cpp">
      <Filter>Source Files\Basic</Filter>
    </ClCompile>
    <ClCompile Include="MRViewportId.cpp">
      <Filter>Source Files\Basic</Filter>
    </ClCompile>
    <ClCompile Include="MRMovementBuildBody.cpp">
      <Filter>Source Files\Primitives</Filter>
    </ClCompile>
    <ClCompile Include="MRInnerShell.cpp">
      <Filter>Source Files\AABBTree</Filter>
    </ClCompile>
    <ClCompile Include="MRCNCMachineSettings.cpp">
      <Filter>Source Files\Gcode</Filter>
    </ClCompile>
    <ClCompile Include="MRMeshToDistanceVolume.cpp">
      <Filter>Source Files\Voxels</Filter>
    </ClCompile>
    <ClCompile Include="MRIOParsing.cpp">
      <Filter>Source Files\IO</Filter>
    </ClCompile>
    <ClCompile Include="MRTiffIO.cpp">
      <Filter>Source Files\IO</Filter>
    </ClCompile>
    <ClCompile Include="MRTerrainTriangulation.cpp">
      <Filter>Source Files\Triangulation</Filter>
    </ClCompile>
    <ClCompile Include="MRPointsProject.cpp">
      <Filter>Source Files\AABBTree</Filter>
    </ClCompile>
    <ClCompile Include="MREmbedTerrainStructure.cpp">
      <Filter>Source Files\Boolean</Filter>
    </ClCompile>
    <ClCompile Include="MRMeshExtrude.cpp">
      <Filter>Source Files\Mesh</Filter>
    </ClCompile>
    <ClCompile Include="MRGraph.cpp">
      <Filter>Source Files\Math</Filter>
    </ClCompile>
    <ClCompile Include="MRWatershedGraph.cpp">
      <Filter>Source Files\WaterFlow</Filter>
    </ClCompile>
    <ClCompile Include="MRAggregateFlow.cpp">
      <Filter>Source Files\WaterFlow</Filter>
    </ClCompile>
    <ClCompile Include="MRBasinVolume.cpp">
      <Filter>Source Files\WaterFlow</Filter>
    </ClCompile>
    <ClCompile Include="MRPointsLoadE57.cpp">
      <Filter>Source Files\IO</Filter>
    </ClCompile>
    <ClCompile Include="MRPointsLoadLas.cpp">
      <Filter>Source Files\IO</Filter>
    </ClCompile>
    <ClCompile Include="MRPrecipitationSimulator.cpp">
      <Filter>Source Files\WaterFlow</Filter>
    </ClCompile>
    <ClCompile Include="MRMeshOverhangs.cpp">
      <Filter>Source Files\MeshAlgorithm</Filter>
    </ClCompile>
    <ClCompile Include="MRMeshOrPoints.cpp">
      <Filter>Source Files\Mesh</Filter>
    </ClCompile>
    <ClCompile Include="MRMeshLoadStep.cpp">
      <Filter>Source Files\IO</Filter>
    </ClCompile>
    <ClCompile Include="MRZip.cpp">
      <Filter>Source Files\IO</Filter>
    </ClCompile>
    <ClCompile Include="MROffsetContours.cpp">
      <Filter>Source Files\Polyline</Filter>
    </ClCompile>
    <ClCompile Include="MRMeshLoad3mf.cpp">
      <Filter>Source Files\IO</Filter>
    </ClCompile>
    <ClCompile Include="MRSolarRadiation.cpp">
      <Filter>Source Files\AABBTree</Filter>
    </ClCompile>
    <ClCompile Include="MRImproveSampling.cpp">
      <Filter>Source Files\PointCloud</Filter>
    </ClCompile>
    <ClCompile Include="MREnumNeighbours.cpp">
      <Filter>Source Files\Mesh</Filter>
    </ClCompile>
    <ClCompile Include="MRMeshDiff.cpp">
      <Filter>Source Files\Mesh</Filter>
    </ClCompile>
    <ClCompile Include="MRMeshReplicate.cpp">
      <Filter>Source Files\Mesh</Filter>
    </ClCompile>
    <ClCompile Include="MRFilterCreaseEdges.cpp">
      <Filter>Source Files\MeshAlgorithm</Filter>
    </ClCompile>
    <ClCompile Include="MRInTreePathBuilder.cpp">
      <Filter>Source Files\SurfacePath</Filter>
    </ClCompile>
    <ClCompile Include="MRMapEdge.cpp">
      <Filter>Source Files\Basic</Filter>
    </ClCompile>
    <ClCompile Include="MRSaveSettings.cpp">
      <Filter>Source Files\IO</Filter>
    </ClCompile>
<<<<<<< HEAD
    <ClCompile Include="MRSceneLoad.cpp">
      <Filter>Source Files\IO</Filter>
=======
    <ClCompile Include="MRImage.cpp">
      <Filter>Source Files\BaseStructures</Filter>
>>>>>>> 8b6203a0
    </ClCompile>
  </ItemGroup>
  <ItemGroup>
    <None Include="..\.editorconfig" />
  </ItemGroup>
</Project><|MERGE_RESOLUTION|>--- conflicted
+++ resolved
@@ -1853,13 +1853,11 @@
     <ClCompile Include="MRSaveSettings.cpp">
       <Filter>Source Files\IO</Filter>
     </ClCompile>
-<<<<<<< HEAD
-    <ClCompile Include="MRSceneLoad.cpp">
-      <Filter>Source Files\IO</Filter>
-=======
     <ClCompile Include="MRImage.cpp">
       <Filter>Source Files\BaseStructures</Filter>
->>>>>>> 8b6203a0
+    </ClCompile>
+    <ClCompile Include="MRSceneLoad.cpp">
+      <Filter>Source Files\IO</Filter>
     </ClCompile>
   </ItemGroup>
   <ItemGroup>
