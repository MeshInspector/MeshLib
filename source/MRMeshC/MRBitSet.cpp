#include "MRBitSet.h"

#include "detail/TypeCast.h"

#include "MRMesh/MRBitSet.h"

using namespace MR;

REGISTER_AUTO_CAST( BitSet )
<<<<<<< HEAD
=======
REGISTER_AUTO_CAST( EdgeBitSet )
REGISTER_AUTO_CAST( FaceBitSet )
REGISTER_AUTO_CAST( UndirectedEdgeBitSet )
REGISTER_AUTO_CAST( VertBitSet )
>>>>>>> 9e9e3c5e

const uint64_t* mrBitSetBlocks( const MRBitSet* bs_ )
{
    ARG( bs );
    return bs.m_bits.data();
}

size_t mrBitSetBlocksNum( const MRBitSet* bs_ )
{
    ARG( bs );
    return bs.m_bits.size();
}

size_t mrBitSetSize( const MRBitSet* bs_ )
{
    ARG( bs );
    return bs.size();
}

void mrBitSetFree( MRBitSet* bs_ )
{
    ARG_PTR( bs );
    delete bs;
}

MRFaceBitSet* mrFaceBitSetCopy( const MRFaceBitSet* fbs_ )
{
<<<<<<< HEAD
    auto&& fbs = *cast_to<FaceBitSet>( fbs_ );
    return cast_to<MRFaceBitSet>( new FaceBitSet( fbs ) );
=======
    ARG( fbs );
    RETURN_NEW( fbs );
>>>>>>> 9e9e3c5e
}

void mrFaceBitSetFree( MRFaceBitSet* fbs_ )
{
<<<<<<< HEAD
    auto&& fbs = cast_to<FaceBitSet>( fbs_ );
=======
    ARG_PTR( fbs );
>>>>>>> 9e9e3c5e
    delete fbs;
}

bool mrBitSetEq( const MRBitSet* a_, const MRBitSet* b_ )
{
    ARG( a ); ARG( b );
    return a == b;
}

MRFaceBitSet* mrFaceBitSetNew( size_t numBits, bool fillValue )
{
<<<<<<< HEAD
    return cast_to<MRFaceBitSet>( new FaceBitSet );
=======
    RETURN_NEW( FaceBitSet( numBits, fillValue ) );
>>>>>>> 9e9e3c5e
}

size_t mrBitSetCount( const MRBitSet* bs_ )
{
    ARG( bs );
    return bs.count();
}

size_t mrBitSetFindFirst( const MRBitSet* bs_ )
{
    ARG( bs );
    return bs.find_first();
}

size_t mrBitSetFindLast( const MRBitSet* bs_ )
{
    ARG( bs );
    return bs.find_last();
}

void mrBitSetResize( MRBitSet* bs_, size_t size, bool value )
{
    ARG( bs );
    bs.resize( size, value );
}

void mrBitSetAutoResizeSet( MRBitSet* bs_, size_t pos, bool value )
{
    ARG( bs );
    bs.autoResizeSet( pos, value );
}

MRBitSet* mrBitSetSub( const MRBitSet* a_, const MRBitSet* b_ )
{
    ARG( a ); ARG( b );
    RETURN_NEW( a - b );
<<<<<<< HEAD
=======
}

MRBitSet* mrBitSetNew( size_t numBits, bool fillValue )
{
    RETURN_NEW( BitSet( numBits, fillValue ) );
}

MREdgeBitSet* mrEdgeBitSetNew( size_t numBits, bool fillValue )
{
    RETURN_NEW( EdgeBitSet( numBits, fillValue ) );
}

MREdgeBitSet* mrEdgeBitSetCopy( const MREdgeBitSet* ebs_ )
{
    ARG( ebs );
    RETURN_NEW( ebs );
}

void mrEdgeBitSetFree( MREdgeBitSet* ebs_ )
{
    ARG_PTR( ebs );
    delete ebs;
}

MRVertBitSet* mrVertBitSetNew( size_t numBits, bool fillValue )
{
    RETURN_NEW( VertBitSet( numBits, fillValue ) );
}

MRVertBitSet* mrVertBitSetCopy( const MRVertBitSet* vbs_ )
{
    ARG( vbs );
    RETURN_NEW( vbs );
}

void mrVertBitSetFree( MRVertBitSet* vbs_ )
{
    ARG_PTR( vbs );
    delete vbs;
}

MRUndirectedEdgeBitSet* mrUndirectedEdgeBitSetNew( size_t numBits, bool fillValue )
{
    RETURN_NEW( UndirectedEdgeBitSet( numBits, fillValue ) );
}

MRUndirectedEdgeBitSet* mrUndirectedEdgeBitSetCopy( const MRUndirectedEdgeBitSet* uebs_ )
{
    ARG( uebs );
    RETURN_NEW( uebs );
}

void mrUndirectedEdgeBitSetFree( MRUndirectedEdgeBitSet* uebs_ )
{
    ARG_PTR( uebs );
    delete uebs;
}

bool mrBitSetTest( const MRBitSet* bs_, size_t index )
{
    ARG( bs );
    return bs.test( index );
}

void mrBitSetSet( MRBitSet* bs_, size_t index, bool value )
{
    ARG( bs );
    bs.set( index, value );
>>>>>>> 9e9e3c5e
}<|MERGE_RESOLUTION|>--- conflicted
+++ resolved
@@ -7,13 +7,10 @@
 using namespace MR;
 
 REGISTER_AUTO_CAST( BitSet )
-<<<<<<< HEAD
-=======
 REGISTER_AUTO_CAST( EdgeBitSet )
 REGISTER_AUTO_CAST( FaceBitSet )
 REGISTER_AUTO_CAST( UndirectedEdgeBitSet )
 REGISTER_AUTO_CAST( VertBitSet )
->>>>>>> 9e9e3c5e
 
 const uint64_t* mrBitSetBlocks( const MRBitSet* bs_ )
 {
@@ -41,22 +38,13 @@
 
 MRFaceBitSet* mrFaceBitSetCopy( const MRFaceBitSet* fbs_ )
 {
-<<<<<<< HEAD
-    auto&& fbs = *cast_to<FaceBitSet>( fbs_ );
-    return cast_to<MRFaceBitSet>( new FaceBitSet( fbs ) );
-=======
     ARG( fbs );
     RETURN_NEW( fbs );
->>>>>>> 9e9e3c5e
 }
 
 void mrFaceBitSetFree( MRFaceBitSet* fbs_ )
 {
-<<<<<<< HEAD
-    auto&& fbs = cast_to<FaceBitSet>( fbs_ );
-=======
     ARG_PTR( fbs );
->>>>>>> 9e9e3c5e
     delete fbs;
 }
 
@@ -68,11 +56,7 @@
 
 MRFaceBitSet* mrFaceBitSetNew( size_t numBits, bool fillValue )
 {
-<<<<<<< HEAD
-    return cast_to<MRFaceBitSet>( new FaceBitSet );
-=======
     RETURN_NEW( FaceBitSet( numBits, fillValue ) );
->>>>>>> 9e9e3c5e
 }
 
 size_t mrBitSetCount( const MRBitSet* bs_ )
@@ -109,8 +93,6 @@
 {
     ARG( a ); ARG( b );
     RETURN_NEW( a - b );
-<<<<<<< HEAD
-=======
 }
 
 MRBitSet* mrBitSetNew( size_t numBits, bool fillValue )
@@ -179,5 +161,4 @@
 {
     ARG( bs );
     bs.set( index, value );
->>>>>>> 9e9e3c5e
 }