--- conflicted
+++ resolved
@@ -1335,18 +1335,12 @@
     <ClInclude Include="MRICPEnums.h">
       <Filter>Source Files\MeshAlgorithm</Filter>
     </ClInclude>
-<<<<<<< HEAD
-=======
-    <ClInclude Include="MRObjectImGuiLabel.h">
-      <Filter>Source Files\DataModel</Filter>
-    </ClInclude>
     <ClInclude Include="MRMeshSubdivideCallbacks.h">
       <Filter>Source Files\MeshAlgorithm</Filter>
     </ClInclude>
     <ClInclude Include="MRMeshAttributesToUpdate.h">
       <Filter>Source Files\MeshAlgorithm</Filter>
     </ClInclude>
->>>>>>> 1fc0f8a7
   </ItemGroup>
   <ItemGroup>
     <ClCompile Include="MRObject.cpp">
