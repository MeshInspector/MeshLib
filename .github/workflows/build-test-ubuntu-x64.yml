name: Build and test Ubuntu x64

on:
  workflow_call:
    inputs:
      app_version:
        required: true
        type: string
      config_matrix:
        required: true
        type: string
      docker_image_tag:
        required: true
        type: string
      full_config_build:
        default: false
        required: false
        type: boolean
      internal_build:
        required: false
        type: boolean
      upload_artifacts:
        required: true
        type: boolean
      upload_test_artifacts:
        required: true
        type: boolean
      mrbind:
        default: true
        required: false
        type: boolean
      mrbind_c:
        default: true
        required: false
        type: boolean

jobs:
  ubuntu-x64-build-test:
    timeout-minutes: 60
    runs-on: [ubuntu-latest]
    container:
      image: meshlib/meshlib-${{matrix.os}}:${{inputs.docker_image_tag}}
      options: --user root
    strategy:
      fail-fast: false
      matrix: ${{ fromJSON( inputs.config_matrix ) }}
    permissions:
      id-token: write # This is required for requesting the JWT
      contents: read  # This is required for actions/checkout

    steps:
      - name: Display job info
        run: echo "Building on ${{ matrix.os }} with ${{ matrix.compiler }} in ${{ matrix.config }} mode"

      - name: Checkout
        uses: actions/checkout@v5

      - name: Collect runner's system stats
        if: ${{ inputs.internal_build }}
        id: collect-runner-stats
        continue-on-error: true
        uses: ./.github/actions/collect-runner-stats
        with:
          target_os: ${{ matrix.os }}
          target_arch: x64
          cxx_compiler: ${{ matrix.cxx-compiler }}
          build_config: ${{ matrix.config }}

      - name: Checkout third-party submodules
        run: |
          # have to checkout selective submodules by our own
          # related issue: https://github.com/actions/checkout/issues/1779
          export HOME=${RUNNER_TEMP}
          git config --global --add safe.directory '*'
          git submodule update --init --recursive --depth 1 thirdparty/imgui thirdparty/parallel-hashmap thirdparty/mrbind-pybind11 thirdparty/mrbind

      - name: Install thirdparty libs
        run: |
          ln -s /usr/local/lib/meshlib-thirdparty-lib/lib ./lib
          ln -s /usr/local/lib/meshlib-thirdparty-lib/include ./include

      - name: Install MRBind
        if: ${{ inputs.mrbind || inputs.mrbind_c }}
        run: scripts/mrbind/install_mrbind_ubuntu.sh

      - name: Create virtualenv
        run: |
          python3 -m venv .venv
          . .venv/bin/activate
          python3 -m ensurepip --upgrade
          python3 -m pip install --upgrade pip
          echo PATH=$PATH >> $GITHUB_ENV

      - name: Setup python requirements
        run: python3 -m pip install -r ./requirements/python.txt

      - name: Generate C bindings
        if: ${{ inputs.mrbind_c }}
        env:
          CXX: ${{ matrix.cxx-compiler }}
          ENABLE_CUDA: ${{ fromJSON('{"ON":1, "OFF":0}') [matrix.build_mrcuda] }}
        run: make -f scripts/mrbind/generate.mk TARGET=c -B --trace MESHLIB_SHLIB_DIR=build/${{matrix.config}}/bin

      - name: Build
        run: ./scripts/build_source.sh
        env:
          MESHLIB_BUILD_RELEASE: ${{ fromJSON('["OFF", "ON"]')[matrix.config == 'Release'] }}
          MESHLIB_BUILD_DEBUG: ${{ fromJSON('["OFF", "ON"]')[matrix.config == 'Debug'] }}
          CMAKE_CXX_COMPILER: ${{ matrix.cxx-compiler }}
          MR_VERSION: ${{ inputs.app_version }}
          # options to be passed to cmake
          MR_CMAKE_OPTIONS: >
            -DMR_CXX_STANDARD=${{ matrix.cxx-standard }}
            -DMESHLIB_BUILD_MRCUDA=${{ matrix.build_mrcuda }}
            -DMR_PCH_USE_EXTRA_HEADERS=ON
            -DMESHLIB_BUILD_MRMESH_PY_LEGACY=${{ fromJSON('["ON", "OFF"]')[inputs.mrbind] }}
            -DMESHLIB_BUILD_GENERATED_C_BINDINGS=${{ fromJSON('["OFF", "ON"]')[inputs.mrbind_c] }}
            -DMRVIEWER_NO_XDG_DESKTOP_PORTAL=ON

      - name: Generate and build Python bindings
        if: ${{ inputs.mrbind }}
        env:
          CXX: ${{ matrix.cxx-compiler }}
          ENABLE_CUDA: ${{ fromJSON('{"ON":1, "OFF":0}') [matrix.build_mrcuda] }}
        run: make -f scripts/mrbind/generate.mk MODE=none -B --trace MESHLIB_SHLIB_DIR=build/${{matrix.config}}/bin ENABLE_CUDA=${{env.ENABLE_CUDA}}

      - name: Collect Timings
        run: ./scripts/devops/collect_timing_logs.sh ${{matrix.os}} ${{matrix.config}} "${{matrix.cxx-compiler}}"

      #Save timing in artifact
      - name: Upload Timings
        uses: actions/upload-artifact@v5
        with:
          name: Timing_Logs_${{matrix.os}}-x86_${{matrix.config}}_${{matrix.cxx-compiler}}
          path: time_log/

      - name: Run Start-and-Exit Tests
        timeout-minutes: 3
        run: xvfb-run -a ./build/${{ matrix.config }}/bin/MeshViewer -hidden -noEventLoop -unloadPluginsAtEnd

      - name: Unit Tests
        run: ./build/${{ matrix.config }}/bin/MRTest

      - name: C Unit Tests (old bindings)
        run: ./build/${{ matrix.config }}/bin/MRTestC

      - name: C Unit Tests
        if: ${{ inputs.mrbind_c }}
        run: ./build/${{ matrix.config }}/bin/MRTestC2

      - name: Python Sanity Tests
        if: ${{ inputs.mrbind }}
        timeout-minutes: 8
        working-directory: ./build/${{ matrix.config }}/bin
        run: python3 ./../../../scripts/run_python_test_script.py -d '../test_python'

      - name: Python Regression Tests
        if: ${{ inputs.internal_build && inputs.mrbind }}
        env:
          RUN_CUDA_ARG: "--run-cuda=negative"
        uses: ./.github/actions/python-regression-tests
        with:
          build_config: ${{ matrix.config }}
          pytest_args: ${{ env.RUN_CUDA_ARG }}
          smoke: ${{ !inputs.full_config_build && matrix.config == 'Debug' }}
          test_artifacts_path: ${{ matrix.os }}/${{matrix.config}}/${{matrix.compiler}}
          upload_test_artifacts: ${{ inputs.upload_test_artifacts }}

      - name: Create Deb
        if: ${{ matrix.compiler == 'GCC' && matrix.config == 'Release' }}
        env:
          MESHLIB_BUILD_RELEASE: "ON"
          MESHLIB_BUILD_DEBUG: "OFF"
        run: |
          ./scripts/distribution.sh ${{inputs.app_version}}
          mv ./distr/meshlib-dev.deb meshlib_${{matrix.os}}-dev.deb

      - name: Extract Deb
        if: ${{ matrix.compiler == 'GCC' && matrix.config == 'Release' }}
        run: dpkg --extract meshlib_${{matrix.os}}-dev.deb $(pwd)/meshlib_install/

      - name: Build C++ examples and samples
        if: ${{ matrix.compiler == 'GCC' && matrix.config == 'Release' }}
        run: |
          cmake \
            -S examples/cpp-examples \
            -B cpp-examples-build \
            -D CMAKE_FIND_ROOT_PATH=$(pwd)/meshlib_install/ \
            -D CMAKE_CXX_COMPILER=${{ matrix.cxx-compiler }}
          cmake \
            --build cpp-examples-build \
            --parallel $(nproc)
          cmake \
            -S examples/cpp-samples \
            -B cpp-samples-build \
            -D CMAKE_FIND_ROOT_PATH=$(pwd)/meshlib_install/ \
            -D CMAKE_CXX_COMPILER=${{ matrix.cxx-compiler }}
          cmake \
            --build cpp-samples-build \
            --parallel $(nproc)

      - name: Build C examples
        if: ${{ matrix.compiler == 'GCC' && matrix.config == 'Release' }}
        run: |
          cmake \
            -S examples/c-examples \
            -B c-examples-build \
            -D CMAKE_FIND_ROOT_PATH=$(pwd)/meshlib_install/ \
            -D CMAKE_C_COMPILER=${{ matrix.c-compiler }}
          cmake \
            --build c-examples-build \
            --parallel $(nproc)

      - name: Upload Ubuntu Developer Distribution
        if: ${{ inputs.upload_artifacts && matrix.upload_release == 'ON' && matrix.compiler == 'GCC' && matrix.config == 'Release' }}
        uses: actions/upload-artifact@v5
        with:
          name: Distributives_${{matrix.os}}-x86
          path: meshlib_${{matrix.os}}-dev.deb
          retention-days: 1

      - name: Collect artifact stats
        if: ${{ inputs.internal_build && inputs.upload_artifacts }}
        continue-on-error: true
        uses: ./.github/actions/collect-artifact-stats
        with:
<<<<<<< HEAD
          artifact_path: meshlib_${{matrix.os}}-dev.deb
          stats_file_suffix: -${{ steps.collect-runner-stats.outputs.job_id }}
=======
          artifact_path: ${{ github.workspace }}
          artifact_glob: meshlib_${{matrix.os}}-dev.deb
          stats_file_suffix: -${{ steps.collect-runner-stats.outputs.job_id }}

      - name: Create and fix fake Wheel for NuGet
        if: ${{ inputs.nuget_build_patch && matrix.os == 'ubuntu20' && matrix.upload_release == 'ON' && matrix.compiler == 'GCC' && matrix.config == 'Release' }}
        shell: bash
        run: |
          python3 -m venv ./wheel_venv
          source ./wheel_venv/bin/activate
          python3 -m pip install auditwheel
          python3 ./scripts/nuget_patch/patch_library_deps.py "./build/Release/bin/libMRMeshC.so" "./patched_content/"

      - name: Upload NuGet files to Artifacts
        if: ${{ inputs.nuget_build_patch && matrix.os == 'ubuntu20' && matrix.upload_release == 'ON' && matrix.compiler == 'GCC' && matrix.config == 'Release' }}
        uses: actions/upload-artifact@v5
        with:
          name: DotNetPatchArchiveLinux-x64
          path: ./patched_content/*
          retention-days: 1
>>>>>>> d4e34a6a
<|MERGE_RESOLUTION|>--- conflicted
+++ resolved
@@ -224,28 +224,6 @@
         continue-on-error: true
         uses: ./.github/actions/collect-artifact-stats
         with:
-<<<<<<< HEAD
-          artifact_path: meshlib_${{matrix.os}}-dev.deb
-          stats_file_suffix: -${{ steps.collect-runner-stats.outputs.job_id }}
-=======
           artifact_path: ${{ github.workspace }}
           artifact_glob: meshlib_${{matrix.os}}-dev.deb
-          stats_file_suffix: -${{ steps.collect-runner-stats.outputs.job_id }}
-
-      - name: Create and fix fake Wheel for NuGet
-        if: ${{ inputs.nuget_build_patch && matrix.os == 'ubuntu20' && matrix.upload_release == 'ON' && matrix.compiler == 'GCC' && matrix.config == 'Release' }}
-        shell: bash
-        run: |
-          python3 -m venv ./wheel_venv
-          source ./wheel_venv/bin/activate
-          python3 -m pip install auditwheel
-          python3 ./scripts/nuget_patch/patch_library_deps.py "./build/Release/bin/libMRMeshC.so" "./patched_content/"
-
-      - name: Upload NuGet files to Artifacts
-        if: ${{ inputs.nuget_build_patch && matrix.os == 'ubuntu20' && matrix.upload_release == 'ON' && matrix.compiler == 'GCC' && matrix.config == 'Release' }}
-        uses: actions/upload-artifact@v5
-        with:
-          name: DotNetPatchArchiveLinux-x64
-          path: ./patched_content/*
-          retention-days: 1
->>>>>>> d4e34a6a
+          stats_file_suffix: -${{ steps.collect-runner-stats.outputs.job_id }}