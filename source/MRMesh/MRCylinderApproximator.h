#include "MRMeshFwd.h"
#include "MRCylinder3.h"
#include "MRVector.h"
#include "MRMatrix.h"
#include "MRPch/MRTBB.h"
#include "MRToFromEigen.h"
#include "MRConstants.h"
#include "MRPch/MRSpdlog.h"


#ifdef _MSC_VER
#pragma warning(push)
#pragma warning(disable:5054)  //operator '&': deprecated between enumerations of different types
#pragma warning(disable:4127)  //C4127. "Consider using 'if constexpr' statement instead"
#elif defined(__clang__)
#elif defined(__GNUC__)
#pragma GCC diagnostic push
#pragma GCC diagnostic ignored "-Wmaybe-uninitialized"
#endif 

#include <Eigen/Eigenvalues>

#ifdef _MSC_VER
#pragma warning(pop)
#elif defined(__clang__)
#elif defined(__GNUC__)
#pragma GCC diagnostic pop
#endif 


// https://www.geometrictools.com/Documentation/LeastSquaresFitting.pdf 

namespace MR
{
template <typename T>
class Cylinder3Approximation
{

private:

    enum class CylinderFitterType
    {
        // The algorithm implimentation needs an initial approximation to refine the cylinder axis. 
        // In this option, we sort through several possible options distributed over the hemisphere.
        HemisphereSearchFit,

        // In this case, we assume that there is an external estimate for the cylinder axis. 
        // Therefore, we specify only the position that is given from the outside
        SpecificAxisFit

        // TODO for Meshes try to impliment specific algorithm from https://www.geometrictools.com/Documentation/LeastSquaresFitting.pdf
        // TODO Also, an estimate of the cylinder axis can be obtained by the gravel component method or the like. But this requires additional. experiments.
        // TODO for future try eigen vector covariance   https://www.geometrictools.com/Documentation/RobustEigenSymmetric3x3.pdf
    };

    CylinderFitterType fitter_ = CylinderFitterType::HemisphereSearchFit;

    //  CylinderFitterType::SpecificAxisFit params
    Eigen::Vector<T, 3> baseCylinderAxis_;

    // CylinderFitterType::HemisphereSearchFit params
    size_t thetaResolution_ = 0;
    size_t phiResolution_ = 0;
    bool isMultithread_ = true;

    //Input data converted to Eigen format and normalized to the avgPoint position of all points in the cloud.
    std::vector<Eigen::Vector<T, 3>> normalizedPoints_ = {};

    // Precalculated values for speed up. 
    // In https://www.geometrictools.com/Documentation/LeastSquaresFitting.pdf page 35-36: 
    // Text below is a direct copy from pdf file: 
    // The sample application that used equation (94) directly was really slow. 
    // On an Intel CoreTM i7-6700 CPU at 3.40 GHz, the single - threaded version for 10765 points required 129 seconds 
    // and the multithreaded version using 8 hyperthreads required 22 seconds.The evaluation of G using the precomputed summations is much faster.
    // The single - threaded version required 85 milliseconds and the multithreaded version using 8 hyperthreads required 22 milliseconds.

    Eigen::Vector <T, 6>  precomputedMu_ = {};
    Eigen::Matrix <T, 3, 3>  precomputedF0_ = {};
    Eigen::Matrix <T, 3, 6>  precomputedF1_ = {};
    Eigen::Matrix <T, 6, 6>  precomputedF2_ = {};

public:
    Cylinder3Approximation()
    {
        reset();
    };

    void reset()
    {
        thetaResolution_ = 0;
        phiResolution_ = 0;
        precomputedMu_.setZero();
        precomputedF0_.setZero();
        precomputedF1_.setZero();
        precomputedF2_.setZero();
        normalizedPoints_.clear();
    };
    // Solver for CylinderFitterType::HemisphereSearchFit type 
    // thetaResolution_, phiResolution_  must be positive and as large as it posible. Price is CPU time. (~ 100 gives good results).
    T solveGeneral( const std::vector<MR::Vector3<T>>& points, Cylinder3<T>& cylinder, size_t theta = 180, size_t phi = 90, bool isMultithread = true )
    {
        thetaResolution_ = theta;
        phiResolution_ = phi;
        isMultithread_ = isMultithread;
        fitter_ = CylinderFitterType::HemisphereSearchFit;
        assert( thetaResolution_ > 0 );
        assert( phiResolution_ > 0 );
        auto result = solve( points, cylinder );
        reset();
        return result;
    };

    // Solver for CylinderFitterType::SpecificAxisFit type 
    // Simplet way in case of we already know clinder axis 
    T solveSpecificAxis( const std::vector<MR::Vector3<T>>& points, Cylinder3<T>& cylinder, MR::Vector3<T> const& cylinderAxis )
    {

        baseCylinderAxis_ = MR::toEigen( cylinderAxis.normalized() );
        fitter_ = CylinderFitterType::SpecificAxisFit;
        assert( baseCylinderAxis_.isZero() == false ); //  "The cylinder axis must be nonzero."
        auto result = solve( points, cylinder );
        reset();
        return result;
    };
private:
    // main solver. 
    T solve( const std::vector<MR::Vector3<T>>& points, Cylinder3<T>& cylinder )
    {
        if ( points.size() < 6 )
        {
            spdlog::warn( "Cylinder3Approximation :: Too low point for cylinder approximation count={}" , points.size() );
            return -1;
        }
        assert( points.size() >= 6 ); // "At least 6 points needs for correct fitting requires ."

        normalizedPoints_.clear();
        cylinder = Cylinder3<T>();
        Vector3<T> avgPoint;
        Eigen::Vector<T, 3> bestPC;
        Eigen::Vector<T, 3> bestW; // cylinder main axis 
        T rootSquare = 0;
        T error = 0;

        //For significant increase speed, we make a preliminary calculation based on the initial data.
        updatePrecomputeParams( points, avgPoint );

        // Listing 16. page 38.
        if ( fitter_ == CylinderFitterType::HemisphereSearchFit )
        {
            if ( isMultithread_ )
                error = fitCylindeHemisphereMultiThreaded( bestPC, bestW, rootSquare );

            else
                error = fitCylindeHemisphereSingleThreaded( bestPC, bestW, rootSquare );
        }
        else if ( fitter_ == CylinderFitterType::SpecificAxisFit )
        {
            error = SpecificAxisFit( bestPC, bestW, rootSquare );
        }
        else
        {
            spdlog::warn( "Cylinder3Approximation :: unsupported fitter" );
            assert( false ); // unsupported fitter
            return -1;
        }

        assert( rootSquare >= 0 );

        cylinder.center() = fromEigen( bestPC ) + avgPoint;
        cylinder.direction() = ( fromEigen( bestW ) ).normalized();
        cylinder.radius = std::sqrt( rootSquare );

        // Calculate a max. possible length of a cylinder covered by dataset.
        // Project point on a main cylinder axis 
        T hmin = std::numeric_limits<T>::max();
        T hmax = -std::numeric_limits<T>::max();

        for ( size_t i = 0; i < points.size(); ++i )
        {
            T h = MR::dot( cylinder.direction(), points[i] - cylinder.center() );
            hmin = std::min( h, hmin );
            hmax = std::max( h, hmax );
        }
        T hmid = ( hmin + hmax ) / 2;

        // Very tiny correct a cylinder center. 
        cylinder.center() = cylinder.center() + hmid * cylinder.direction();
        cylinder.length = hmax - hmin;

        assert( cylinder.length >= 0 );

        return error;
    }

    void updatePrecomputeParams( const std::vector <MR::Vector3<T>>& points, Vector3<T>& average )
    {
        // Listing 15. page 37.
        normalizedPoints_.resize( points.size() );

        // calculate avg point of dataset 
        average = Vector3<T>{};
        for ( size_t i = 0; i < points.size(); ++i )
            average += points[i];
        average = average / static_cast< T > ( points.size() );

        // normalize points and store it.
        for ( size_t i = 0; i < points.size(); ++i )
            normalizedPoints_[i] = toEigen( points[i] - average );

        const Eigen::Vector<T, 6> zeroEigenVector6{ 0, 0, 0, 0, 0, 0 };
        std::vector<Eigen::Vector<T, 6>> products( normalizedPoints_.size(), zeroEigenVector6 );
        precomputedMu_ = zeroEigenVector6;

        for ( size_t i = 0; i < normalizedPoints_.size(); ++i )
        {
            products[i][0] = normalizedPoints_[i][0] * normalizedPoints_[i][0];
            products[i][1] = normalizedPoints_[i][0] * normalizedPoints_[i][1];
            products[i][2] = normalizedPoints_[i][0] * normalizedPoints_[i][2];
            products[i][3] = normalizedPoints_[i][1] * normalizedPoints_[i][1];
            products[i][4] = normalizedPoints_[i][1] * normalizedPoints_[i][2];
            products[i][5] = normalizedPoints_[i][2] * normalizedPoints_[i][2];
            precomputedMu_[0] += products[i][0];
            precomputedMu_[1] += 2 * products[i][1];
            precomputedMu_[2] += 2 * products[i][2];
            precomputedMu_[3] += products[i][3];
            precomputedMu_[4] += 2 * products[i][4];
            precomputedMu_[5] += products[i][5];
        }
        precomputedMu_ = precomputedMu_ / points.size();

        precomputedF0_.setZero();
        precomputedF1_.setZero();
        precomputedF2_.setZero();
        for ( size_t i = 0; i < normalizedPoints_.size(); ++i )
        {
            Eigen::Vector<T, 6> delta{};
            delta[0] = products[i][0] - precomputedMu_[0];
            delta[1] = 2 * products[i][1] - precomputedMu_[1];
            delta[2] = 2 * products[i][2] - precomputedMu_[2];
            delta[3] = products[i][3] - precomputedMu_[3];
            delta[4] = 2 * products[i][4] - precomputedMu_[4];
            delta[5] = products[i][5] - precomputedMu_[5];
            precomputedF0_( 0, 0 ) += products[i][0];
            precomputedF0_( 0, 1 ) += products[i][1];
            precomputedF0_( 0, 2 ) += products[i][2];
            precomputedF0_( 1, 1 ) += products[i][3];
            precomputedF0_( 1, 2 ) += products[i][4];
            precomputedF0_( 2, 2 ) += products[i][5];
            precomputedF1_ = precomputedF1_ + normalizedPoints_[i] * delta.transpose();
            precomputedF2_ += delta * delta.transpose();
        }
        precomputedF0_ = precomputedF0_ / static_cast < T > ( points.size() );
        precomputedF0_( 1, 0 ) = precomputedF0_( 0, 1 );
        precomputedF0_( 2, 0 ) = precomputedF0_( 0, 2 );
        precomputedF0_( 2, 1 ) = precomputedF0_( 1, 2 );
        precomputedF1_ = precomputedF1_ / static_cast < T > ( points.size() );
        precomputedF2_ = precomputedF2_ / static_cast < T > ( points.size() );
    }

    // Core minimization function.
    // Functional that needs to be minimized to obtain the optimal value of W (i.e. the cylinder axis)
    // General definition is formula 94, but for speed up we use formula 99. 
    // https://www.geometrictools.com/Documentation/LeastSquaresFitting.pdf 
    T G( const Eigen::Vector<T, 3>& W, Eigen::Vector<T, 3>& PC, T& rsqr ) const
    {
        Eigen::Matrix<T, 3, 3> P = Eigen::Matrix<T, 3, 3>::Identity() - ( W * W.transpose() ); // P = I - W * W^T

        Eigen::Matrix<T, 3, 3> S;
        S << 0, -W[2], W[1],
            W[2], 0, -W[0],
            -W[1], W[0], 0;

        Eigen::Matrix<T, 3, 3> A = P * precomputedF0_ * P;
        Eigen::Matrix<T, 3, 3> hatA = -( S * A * S );
        Eigen::Matrix<T, 3, 3> hatAA = hatA * A;
        T trace = hatAA.trace();
        Eigen::Matrix<T, 3, 3> Q = hatA / trace;
        Eigen::Vector<T, 6> pVec{ P( 0, 0 ), P( 0, 1 ), P( 0, 2 ), P( 1, 1 ), P( 1, 2 ), P( 2, 2 ) };
        Eigen::Vector<T, 3> alpha = precomputedF1_ * pVec;
        Eigen::Vector<T, 3> beta = Q * alpha;
        T error = ( pVec.dot( precomputedF2_ * pVec ) - 4 * alpha.dot( beta ) + 4 * beta.dot( precomputedF0_ * beta ) ) / static_cast< T >( normalizedPoints_.size() );

<<<<<<< HEAD
        // some times appears floating points calculation errors. 
=======
        // some times appears floating points calculation errors. Error is a non negative value by default, so, make it positive.
        // absolute value (instead of error=0) is used to avoid collisions for near-null values and subsequent ambiguous work, since this code can be used in parallel algorithms
>>>>>>> fcfeba9e
        if ( error < 0 )
            error = std::abs( error );

        PC = beta;
        rsqr = pVec.dot( precomputedMu_ ) + beta.dot( beta );

        return error;
    }

    T fitCylindeHemisphereSingleThreaded( Eigen::Vector<T, 3>& PC, Eigen::Vector<T, 3>& W, T& resultedRootSquare ) const
    {
        T const theraStep = static_cast< T >( 2 * PI ) / thetaResolution_;
        T const phiStep = static_cast< T >( PI2 ) / phiResolution_;

        // problem in list. 16. => start from pole.
        W = { 0, 0, 1 };
        T minError = G( W, PC, resultedRootSquare );

        for ( size_t j = 1; j <= phiResolution_; ++j )
        {
            T phi = phiStep * j; //  [0 .. pi/2]
            T cosPhi = std::cos( phi );
            T sinPhi = std::sin( phi );
            for ( size_t i = 0; i < thetaResolution_; ++i )
            {
                T theta = theraStep * i; //  [0 .. 2*pi)
                T cosTheta = std::cos( theta );
                T sinTheta = std::sin( theta );
                Eigen::Vector<T, 3> currW{ cosTheta * sinPhi, sinTheta * sinPhi, cosPhi };
                Eigen::Vector<T, 3> currPC{};
                T rsqr;
                T error = G( currW, currPC, rsqr );
                if ( error < minError )
                {
                    minError = error;
                    resultedRootSquare = rsqr;
                    W = currW;
                    PC = currPC;
                }
            }
        }

        return minError;
    }

    class BestHemisphereStoredData
    {
    public:
        T error = std::numeric_limits<T>::max();
        T rootSquare = std::numeric_limits<T>::max();
        Eigen::Vector<T, 3> W;
        Eigen::Vector<T, 3> PC;
    };

    T fitCylindeHemisphereMultiThreaded( Eigen::Vector<T, 3>& PC, Eigen::Vector<T, 3>& W, T& resultedRootSquare ) const
    {
        T const theraStep = static_cast< T >( 2 * PI ) / thetaResolution_;
        T const phiStep = static_cast< T >( PI2 ) / phiResolution_;

        // problem in list. 16. => start from pole.
        W = { 0, 0, 1 };
        T minError = G( W, PC, resultedRootSquare );

        std::vector<BestHemisphereStoredData> storedData;
        storedData.resize( phiResolution_ + 1 ); //  [0 .. pi/2] +1 for include upper bound

        tbb::parallel_for( tbb::blocked_range<size_t>( size_t( 0 ), phiResolution_ + 1 ),
                           [&] ( const tbb::blocked_range<size_t>& range )
        {
            for ( size_t j = range.begin(); j < range.end(); ++j )
            {

                T phi = phiStep * j; // [0 .. pi/2]
                T cosPhi = std::cos( phi );
                T sinPhi = std::sin( phi );
                for ( size_t i = 0; i < thetaResolution_; ++i )
                {

                    T theta = theraStep * i; // [0 .. 2*pi)                    
                    T cosTheta = std::cos( theta );
                    T sinTheta = std::sin( theta );
                    Eigen::Vector<T, 3> currW{ cosTheta * sinPhi, sinTheta * sinPhi, cosPhi };
                    Eigen::Vector<T, 3> currPC{};
                    T rsqr;
                    T error = G( currW, currPC, rsqr );

                    if ( error < storedData[j].error )
                    {
                        storedData[j].error = error;
                        storedData[j].rootSquare = rsqr;
                        storedData[j].W = currW;
                        storedData[j].PC = currPC;
                    }
                }
            }
        }
        );

        for ( size_t i = 0; i <= phiResolution_; ++i )
        {
            if ( storedData[i].error < minError )
            {
                minError = storedData[i].error;
                resultedRootSquare = storedData[i].rootSquare;
                W = storedData[i].W;
                PC = storedData[i].PC;
            }
        }

        return minError;
    };

    T SpecificAxisFit( Eigen::Vector<T, 3>& PC, Eigen::Vector<T, 3>& W, T& resultedRootSquare )
    {
        W = baseCylinderAxis_;
        return G( W, PC, resultedRootSquare );
    };
};

}



<|MERGE_RESOLUTION|>--- conflicted
+++ resolved
@@ -280,12 +280,8 @@
         Eigen::Vector<T, 3> beta = Q * alpha;
         T error = ( pVec.dot( precomputedF2_ * pVec ) - 4 * alpha.dot( beta ) + 4 * beta.dot( precomputedF0_ * beta ) ) / static_cast< T >( normalizedPoints_.size() );
 
-<<<<<<< HEAD
-        // some times appears floating points calculation errors. 
-=======
         // some times appears floating points calculation errors. Error is a non negative value by default, so, make it positive.
         // absolute value (instead of error=0) is used to avoid collisions for near-null values and subsequent ambiguous work, since this code can be used in parallel algorithms
->>>>>>> fcfeba9e
         if ( error < 0 )
             error = std::abs( error );
 
