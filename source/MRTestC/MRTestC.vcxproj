--- conflicted
+++ resolved
@@ -27,10 +27,6 @@
     <ClCompile Include="MRMeshNormals.c" />
     <ClCompile Include="MRMeshOffset.c" />
     <ClCompile Include="MRMeshSubdivide.c" />
-<<<<<<< HEAD
-    <ClCompile Include="MRMeshTopology.c" />
-=======
->>>>>>> ca05c2fc
     <ClCompile Include="MRPointCloud.c" />
     <ClCompile Include="MRTestCApp.c" />
     <ClCompile Include="MRVDBConversions.c" />
@@ -58,10 +54,7 @@
     <ClInclude Include="MRMeshNormals.h" />
     <ClInclude Include="MRMeshOffset.h" />
     <ClInclude Include="MRMeshSubdivide.h" />
-<<<<<<< HEAD
     <ClInclude Include="MRMeshTopology.h" />
-=======
->>>>>>> ca05c2fc
     <ClInclude Include="MRPointCloud.h" />
     <ClInclude Include="MRVDBConversions.h" />
     <ClInclude Include="TestFunctions.h" />
