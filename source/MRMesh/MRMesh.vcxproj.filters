﻿<?xml version="1.0" encoding="utf-8"?>
<Project ToolsVersion="4.0" xmlns="http://schemas.microsoft.com/developer/msbuild/2003">
  <ItemGroup>
    <Filter Include="Source Files">
      <UniqueIdentifier>{8b0f8e8e-d502-4c1c-bf4a-bd6e26e948c1}</UniqueIdentifier>
    </Filter>
    <Filter Include="Source Files\DataModel">
      <UniqueIdentifier>{46dd214b-ec09-403a-9f69-180e234941d3}</UniqueIdentifier>
    </Filter>
    <Filter Include="Source Files\Math">
      <UniqueIdentifier>{14ec24c5-5a69-4d8c-8ee2-327274c4d165}</UniqueIdentifier>
    </Filter>
    <Filter Include="Source Files\Basic">
      <UniqueIdentifier>{7d09069f-dc58-4781-8c4c-6bcf463e869a}</UniqueIdentifier>
    </Filter>
    <Filter Include="Source Files\Primitives">
      <UniqueIdentifier>{752d7e31-3225-4338-9964-5d511c6b8ec1}</UniqueIdentifier>
    </Filter>
    <Filter Include="Source Files\VDBConversions">
      <UniqueIdentifier>{63de0e31-0ce5-41d4-83cf-95476a8961cb}</UniqueIdentifier>
    </Filter>
    <Filter Include="Source Files\SymbolMesh">
      <UniqueIdentifier>{dd69ed88-89d4-4c22-92e5-3d01c7126046}</UniqueIdentifier>
    </Filter>
    <Filter Include="Source Files\EmbreeScene">
      <UniqueIdentifier>{509de63f-6842-445b-8648-05da25feb213}</UniqueIdentifier>
    </Filter>
    <Filter Include="Source Files\System">
      <UniqueIdentifier>{9ea2ed18-2ae5-4809-b738-03a166627a32}</UniqueIdentifier>
    </Filter>
    <Filter Include="Source Files\BaseStructures">
      <UniqueIdentifier>{cc99f9b7-b598-4504-bf99-8d838fbe408f}</UniqueIdentifier>
    </Filter>
    <Filter Include="Source Files\IO">
      <UniqueIdentifier>{dd1e9625-263f-4192-bb1d-baa91613a15e}</UniqueIdentifier>
    </Filter>
    <Filter Include="Source Files\VoxelsPath">
      <UniqueIdentifier>{cfca1a51-70d1-46de-ad9f-c8662f2b85c8}</UniqueIdentifier>
    </Filter>
    <Filter Include="Source Files\AABBTree">
      <UniqueIdentifier>{8523856f-61f8-4a64-be2c-e62368f09852}</UniqueIdentifier>
    </Filter>
    <Filter Include="Source Files\SurfacePath">
      <UniqueIdentifier>{d5bc819e-53e1-4574-a15c-d7d4bce01a2c}</UniqueIdentifier>
    </Filter>
    <Filter Include="Source Files\Render">
      <UniqueIdentifier>{63cd613f-62f1-4c45-a91b-3417a018a563}</UniqueIdentifier>
    </Filter>
    <Filter Include="Source Files\Python">
      <UniqueIdentifier>{95252bd3-f30e-416e-98f8-1e76c2c7fff4}</UniqueIdentifier>
    </Filter>
    <Filter Include="Source Files\PointCloud">
      <UniqueIdentifier>{c300f0c9-5a9b-44ee-98c2-1ac7dad01b16}</UniqueIdentifier>
    </Filter>
    <Filter Include="Source Files\Polyline">
      <UniqueIdentifier>{176e10d8-480b-466d-be49-299f1d1b94be}</UniqueIdentifier>
    </Filter>
    <Filter Include="Source Files\History">
      <UniqueIdentifier>{81c8f6c2-9f7d-4609-9a19-a4aaa5edfbbd}</UniqueIdentifier>
    </Filter>
    <Filter Include="Source Files\Tests">
      <UniqueIdentifier>{2bfe88a4-61f4-4317-8dae-b473f2202be0}</UniqueIdentifier>
    </Filter>
    <Filter Include="Source Files\Components">
      <UniqueIdentifier>{fdb0ec66-343d-41e6-80ec-44d4360e11a8}</UniqueIdentifier>
    </Filter>
    <Filter Include="Source Files\DistanceMap">
      <UniqueIdentifier>{7ce0eb63-0e26-416f-a991-db2be3e673b8}</UniqueIdentifier>
    </Filter>
    <Filter Include="Source Files\PDF">
      <UniqueIdentifier>{6e164873-f97c-4112-be31-701b3284f4c6}</UniqueIdentifier>
    </Filter>
  </ItemGroup>
  <ItemGroup>
    <ClInclude Include="MRMeshFwd.h">
      <Filter>Source Files</Filter>
    </ClInclude>
    <ClInclude Include="MRId.h">
      <Filter>Source Files</Filter>
    </ClInclude>
    <ClInclude Include="MRMeshBuilder.h">
      <Filter>Source Files</Filter>
    </ClInclude>
    <ClInclude Include="MRMeshTopology.h">
      <Filter>Source Files</Filter>
    </ClInclude>
    <ClInclude Include="MRMesh.h">
      <Filter>Source Files</Filter>
    </ClInclude>
    <ClInclude Include="MRMeshEigen.h">
      <Filter>Source Files</Filter>
    </ClInclude>
    <ClInclude Include="MRMeshNormals.h">
      <Filter>Source Files</Filter>
    </ClInclude>
    <ClInclude Include="MRMeshDelete.h">
      <Filter>Source Files</Filter>
    </ClInclude>
    <ClInclude Include="MRObject.h">
      <Filter>Source Files\DataModel</Filter>
    </ClInclude>
    <ClInclude Include="MRObjectLoad.h">
      <Filter>Source Files\DataModel</Filter>
    </ClInclude>
    <ClInclude Include="MRMeshFillHole.h">
      <Filter>Source Files</Filter>
    </ClInclude>
    <ClInclude Include="MRMeshBoundary.h">
      <Filter>Source Files</Filter>
    </ClInclude>
    <ClInclude Include="MRVector3.h">
      <Filter>Source Files\Math</Filter>
    </ClInclude>
    <ClInclude Include="MRVector.h">
      <Filter>Source Files\Basic</Filter>
    </ClInclude>
    <ClInclude Include="MRTimer.h">
      <Filter>Source Files\Basic</Filter>
    </ClInclude>
    <ClInclude Include="MRBox.h">
      <Filter>Source Files\Math</Filter>
    </ClInclude>
    <ClInclude Include="MRVector4.h">
      <Filter>Source Files\Math</Filter>
    </ClInclude>
    <ClInclude Include="MRRingIterator.h">
      <Filter>Source Files</Filter>
    </ClInclude>
    <ClInclude Include="MRExpandShrink.h">
      <Filter>Source Files</Filter>
    </ClInclude>
    <ClInclude Include="MRMatrix3.h">
      <Filter>Source Files\Math</Filter>
    </ClInclude>
    <ClInclude Include="MRBestFit.h">
      <Filter>Source Files\Math</Filter>
    </ClInclude>
    <ClInclude Include="MRAffineXf3.h">
      <Filter>Source Files\Math</Filter>
    </ClInclude>
    <ClInclude Include="MRPlane3.h">
      <Filter>Source Files\Math</Filter>
    </ClInclude>
    <ClInclude Include="MRCylinder.h">
      <Filter>Source Files\Primitives</Filter>
    </ClInclude>
    <ClInclude Include="MRCube.h">
      <Filter>Source Files\Primitives</Filter>
    </ClInclude>
    <ClInclude Include="MRMeshRelax.h">
      <Filter>Source Files</Filter>
    </ClInclude>
    <ClInclude Include="MRMeshDelone.h">
      <Filter>Source Files</Filter>
    </ClInclude>
    <ClInclude Include="MRIteratorRange.h">
      <Filter>Source Files\Basic</Filter>
    </ClInclude>
    <ClInclude Include="MREdgeIterator.h">
      <Filter>Source Files</Filter>
    </ClInclude>
    <ClInclude Include="MRMeshSubdivide.h">
      <Filter>Source Files</Filter>
    </ClInclude>
    <ClInclude Include="MRPositionVertsSmoothly.h">
      <Filter>Source Files</Filter>
    </ClInclude>
    <ClInclude Include="MRBitSet.h">
      <Filter>Source Files\Basic</Filter>
    </ClInclude>
    <ClInclude Include="MRphmap.h">
      <Filter>Source Files</Filter>
    </ClInclude>
    <ClInclude Include="MRVDBConversions.h">
      <Filter>Source Files\VDBConversions</Filter>
    </ClInclude>
    <ClInclude Include="MRMeshDelone.hpp">
      <Filter>Source Files</Filter>
    </ClInclude>
    <ClInclude Include="MRSymbolMesh.h">
      <Filter>Source Files\SymbolMesh</Filter>
    </ClInclude>
    <ClInclude Include="MRBoolean.h">
      <Filter>Source Files\VDBConversions</Filter>
    </ClInclude>
    <ClInclude Include="MRTorus.h">
      <Filter>Source Files\Primitives</Filter>
    </ClInclude>
    <ClInclude Include="MRClosestPointInTriangle.h">
      <Filter>Source Files\EmbreeScene</Filter>
    </ClInclude>
    <ClInclude Include="MRUVSphere.h">
      <Filter>Source Files\Primitives</Filter>
    </ClInclude>
    <ClInclude Include="MRLaplacian.h">
      <Filter>Source Files</Filter>
    </ClInclude>
    <ClInclude Include="MRConstants.h">
      <Filter>Source Files\Math</Filter>
    </ClInclude>
    <ClInclude Include="MRSystem.h">
      <Filter>Source Files\System</Filter>
    </ClInclude>
    <ClInclude Include="MRHistogram.h">
      <Filter>Source Files\Math</Filter>
    </ClInclude>
    <ClInclude Include="MRProgressCallback.h">
      <Filter>Source Files\BaseStructures</Filter>
    </ClInclude>
    <ClInclude Include="MRSimpleVolume.h">
      <Filter>Source Files\BaseStructures</Filter>
    </ClInclude>
    <ClInclude Include="MRFloatGrid.h">
      <Filter>Source Files\BaseStructures</Filter>
    </ClInclude>
    <ClInclude Include="MRObjectVoxels.h">
      <Filter>Source Files\DataModel</Filter>
    </ClInclude>
    <ClInclude Include="MRVoxelsSave.h">
      <Filter>Source Files\IO</Filter>
    </ClInclude>
    <ClInclude Include="MRMeshSave.h">
      <Filter>Source Files\IO</Filter>
    </ClInclude>
    <ClInclude Include="MRMeshLoad.h">
      <Filter>Source Files\IO</Filter>
    </ClInclude>
    <ClInclude Include="MRVoxelsLoad.h">
      <Filter>Source Files\IO</Filter>
    </ClInclude>
    <ClInclude Include="MRIOFilters.h">
      <Filter>Source Files\IO</Filter>
    </ClInclude>
    <ClInclude Include="MRUnionFind.h">
      <Filter>Source Files\Basic</Filter>
    </ClInclude>
    <ClInclude Include="MRVoxelPath.h">
      <Filter>Source Files\VoxelsPath</Filter>
    </ClInclude>
    <ClInclude Include="MRMeshFixer.h">
      <Filter>Source Files</Filter>
    </ClInclude>
    <ClInclude Include="MRFixUndercuts.h">
      <Filter>Source Files</Filter>
    </ClInclude>
    <ClInclude Include="MRAlignTextToMesh.h">
      <Filter>Source Files\Math</Filter>
    </ClInclude>
    <ClInclude Include="MRAligningTransform.h">
      <Filter>Source Files\Math</Filter>
    </ClInclude>
    <ClInclude Include="MRRegionBoundary.h">
      <Filter>Source Files</Filter>
    </ClInclude>
    <ClInclude Include="miniply.h">
      <Filter>Source Files\IO</Filter>
    </ClInclude>
    <ClInclude Include="MRMeshDiff.h">
      <Filter>Source Files</Filter>
    </ClInclude>
    <ClInclude Include="MRMeshTriPoint.h">
      <Filter>Source Files</Filter>
    </ClInclude>
    <ClInclude Include="MRTriPoint.h">
      <Filter>Source Files\Math</Filter>
    </ClInclude>
    <ClInclude Include="MRObjectMesh.h">
      <Filter>Source Files\DataModel</Filter>
    </ClInclude>
    <ClInclude Include="MRVisualObject.h">
      <Filter>Source Files\DataModel</Filter>
    </ClInclude>
    <ClInclude Include="MRObjectFactory.h">
      <Filter>Source Files\DataModel</Filter>
    </ClInclude>
    <ClInclude Include="MRSerializer.h">
      <Filter>Source Files\IO</Filter>
    </ClInclude>
    <ClInclude Include="MRBitSetParallelFor.h">
      <Filter>Source Files\Basic</Filter>
    </ClInclude>
    <ClInclude Include="MRObjectLines.h">
      <Filter>Source Files\DataModel</Filter>
    </ClInclude>
    <ClInclude Include="MRVoxelGraphCut.h">
      <Filter>Source Files\VoxelsPath</Filter>
    </ClInclude>
    <ClInclude Include="MRHeap.h">
      <Filter>Source Files\Basic</Filter>
    </ClInclude>
    <ClInclude Include="MRMeshMetrics.h">
      <Filter>Source Files</Filter>
    </ClInclude>
    <ClInclude Include="MRArrow.h">
      <Filter>Source Files\Primitives</Filter>
    </ClInclude>
    <ClInclude Include="MRSymMatrix3.h">
      <Filter>Source Files\Math</Filter>
    </ClInclude>
    <ClInclude Include="MRQuadraticForm.h">
      <Filter>Source Files\Math</Filter>
    </ClInclude>
    <ClInclude Include="MRFreeFormDeformer.h">
      <Filter>Source Files</Filter>
    </ClInclude>
    <ClInclude Include="MRQuaternion.h">
      <Filter>Source Files\Math</Filter>
    </ClInclude>
    <ClInclude Include="MRVolumeSegment.h">
      <Filter>Source Files\VoxelsPath</Filter>
    </ClInclude>
    <ClInclude Include="MRTriDist.h">
      <Filter>Source Files\Math</Filter>
    </ClInclude>
    <ClInclude Include="MRAABBTree.h">
      <Filter>Source Files\AABBTree</Filter>
    </ClInclude>
    <ClInclude Include="MRMeshDistance.h">
      <Filter>Source Files\AABBTree</Filter>
    </ClInclude>
    <ClInclude Include="MRPointOnFace.h">
      <Filter>Source Files</Filter>
    </ClInclude>
    <ClInclude Include="MRMakePlane.h">
      <Filter>Source Files\Primitives</Filter>
    </ClInclude>
    <ClInclude Include="MRViewportId.h">
      <Filter>Source Files\DataModel</Filter>
    </ClInclude>
    <ClInclude Include="MRToFromEigen.h">
      <Filter>Source Files\Math</Filter>
    </ClInclude>
    <ClInclude Include="MRTriangleIntersection.h">
      <Filter>Source Files\Math</Filter>
    </ClInclude>
    <ClInclude Include="MRMeshCollide.h">
      <Filter>Source Files\AABBTree</Filter>
    </ClInclude>
    <ClInclude Include="MRMeshProject.h">
      <Filter>Source Files\AABBTree</Filter>
    </ClInclude>
    <ClInclude Include="MRICP.h">
      <Filter>Source Files</Filter>
    </ClInclude>
    <ClInclude Include="MRStringConvert.h">
      <Filter>Source Files\Basic</Filter>
    </ClInclude>
    <ClInclude Include="MRMeshEdgePoint.h">
      <Filter>Source Files</Filter>
    </ClInclude>
    <ClInclude Include="MRExtractIsolines.h">
      <Filter>Source Files</Filter>
    </ClInclude>
    <ClInclude Include="MRMeshTexture.h">
      <Filter>Source Files\BaseStructures</Filter>
    </ClInclude>
    <ClInclude Include="MRMeshPart.h">
      <Filter>Source Files</Filter>
    </ClInclude>
    <ClInclude Include="MROffset.h">
      <Filter>Source Files\VDBConversions</Filter>
    </ClInclude>
    <ClInclude Include="MRVector2.h">
      <Filter>Source Files\Math</Filter>
    </ClInclude>
    <ClInclude Include="MRColor.h">
      <Filter>Source Files\Basic</Filter>
    </ClInclude>
    <ClInclude Include="MRMeshLabel.h">
      <Filter>Source Files\BaseStructures</Filter>
    </ClInclude>
    <ClInclude Include="MREdgePaths.h">
      <Filter>Source Files\SurfacePath</Filter>
    </ClInclude>
    <ClInclude Include="MRSurfaceDistance.h">
      <Filter>Source Files\SurfacePath</Filter>
    </ClInclude>
    <ClInclude Include="MRSurfacePath.h">
      <Filter>Source Files\SurfacePath</Filter>
    </ClInclude>
    <ClInclude Include="MRPlanarPath.h">
      <Filter>Source Files\SurfacePath</Filter>
    </ClInclude>
    <ClInclude Include="MRSceneColors.h">
      <Filter>Source Files\BaseStructures</Filter>
    </ClInclude>
    <ClInclude Include="MRVolumeIndexer.h">
      <Filter>Source Files\VoxelsPath</Filter>
    </ClInclude>
    <ClInclude Include="MRGridSampling.h">
      <Filter>Source Files</Filter>
    </ClInclude>
    <ClInclude Include="MRHighPrecision.h">
      <Filter>Source Files\Math</Filter>
    </ClInclude>
    <ClInclude Include="MRPrecisePredicates3.h">
      <Filter>Source Files\Math</Filter>
    </ClInclude>
    <ClInclude Include="MRObjectsAccess.h">
      <Filter>Source Files\DataModel</Filter>
    </ClInclude>
    <ClInclude Include="MRObjectsAccess.hpp">
      <Filter>Source Files\DataModel</Filter>
    </ClInclude>
    <ClInclude Include="MRObjectPoints.h">
      <Filter>Source Files\DataModel</Filter>
    </ClInclude>
    <ClInclude Include="MRPointsLoad.h">
      <Filter>Source Files\IO</Filter>
    </ClInclude>
    <ClInclude Include="MRMeshToPointCloud.h">
      <Filter>Source Files</Filter>
    </ClInclude>
    <ClInclude Include="MRPointsSave.h">
      <Filter>Source Files\IO</Filter>
    </ClInclude>
    <ClInclude Include="MRFillContour.h">
      <Filter>Source Files</Filter>
    </ClInclude>
    <ClInclude Include="MRMeshCollidePrecise.h">
      <Filter>Source Files\AABBTree</Filter>
    </ClInclude>
    <ClInclude Include="MRFaceFace.h">
      <Filter>Source Files\AABBTree</Filter>
    </ClInclude>
    <ClInclude Include="MRBase64.h">
      <Filter>Source Files\IO</Filter>
    </ClInclude>
    <ClInclude Include="MRContoursStitch.h">
      <Filter>Source Files</Filter>
    </ClInclude>
    <ClInclude Include="MRLog.h">
      <Filter>Source Files\Basic</Filter>
    </ClInclude>
    <ClInclude Include="MRStreamOperators.h">
      <Filter>Source Files\IO</Filter>
    </ClInclude>
    <ClInclude Include="MRMatrix4.h">
      <Filter>Source Files\Math</Filter>
    </ClInclude>
    <ClInclude Include="MRImageSave.h">
      <Filter>Source Files\IO</Filter>
    </ClInclude>
    <ClInclude Include="MRMatrix.h">
      <Filter>Source Files\Math</Filter>
    </ClInclude>
    <ClInclude Include="MRTriMath.h">
      <Filter>Source Files\Math</Filter>
    </ClInclude>
    <ClInclude Include="MRLine3.h">
      <Filter>Source Files\Math</Filter>
    </ClInclude>
    <ClInclude Include="MRMeshIntersect.h">
      <Filter>Source Files\AABBTree</Filter>
    </ClInclude>
    <ClInclude Include="MRIntersectionPrecomputes.h">
      <Filter>Source Files\AABBTree</Filter>
    </ClInclude>
    <ClInclude Include="MRRayBoxIntersection.h">
      <Filter>Source Files\Math</Filter>
    </ClInclude>
    <ClInclude Include="MRAABBTreePoints.h">
      <Filter>Source Files\AABBTree</Filter>
    </ClInclude>
    <ClInclude Include="MRPointsInBall.h">
      <Filter>Source Files\AABBTree</Filter>
    </ClInclude>
    <ClInclude Include="MRPython.h">
      <Filter>Source Files\Python</Filter>
    </ClInclude>
    <ClInclude Include="MRSceneRoot.h">
      <Filter>Source Files\DataModel</Filter>
    </ClInclude>
    <ClInclude Include="MRRegularGridMesh.h">
      <Filter>Source Files\Primitives</Filter>
    </ClInclude>
    <ClInclude Include="MRPointCloud.h">
      <Filter>Source Files\PointCloud</Filter>
    </ClInclude>
    <ClInclude Include="MRUniformSampling.h">
      <Filter>Source Files\PointCloud</Filter>
    </ClInclude>
    <ClInclude Include="MRPointCloudMakeNormals.h">
      <Filter>Source Files\PointCloud</Filter>
    </ClInclude>
    <ClInclude Include="MRRegularMapMesher.h">
      <Filter>Source Files\PointCloud</Filter>
    </ClInclude>
    <ClInclude Include="MRIOFormatsRegistry.h">
      <Filter>Source Files\IO</Filter>
    </ClInclude>
    <ClInclude Include="MRLineSegm3.h">
      <Filter>Source Files\Math</Filter>
    </ClInclude>
    <ClInclude Include="MRPolyline.h">
      <Filter>Source Files\Polyline</Filter>
    </ClInclude>
    <ClInclude Include="MRAABBTreePolyline3.h">
      <Filter>Source Files\AABBTree</Filter>
    </ClInclude>
    <ClInclude Include="MRPolylineProject.h">
      <Filter>Source Files\AABBTree</Filter>
    </ClInclude>
    <ClInclude Include="MRMeshDirMax.h">
      <Filter>Source Files\AABBTree</Filter>
    </ClInclude>
    <ClInclude Include="MRPointCloudRadius.h">
      <Filter>Source Files\PointCloud</Filter>
    </ClInclude>
    <ClInclude Include="MRHash.h">
      <Filter>Source Files\Basic</Filter>
    </ClInclude>
    <ClInclude Include="MRHistoryStore.h">
      <Filter>Source Files\History</Filter>
    </ClInclude>
    <ClInclude Include="MRHistoryAction.h">
      <Filter>Source Files\History</Filter>
    </ClInclude>
    <ClInclude Include="MRChangeObjectAction.h">
      <Filter>Source Files\History</Filter>
    </ClInclude>
    <ClInclude Include="MRChangeSceneAction.h">
      <Filter>Source Files\History</Filter>
    </ClInclude>
    <ClInclude Include="MRChangeXfAction.h">
      <Filter>Source Files\History</Filter>
    </ClInclude>
    <ClInclude Include="MRCombinedHistoryAction.h">
      <Filter>Source Files\History</Filter>
    </ClInclude>
    <ClInclude Include="MRChangeSelectionAction.h">
      <Filter>Source Files\History</Filter>
    </ClInclude>
    <ClInclude Include="MRTunnelDetector.h">
      <Filter>Source Files\SurfacePath</Filter>
    </ClInclude>
    <ClInclude Include="MRMakeRigidXf.h">
      <Filter>Source Files\Math</Filter>
    </ClInclude>
    <ClInclude Include="MRUniqueThreadSafeOwner.h">
      <Filter>Source Files\AABBTree</Filter>
    </ClInclude>
    <ClInclude Include="MRIRenderObject.h">
      <Filter>Source Files\Render</Filter>
    </ClInclude>
    <ClInclude Include="MRAlignTextToMesh.h">
      <Filter>Source Files\SymbolMesh</Filter>
    </ClInclude>
    <ClInclude Include="MR2DContoursTriangulation.h">
      <Filter>Source Files\SymbolMesh</Filter>
    </ClInclude>
    <ClInclude Include="MRConfig.h">
      <Filter>Source Files\System</Filter>
    </ClInclude>
    <ClInclude Include="MRFile.h">
      <Filter>Source Files\Basic</Filter>
    </ClInclude>
    <ClInclude Include="MRPartMapping.h">
      <Filter>Source Files</Filter>
    </ClInclude>
    <ClInclude Include="MRDenseBox.h">
      <Filter>Source Files\Math</Filter>
    </ClInclude>
    <ClInclude Include="MRFloatGridComponents.h">
      <Filter>Source Files\Components</Filter>
    </ClInclude>
    <ClInclude Include="MRMeshComponents.h">
      <Filter>Source Files\Components</Filter>
    </ClInclude>
    <ClInclude Include="MRGTest.h">
      <Filter>Source Files\Tests</Filter>
    </ClInclude>
    <ClInclude Include="MRObjectDistanceMap.h">
      <Filter>Source Files\DataModel</Filter>
    </ClInclude>
    <ClInclude Include="MRDistanceMapSave.h">
      <Filter>Source Files\IO</Filter>
    </ClInclude>
    <ClInclude Include="MRDistanceMapLoad.h">
      <Filter>Source Files\IO</Filter>
    </ClInclude>
    <ClInclude Include="MRAABBTreeNode.h">
      <Filter>Source Files\AABBTree</Filter>
    </ClInclude>
    <ClInclude Include="MRAABBTreeMaker.h">
      <Filter>Source Files\AABBTree</Filter>
    </ClInclude>
    <ClInclude Include="MRDistanceMapParams.h">
      <Filter>Source Files\DistanceMap</Filter>
    </ClInclude>
    <ClInclude Include="MRDistanceMap.h">
      <Filter>Source Files\DistanceMap</Filter>
    </ClInclude>
    <ClInclude Include="MRImageLoad.h">
      <Filter>Source Files\IO</Filter>
    </ClInclude>
    <ClInclude Include="MRImage.h">
      <Filter>Source Files\BaseStructures</Filter>
    </ClInclude>
    <ClInclude Include="MRPolylineTopology.h">
      <Filter>Source Files\Polyline</Filter>
    </ClInclude>
    <ClInclude Include="MRPolyline2.h">
      <Filter>Source Files\Polyline</Filter>
    </ClInclude>
    <ClInclude Include="MRAABBTreePolyline2.h">
      <Filter>Source Files\AABBTree</Filter>
    </ClInclude>
    <ClInclude Include="MRPolyline2Project.h">
      <Filter>Source Files\AABBTree</Filter>
    </ClInclude>
    <ClInclude Include="MRMatrix2.h">
      <Filter>Source Files\Math</Filter>
    </ClInclude>
    <ClInclude Include="MRAffineXf2.h">
      <Filter>Source Files\Math</Filter>
    </ClInclude>
    <ClInclude Include="MRAffineXf.h">
      <Filter>Source Files\Math</Filter>
    </ClInclude>
    <ClInclude Include="MRTupleBindings.h">
      <Filter>Source Files\Math</Filter>
    </ClInclude>
    <ClInclude Include="MRSymMatrix2.h">
      <Filter>Source Files\Math</Filter>
    </ClInclude>
    <ClInclude Include="MRString.h">
      <Filter>Source Files\Basic</Filter>
    </ClInclude>
    <ClInclude Include="MRPrecisePredicates2.h">
      <Filter>Source Files\Math</Filter>
    </ClInclude>
    <ClInclude Include="MRPrimitiveMapsComposition.h">
      <Filter>Source Files\Basic</Filter>
    </ClInclude>
    <ClInclude Include="MRPdf.h">
      <Filter>Source Files\PDF</Filter>
    </ClInclude>
    <ClInclude Include="MRAABBTreePolyline.h">
      <Filter>Source Files\AABBTree</Filter>
    </ClInclude>
    <ClInclude Include="MRPointCloudRelax.h">
      <Filter>Source Files\PointCloud</Filter>
    </ClInclude>
    <ClInclude Include="MRBestFitQuadric.h">
      <Filter>Source Files\Math</Filter>
    </ClInclude>
    <ClInclude Include="MRIntersection.h">
      <Filter>Source Files\Math</Filter>
    </ClInclude>
    <ClInclude Include="MRContour.h">
      <Filter>Source Files\Math</Filter>
    </ClInclude>
    <ClInclude Include="MRSurfaceDistanceBuilder.h">
      <Filter>Source Files\SurfacePath</Filter>
    </ClInclude>
    <ClInclude Include="MRRestoringStreamsSink.h">
      <Filter>Source Files\Basic</Filter>
    </ClInclude>
    <ClInclude Include="MRChangeMeshAction.h">
      <Filter>Source Files\History</Filter>
    </ClInclude>
    <ClInclude Include="MRVoxelsVolume.h">
      <Filter>Source Files\VDBConversions</Filter>
    </ClInclude>
    <ClInclude Include="MRLineSegm.h">
      <Filter>Source Files\Math</Filter>
    </ClInclude>
    <ClInclude Include="MRChangeSceneObjectsOrder.h">
      <Filter>Source Files\History</Filter>
    </ClInclude>
    <ClInclude Include="MRMeshLoadObj.h">
      <Filter>Source Files\IO</Filter>
    </ClInclude>
    <ClInclude Include="MRRectIndexer.h">
      <Filter>Source Files\DistanceMap</Filter>
    </ClInclude>
    <ClInclude Include="MRChangeNameAction.h">
      <Filter>Source Files\History</Filter>
    </ClInclude>
    <ClInclude Include="MREmbeddedPython.h">
      <Filter>Source Files\Python</Filter>
    </ClInclude>
    <ClInclude Include="MRPolylineEdgeIterator.h">
      <Filter>Source Files\Polyline</Filter>
    </ClInclude>
    <ClInclude Include="MRComputeBoundingBox.h">
      <Filter>Source Files\Math</Filter>
    </ClInclude>
    <ClInclude Include="MRXfBasedCache.h">
      <Filter>Source Files\DataModel</Filter>
    </ClInclude>
<<<<<<< HEAD
    <ClInclude Include="MRLinesSave.h">
      <Filter>Source Files\IO</Filter>
    </ClInclude>
    <ClInclude Include="MRLinesLoad.h">
      <Filter>Source Files\IO</Filter>
=======
    <ClInclude Include="MRSceneSettings.h">
      <Filter>Source Files\BaseStructures</Filter>
>>>>>>> 8e6a0ec3
    </ClInclude>
  </ItemGroup>
  <ItemGroup>
    <ClCompile Include="MRId.cpp">
      <Filter>Source Files</Filter>
    </ClCompile>
    <ClCompile Include="MRMeshBuilder.cpp">
      <Filter>Source Files</Filter>
    </ClCompile>
    <ClCompile Include="MRMeshTopology.cpp">
      <Filter>Source Files</Filter>
    </ClCompile>
    <ClCompile Include="MRMeshLoadSaveTest.cpp">
      <Filter>Source Files</Filter>
    </ClCompile>
    <ClCompile Include="MRMeshEigen.cpp">
      <Filter>Source Files</Filter>
    </ClCompile>
    <ClCompile Include="MRMeshNormals.cpp">
      <Filter>Source Files</Filter>
    </ClCompile>
    <ClCompile Include="MRMeshDelete.cpp">
      <Filter>Source Files</Filter>
    </ClCompile>
    <ClCompile Include="MRMeshBuildDeleteTest.cpp">
      <Filter>Source Files</Filter>
    </ClCompile>
    <ClCompile Include="MRObject.cpp">
      <Filter>Source Files\DataModel</Filter>
    </ClCompile>
    <ClCompile Include="MRObjectLoad.cpp">
      <Filter>Source Files\DataModel</Filter>
    </ClCompile>
    <ClCompile Include="MRMeshFillHole.cpp">
      <Filter>Source Files</Filter>
    </ClCompile>
    <ClCompile Include="MRMesh.cpp">
      <Filter>Source Files</Filter>
    </ClCompile>
    <ClCompile Include="MRMeshBoundary.cpp">
      <Filter>Source Files</Filter>
    </ClCompile>
    <ClCompile Include="MRTimer.cpp">
      <Filter>Source Files\Basic</Filter>
    </ClCompile>
    <ClCompile Include="MRExpandShrink.cpp">
      <Filter>Source Files</Filter>
    </ClCompile>
    <ClCompile Include="MRBestFit.cpp">
      <Filter>Source Files\Math</Filter>
    </ClCompile>
    <ClCompile Include="MRBitSet.cpp">
      <Filter>Source Files\Basic</Filter>
    </ClCompile>
    <ClCompile Include="MRAffineXf3.cpp">
      <Filter>Source Files\Math</Filter>
    </ClCompile>
    <ClCompile Include="MRCylinder.cpp">
      <Filter>Source Files\Primitives</Filter>
    </ClCompile>
    <ClCompile Include="MRBox.cpp">
      <Filter>Source Files\Math</Filter>
    </ClCompile>
    <ClCompile Include="MRCube.cpp">
      <Filter>Source Files\Primitives</Filter>
    </ClCompile>
    <ClCompile Include="MRMeshRelax.cpp">
      <Filter>Source Files</Filter>
    </ClCompile>
    <ClCompile Include="MRMeshDelone.cpp">
      <Filter>Source Files</Filter>
    </ClCompile>
    <ClCompile Include="MRMeshSubdivide.cpp">
      <Filter>Source Files</Filter>
    </ClCompile>
    <ClCompile Include="MRPositionVertsSmoothly.cpp">
      <Filter>Source Files</Filter>
    </ClCompile>
    <ClCompile Include="MRVDBConversions.cpp">
      <Filter>Source Files\VDBConversions</Filter>
    </ClCompile>
    <ClCompile Include="MRSymbolMesh.cpp">
      <Filter>Source Files\SymbolMesh</Filter>
    </ClCompile>
    <ClCompile Include="MRBoolean.cpp">
      <Filter>Source Files\VDBConversions</Filter>
    </ClCompile>
    <ClCompile Include="MRTorus.cpp">
      <Filter>Source Files\Primitives</Filter>
    </ClCompile>
    <ClCompile Include="MRUVSphere.cpp">
      <Filter>Source Files\Primitives</Filter>
    </ClCompile>
    <ClCompile Include="MRLaplacian.cpp">
      <Filter>Source Files</Filter>
    </ClCompile>
    <ClCompile Include="MRHistogram.cpp">
      <Filter>Source Files\Math</Filter>
    </ClCompile>
    <ClCompile Include="MRSystem.cpp">
      <Filter>Source Files\System</Filter>
    </ClCompile>
    <ClCompile Include="MRFloatGrid.cpp">
      <Filter>Source Files\BaseStructures</Filter>
    </ClCompile>
    <ClCompile Include="MRObjectVoxels.cpp">
      <Filter>Source Files\DataModel</Filter>
    </ClCompile>
    <ClCompile Include="MRVoxelsSave.cpp">
      <Filter>Source Files\IO</Filter>
    </ClCompile>
    <ClCompile Include="MRMeshSave.cpp">
      <Filter>Source Files\IO</Filter>
    </ClCompile>
    <ClCompile Include="MRMeshLoad.cpp">
      <Filter>Source Files\IO</Filter>
    </ClCompile>
    <ClCompile Include="MRVoxelsLoad.cpp">
      <Filter>Source Files\IO</Filter>
    </ClCompile>
    <ClCompile Include="MRVoxelPath.cpp">
      <Filter>Source Files\VoxelsPath</Filter>
    </ClCompile>
    <ClCompile Include="MRMeshFixer.cpp">
      <Filter>Source Files</Filter>
    </ClCompile>
    <ClCompile Include="MRFixUndercuts.cpp">
      <Filter>Source Files</Filter>
    </ClCompile>
    <ClCompile Include="MRAligningTransform.cpp">
      <Filter>Source Files\Math</Filter>
    </ClCompile>
    <ClCompile Include="MRRegionBoundary.cpp">
      <Filter>Source Files</Filter>
    </ClCompile>
    <ClCompile Include="miniply.cpp">
      <Filter>Source Files\IO</Filter>
    </ClCompile>
    <ClCompile Include="MRMeshDiff.cpp">
      <Filter>Source Files</Filter>
    </ClCompile>
    <ClCompile Include="MRObjectMesh.cpp">
      <Filter>Source Files\DataModel</Filter>
    </ClCompile>
    <ClCompile Include="MRVisualObject.cpp">
      <Filter>Source Files\DataModel</Filter>
    </ClCompile>
    <ClCompile Include="MRObjectFactory.cpp">
      <Filter>Source Files\DataModel</Filter>
    </ClCompile>
    <ClCompile Include="MRSerializer.cpp">
      <Filter>Source Files\IO</Filter>
    </ClCompile>
    <ClCompile Include="MRVoxelGraphCut.cpp">
      <Filter>Source Files\VoxelsPath</Filter>
    </ClCompile>
    <ClCompile Include="MRObjectLines.cpp">
      <Filter>Source Files\DataModel</Filter>
    </ClCompile>
    <ClCompile Include="MRMeshMetrics.cpp">
      <Filter>Source Files</Filter>
    </ClCompile>
    <ClCompile Include="MRArrow.cpp">
      <Filter>Source Files\Primitives</Filter>
    </ClCompile>
    <ClCompile Include="MRMathInstatiate.cpp">
      <Filter>Source Files\Math</Filter>
    </ClCompile>
    <ClCompile Include="MRQuadraticForm.cpp">
      <Filter>Source Files\Math</Filter>
    </ClCompile>
    <ClCompile Include="MRFreeFormDeformer.cpp">
      <Filter>Source Files</Filter>
    </ClCompile>
    <ClCompile Include="MRVolumeSegment.cpp">
      <Filter>Source Files\VoxelsPath</Filter>
    </ClCompile>
    <ClCompile Include="MRTriDist.cpp">
      <Filter>Source Files\Math</Filter>
    </ClCompile>
    <ClCompile Include="MRAABBTree.cpp">
      <Filter>Source Files\AABBTree</Filter>
    </ClCompile>
    <ClCompile Include="MRMeshDistance.cpp">
      <Filter>Source Files\AABBTree</Filter>
    </ClCompile>
    <ClCompile Include="MRMeshTriPoint.cpp">
      <Filter>Source Files</Filter>
    </ClCompile>
    <ClCompile Include="MRMakePlane.cpp">
      <Filter>Source Files\Primitives</Filter>
    </ClCompile>
    <ClCompile Include="MRMeshCollide.cpp">
      <Filter>Source Files\AABBTree</Filter>
    </ClCompile>
    <ClCompile Include="MRMeshProject.cpp">
      <Filter>Source Files\AABBTree</Filter>
    </ClCompile>
    <ClCompile Include="MRICP.cpp">
      <Filter>Source Files</Filter>
    </ClCompile>
    <ClCompile Include="MRStringConvert.cpp">
      <Filter>Source Files\Basic</Filter>
    </ClCompile>
    <ClCompile Include="MRExtractIsolines.cpp">
      <Filter>Source Files</Filter>
    </ClCompile>
    <ClCompile Include="MRMeshEdgePoint.cpp">
      <Filter>Source Files</Filter>
    </ClCompile>
    <ClCompile Include="MROffset.cpp">
      <Filter>Source Files\VDBConversions</Filter>
    </ClCompile>
    <ClCompile Include="MREdgePaths.cpp">
      <Filter>Source Files\SurfacePath</Filter>
    </ClCompile>
    <ClCompile Include="MRSurfaceDistance.cpp">
      <Filter>Source Files\SurfacePath</Filter>
    </ClCompile>
    <ClCompile Include="MRSurfacePath.cpp">
      <Filter>Source Files\SurfacePath</Filter>
    </ClCompile>
    <ClCompile Include="MRPlanarPath.cpp">
      <Filter>Source Files\SurfacePath</Filter>
    </ClCompile>
    <ClCompile Include="MRSceneColors.cpp">
      <Filter>Source Files\BaseStructures</Filter>
    </ClCompile>
    <ClCompile Include="MRVolumeIndexer.cpp">
      <Filter>Source Files\VoxelsPath</Filter>
    </ClCompile>
    <ClCompile Include="MRGridSampling.cpp">
      <Filter>Source Files</Filter>
    </ClCompile>
    <ClCompile Include="MRPrecisePredicates3.cpp">
      <Filter>Source Files\Math</Filter>
    </ClCompile>
    <ClCompile Include="MRObjectPoints.cpp">
      <Filter>Source Files\DataModel</Filter>
    </ClCompile>
    <ClCompile Include="MRPointsLoad.cpp">
      <Filter>Source Files\IO</Filter>
    </ClCompile>
    <ClCompile Include="MRMeshToPointCloud.cpp">
      <Filter>Source Files</Filter>
    </ClCompile>
    <ClCompile Include="MRPointsSave.cpp">
      <Filter>Source Files\IO</Filter>
    </ClCompile>
    <ClCompile Include="MRFillContour.cpp">
      <Filter>Source Files</Filter>
    </ClCompile>
    <ClCompile Include="MRMeshCollidePrecise.cpp">
      <Filter>Source Files\AABBTree</Filter>
    </ClCompile>
    <ClCompile Include="MRTriangleIntersection.cpp">
      <Filter>Source Files\Math</Filter>
    </ClCompile>
    <ClCompile Include="MRBase64.cpp">
      <Filter>Source Files\IO</Filter>
    </ClCompile>
    <ClCompile Include="MRLog.cpp">
      <Filter>Source Files\Basic</Filter>
    </ClCompile>
    <ClCompile Include="MRStreamOperators.cpp">
      <Filter>Source Files\IO</Filter>
    </ClCompile>
    <ClCompile Include="MRImageSave.cpp">
      <Filter>Source Files\IO</Filter>
    </ClCompile>
    <ClCompile Include="MRMeshIntersect.cpp">
      <Filter>Source Files\AABBTree</Filter>
    </ClCompile>
    <ClCompile Include="MRAABBTreePoints.cpp">
      <Filter>Source Files\AABBTree</Filter>
    </ClCompile>
    <ClCompile Include="MRPointsInBall.cpp">
      <Filter>Source Files\AABBTree</Filter>
    </ClCompile>
    <ClCompile Include="MRContoursStitch.cpp">
      <Filter>Source Files</Filter>
    </ClCompile>
    <ClCompile Include="MRPython.cpp">
      <Filter>Source Files\Python</Filter>
    </ClCompile>
    <ClCompile Include="MRSceneRoot.cpp">
      <Filter>Source Files\DataModel</Filter>
    </ClCompile>
    <ClCompile Include="MRRegularGridMesh.cpp">
      <Filter>Source Files\Primitives</Filter>
    </ClCompile>
    <ClCompile Include="MRPointCloud.cpp">
      <Filter>Source Files\PointCloud</Filter>
    </ClCompile>
    <ClCompile Include="MRUniformSampling.cpp">
      <Filter>Source Files\PointCloud</Filter>
    </ClCompile>
    <ClCompile Include="MRPointCloudMakeNormals.cpp">
      <Filter>Source Files\PointCloud</Filter>
    </ClCompile>
    <ClCompile Include="MRRegularMapMesher.cpp">
      <Filter>Source Files\PointCloud</Filter>
    </ClCompile>
    <ClCompile Include="MRIOFormatsRegistry.cpp">
      <Filter>Source Files\IO</Filter>
    </ClCompile>
    <ClCompile Include="MRAABBTreePolyline3.cpp">
      <Filter>Source Files\AABBTree</Filter>
    </ClCompile>
    <ClCompile Include="MRPolyline.cpp">
      <Filter>Source Files\Polyline</Filter>
    </ClCompile>
    <ClCompile Include="MRPolylineProject.cpp">
      <Filter>Source Files\AABBTree</Filter>
    </ClCompile>
    <ClCompile Include="MRMeshDirMax.cpp">
      <Filter>Source Files\AABBTree</Filter>
    </ClCompile>
    <ClCompile Include="MRPointCloudRadius.cpp">
      <Filter>Source Files\PointCloud</Filter>
    </ClCompile>
    <ClCompile Include="MRHistoryStore.cpp">
      <Filter>Source Files\History</Filter>
    </ClCompile>
    <ClCompile Include="MRChangeSceneAction.cpp">
      <Filter>Source Files\History</Filter>
    </ClCompile>
    <ClCompile Include="MRTunnelDetector.cpp">
      <Filter>Source Files\SurfacePath</Filter>
    </ClCompile>
    <ClCompile Include="MRMakeRigidXf.cpp">
      <Filter>Source Files\Math</Filter>
    </ClCompile>
    <ClCompile Include="MRUniqueThreadSafeOwner.cpp">
      <Filter>Source Files\AABBTree</Filter>
    </ClCompile>
    <ClCompile Include="MRIRenderObject.cpp">
      <Filter>Source Files\Render</Filter>
    </ClCompile>
    <ClCompile Include="MRAlignTextToMesh.cpp">
      <Filter>Source Files\Math</Filter>
    </ClCompile>
    <ClCompile Include="MR2DContoursTriangulation.cpp">
      <Filter>Source Files\SymbolMesh</Filter>
    </ClCompile>
    <ClCompile Include="MRConfig.cpp">
      <Filter>Source Files\System</Filter>
    </ClCompile>
    <ClCompile Include="MRFile.cpp">
      <Filter>Source Files\Basic</Filter>
    </ClCompile>
    <ClCompile Include="MRMeshTests.cpp">
      <Filter>Source Files\Tests</Filter>
    </ClCompile>
    <ClCompile Include="MRCPRTests.cpp">
      <Filter>Source Files\Tests</Filter>
    </ClCompile>
    <ClCompile Include="MRDenseBox.cpp">
      <Filter>Source Files\Math</Filter>
    </ClCompile>
    <ClCompile Include="MRFloatGridComponents.cpp">
      <Filter>Source Files\Components</Filter>
    </ClCompile>
    <ClCompile Include="MRMeshComponents.cpp">
      <Filter>Source Files\Components</Filter>
    </ClCompile>
    <ClCompile Include="MRBestFitTests.cpp">
      <Filter>Source Files\Tests</Filter>
    </ClCompile>
    <ClCompile Include="MRObjectDistanceMap.cpp">
      <Filter>Source Files\DataModel</Filter>
    </ClCompile>
    <ClCompile Include="MRDistanceMapSave.cpp">
      <Filter>Source Files\IO</Filter>
    </ClCompile>
    <ClCompile Include="MRDistanceMapLoad.cpp">
      <Filter>Source Files\IO</Filter>
    </ClCompile>
    <ClCompile Include="MRExtractIsolinesTests.cpp">
      <Filter>Source Files\Tests</Filter>
    </ClCompile>
    <ClCompile Include="MRAABBTreeMaker.cpp">
      <Filter>Source Files\AABBTree</Filter>
    </ClCompile>
    <ClCompile Include="MRDistanceMapParams.cpp">
      <Filter>Source Files\DistanceMap</Filter>
    </ClCompile>
    <ClCompile Include="MRDistanceMapTests.cpp">
      <Filter>Source Files\DistanceMap</Filter>
    </ClCompile>
    <ClCompile Include="MRDistanceMap.cpp">
      <Filter>Source Files\DistanceMap</Filter>
    </ClCompile>
    <ClCompile Include="MRImageLoad.cpp">
      <Filter>Source Files\IO</Filter>
    </ClCompile>
    <ClCompile Include="MRPolyline2.cpp">
      <Filter>Source Files\Polyline</Filter>
    </ClCompile>
    <ClCompile Include="MRAABBTreePolyline2.cpp">
      <Filter>Source Files\AABBTree</Filter>
    </ClCompile>
    <ClCompile Include="MRPolyline2Project.cpp">
      <Filter>Source Files\AABBTree</Filter>
    </ClCompile>
    <ClCompile Include="MRAffineXf2.cpp">
      <Filter>Source Files\Math</Filter>
    </ClCompile>
    <ClCompile Include="MRTupleBindings.cpp">
      <Filter>Source Files\Math</Filter>
    </ClCompile>
    <ClCompile Include="MRString.cpp">
      <Filter>Source Files\Basic</Filter>
    </ClCompile>
    <ClCompile Include="MRViewportId.cpp">
      <Filter>Source Files\DataModel</Filter>
    </ClCompile>
    <ClCompile Include="MRPolylineTopology.cpp">
      <Filter>Source Files\Polyline</Filter>
    </ClCompile>
    <ClCompile Include="MRPrecisePredicates2.cpp">
      <Filter>Source Files\Math</Filter>
    </ClCompile>
    <ClCompile Include="MRPrimitiveMapsComposition.cpp">
      <Filter>Source Files\Basic</Filter>
    </ClCompile>
    <ClCompile Include="MRPdf.cpp">
      <Filter>Source Files\PDF</Filter>
    </ClCompile>
    <ClCompile Include="MRAABBTreePolyline.cpp">
      <Filter>Source Files\AABBTree</Filter>
    </ClCompile>
    <ClCompile Include="MRPointCloudRelax.cpp">
      <Filter>Source Files\PointCloud</Filter>
    </ClCompile>
    <ClCompile Include="MRBestFitQuadric.cpp">
      <Filter>Source Files\Math</Filter>
    </ClCompile>
    <ClCompile Include="MRIntersection.cpp">
      <Filter>Source Files\Math</Filter>
    </ClCompile>
    <ClCompile Include="MRContour.cpp">
      <Filter>Source Files\Math</Filter>
    </ClCompile>
    <ClCompile Include="MRSurfaceDistanceBuilder.cpp">
      <Filter>Source Files\SurfacePath</Filter>
    </ClCompile>
    <ClCompile Include="MRRestoringStreamsSink.cpp">
      <Filter>Source Files\Basic</Filter>
    </ClCompile>
    <ClCompile Include="MRVoxelsVolume.cpp">
      <Filter>Source Files\VDBConversions</Filter>
    </ClCompile>
    <ClCompile Include="MRPartMapping.cpp">
      <Filter>Source Files</Filter>
    </ClCompile>
    <ClCompile Include="MRCombinedHistoryAction.cpp">
      <Filter>Source Files\History</Filter>
    </ClCompile>
    <ClCompile Include="MRMeshLoadObj.cpp">
      <Filter>Source Files\IO</Filter>
    </ClCompile>
    <ClCompile Include="MRRectIndexer.cpp">
      <Filter>Source Files\DistanceMap</Filter>
    </ClCompile>
    <ClCompile Include="MREmbeddedPython.cpp">
      <Filter>Source Files\Python</Filter>
    </ClCompile>
    <ClCompile Include="MRLine3.cpp">
      <Filter>Source Files\Math</Filter>
    </ClCompile>
    <ClCompile Include="MRComputeBoundingBox.cpp">
      <Filter>Source Files\Math</Filter>
    </ClCompile>
<<<<<<< HEAD
    <ClCompile Include="MRLinesSave.cpp">
      <Filter>Source Files\IO</Filter>
    </ClCompile>
    <ClCompile Include="MRLinesLoad.cpp">
      <Filter>Source Files\IO</Filter>
=======
    <ClCompile Include="MRSceneSettings.cpp">
      <Filter>Source Files\BaseStructures</Filter>
>>>>>>> 8e6a0ec3
    </ClCompile>
  </ItemGroup>
  <ItemGroup>
    <None Include="..\.editorconfig" />
  </ItemGroup>
</Project><|MERGE_RESOLUTION|>--- conflicted
+++ resolved
@@ -690,16 +690,14 @@
     <ClInclude Include="MRXfBasedCache.h">
       <Filter>Source Files\DataModel</Filter>
     </ClInclude>
-<<<<<<< HEAD
-    <ClInclude Include="MRLinesSave.h">
-      <Filter>Source Files\IO</Filter>
-    </ClInclude>
-    <ClInclude Include="MRLinesLoad.h">
-      <Filter>Source Files\IO</Filter>
-=======
     <ClInclude Include="MRSceneSettings.h">
       <Filter>Source Files\BaseStructures</Filter>
->>>>>>> 8e6a0ec3
+    </ClInclude>
+    <ClInclude Include="MRLinesSave.h">
+      <Filter>Source Files\IO</Filter>
+    </ClInclude>
+    <ClInclude Include="MRLinesLoad.h">
+      <Filter>Source Files\IO</Filter>
     </ClInclude>
   </ItemGroup>
   <ItemGroup>
@@ -1174,16 +1172,14 @@
     <ClCompile Include="MRComputeBoundingBox.cpp">
       <Filter>Source Files\Math</Filter>
     </ClCompile>
-<<<<<<< HEAD
-    <ClCompile Include="MRLinesSave.cpp">
-      <Filter>Source Files\IO</Filter>
-    </ClCompile>
-    <ClCompile Include="MRLinesLoad.cpp">
-      <Filter>Source Files\IO</Filter>
-=======
     <ClCompile Include="MRSceneSettings.cpp">
       <Filter>Source Files\BaseStructures</Filter>
->>>>>>> 8e6a0ec3
+    </ClCompile>
+    <ClCompile Include="MRLinesSave.cpp">
+      <Filter>Source Files\IO</Filter>
+    </ClCompile>
+    <ClCompile Include="MRLinesLoad.cpp">
+      <Filter>Source Files\IO</Filter>
     </ClCompile>
   </ItemGroup>
   <ItemGroup>
