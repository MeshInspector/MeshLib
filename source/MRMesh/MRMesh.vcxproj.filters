--- conflicted
+++ resolved
@@ -1331,11 +1331,10 @@
     <ClInclude Include="MRTripleFaceIntersections.h">
       <Filter>Source Files\Contours</Filter>
     </ClInclude>
-<<<<<<< HEAD
+    <ClInclude Include="MRFastInt128.h">
+      <Filter>Source Files\Math</Filter>
+    </ClInclude>
     <ClInclude Include="MRPreciseSegmentIntersectionOrder3.h">
-=======
-    <ClInclude Include="MRFastInt128.h">
->>>>>>> ba10c75d
       <Filter>Source Files\Math</Filter>
     </ClInclude>
   </ItemGroup>
