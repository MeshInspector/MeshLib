﻿<?xml version="1.0" encoding="utf-8"?>
<Project ToolsVersion="4.0" xmlns="http://schemas.microsoft.com/developer/msbuild/2003">
  <ItemGroup>
    <Filter Include="Source Files">
      <UniqueIdentifier>{8b0f8e8e-d502-4c1c-bf4a-bd6e26e948c1}</UniqueIdentifier>
    </Filter>
    <Filter Include="Source Files\DataModel">
      <UniqueIdentifier>{46dd214b-ec09-403a-9f69-180e234941d3}</UniqueIdentifier>
    </Filter>
    <Filter Include="Source Files\Math">
      <UniqueIdentifier>{14ec24c5-5a69-4d8c-8ee2-327274c4d165}</UniqueIdentifier>
    </Filter>
    <Filter Include="Source Files\Basic">
      <UniqueIdentifier>{7d09069f-dc58-4781-8c4c-6bcf463e869a}</UniqueIdentifier>
    </Filter>
    <Filter Include="Source Files\Primitives">
      <UniqueIdentifier>{752d7e31-3225-4338-9964-5d511c6b8ec1}</UniqueIdentifier>
    </Filter>
    <Filter Include="Source Files\VDBConversions">
      <UniqueIdentifier>{63de0e31-0ce5-41d4-83cf-95476a8961cb}</UniqueIdentifier>
    </Filter>
    <Filter Include="Source Files\SymbolMesh">
      <UniqueIdentifier>{dd69ed88-89d4-4c22-92e5-3d01c7126046}</UniqueIdentifier>
    </Filter>
    <Filter Include="Source Files\System">
      <UniqueIdentifier>{9ea2ed18-2ae5-4809-b738-03a166627a32}</UniqueIdentifier>
    </Filter>
    <Filter Include="Source Files\BaseStructures">
      <UniqueIdentifier>{cc99f9b7-b598-4504-bf99-8d838fbe408f}</UniqueIdentifier>
    </Filter>
    <Filter Include="Source Files\IO">
      <UniqueIdentifier>{dd1e9625-263f-4192-bb1d-baa91613a15e}</UniqueIdentifier>
    </Filter>
    <Filter Include="Source Files\AABBTree">
      <UniqueIdentifier>{8523856f-61f8-4a64-be2c-e62368f09852}</UniqueIdentifier>
    </Filter>
    <Filter Include="Source Files\SurfacePath">
      <UniqueIdentifier>{d5bc819e-53e1-4574-a15c-d7d4bce01a2c}</UniqueIdentifier>
    </Filter>
    <Filter Include="Source Files\Render">
      <UniqueIdentifier>{63cd613f-62f1-4c45-a91b-3417a018a563}</UniqueIdentifier>
    </Filter>
    <Filter Include="Source Files\Python">
      <UniqueIdentifier>{95252bd3-f30e-416e-98f8-1e76c2c7fff4}</UniqueIdentifier>
    </Filter>
    <Filter Include="Source Files\PointCloud">
      <UniqueIdentifier>{c300f0c9-5a9b-44ee-98c2-1ac7dad01b16}</UniqueIdentifier>
    </Filter>
    <Filter Include="Source Files\History">
      <UniqueIdentifier>{81c8f6c2-9f7d-4609-9a19-a4aaa5edfbbd}</UniqueIdentifier>
    </Filter>
    <Filter Include="Source Files\Tests">
      <UniqueIdentifier>{2bfe88a4-61f4-4317-8dae-b473f2202be0}</UniqueIdentifier>
    </Filter>
    <Filter Include="Source Files\Components">
      <UniqueIdentifier>{fdb0ec66-343d-41e6-80ec-44d4360e11a8}</UniqueIdentifier>
    </Filter>
    <Filter Include="Source Files\DistanceMap">
      <UniqueIdentifier>{7ce0eb63-0e26-416f-a991-db2be3e673b8}</UniqueIdentifier>
    </Filter>
    <Filter Include="Source Files\PDF">
      <UniqueIdentifier>{6e164873-f97c-4112-be31-701b3284f4c6}</UniqueIdentifier>
    </Filter>
    <Filter Include="Source Files\DataModel\Features">
      <UniqueIdentifier>{f6ea3197-3e0d-44ec-9b3e-6b8fe7e0bc15}</UniqueIdentifier>
    </Filter>
    <Filter Include="Source Files\DataModel\ModelHolder">
      <UniqueIdentifier>{2e5c8a08-b968-4732-be0c-9b07bb4b051e}</UniqueIdentifier>
    </Filter>
    <Filter Include="Source Files\MeshBuilder">
      <UniqueIdentifier>{c83e4212-7072-40c2-8354-827c896c1628}</UniqueIdentifier>
    </Filter>
    <Filter Include="Source Files\Mesh">
      <UniqueIdentifier>{2608cf85-c5d3-45cd-b44b-659771dd743c}</UniqueIdentifier>
    </Filter>
    <Filter Include="Source Files\MeshAlgorithm">
      <UniqueIdentifier>{90f9bd42-738e-4a33-a884-2a347d12cbb7}</UniqueIdentifier>
    </Filter>
    <Filter Include="Source Files\Segmentation">
      <UniqueIdentifier>{482540be-d903-4a0a-8c4c-c783316c31e6}</UniqueIdentifier>
    </Filter>
    <Filter Include="Source Files\Contours">
      <UniqueIdentifier>{d4c0f533-10a6-48fd-9e33-a1aa4bf27a4d}</UniqueIdentifier>
    </Filter>
    <Filter Include="Source Files\Decimation">
      <UniqueIdentifier>{c0473824-4c92-4d7b-8dd8-53467111d7b5}</UniqueIdentifier>
    </Filter>
    <Filter Include="Source Files\Triangulation">
      <UniqueIdentifier>{e8616b21-1a75-42a5-990d-2f54914e7219}</UniqueIdentifier>
    </Filter>
    <Filter Include="Source Files\Boolean">
      <UniqueIdentifier>{c1e21c06-9f10-4e81-87cd-a550a822f2bd}</UniqueIdentifier>
    </Filter>
    <Filter Include="Source Files\Polyline">
      <UniqueIdentifier>{176e10d8-480b-466d-be49-299f1d1b94be}</UniqueIdentifier>
    </Filter>
    <Filter Include="Source Files\Relax">
      <UniqueIdentifier>{435d3e5d-8726-43e7-be69-b9d4c1799c95}</UniqueIdentifier>
    </Filter>
    <Filter Include="Source Files\Voxels">
      <UniqueIdentifier>{cfca1a51-70d1-46de-ad9f-c8662f2b85c8}</UniqueIdentifier>
    </Filter>
    <Filter Include="Source Files\LinearSystem">
      <UniqueIdentifier>{77366470-1db8-45b3-9971-1b5af90c1eac}</UniqueIdentifier>
    </Filter>
    <Filter Include="Source Files\Gcode">
      <UniqueIdentifier>{b00cbb7d-8f55-486d-9a3f-834bc49c40f3}</UniqueIdentifier>
    </Filter>
    <Filter Include="Source Files\WaterFlow">
      <UniqueIdentifier>{3bf8efb6-7251-4ef8-890d-0e5c5940c8b8}</UniqueIdentifier>
    </Filter>
  </ItemGroup>
  <ItemGroup>
    <ClInclude Include="MRMeshFwd.h">
      <Filter>Source Files</Filter>
    </ClInclude>
    <ClInclude Include="MRObject.h">
      <Filter>Source Files\DataModel</Filter>
    </ClInclude>
    <ClInclude Include="MRObjectLoad.h">
      <Filter>Source Files\DataModel</Filter>
    </ClInclude>
    <ClInclude Include="MRVector3.h">
      <Filter>Source Files\Math</Filter>
    </ClInclude>
    <ClInclude Include="MRVector.h">
      <Filter>Source Files\Basic</Filter>
    </ClInclude>
    <ClInclude Include="MRTimer.h">
      <Filter>Source Files\Basic</Filter>
    </ClInclude>
    <ClInclude Include="MRBox.h">
      <Filter>Source Files\Math</Filter>
    </ClInclude>
    <ClInclude Include="MRVector4.h">
      <Filter>Source Files\Math</Filter>
    </ClInclude>
    <ClInclude Include="MRMatrix3.h">
      <Filter>Source Files\Math</Filter>
    </ClInclude>
    <ClInclude Include="MRBestFit.h">
      <Filter>Source Files\Math</Filter>
    </ClInclude>
    <ClInclude Include="MRAffineXf3.h">
      <Filter>Source Files\Math</Filter>
    </ClInclude>
    <ClInclude Include="MRPlane3.h">
      <Filter>Source Files\Math</Filter>
    </ClInclude>
    <ClInclude Include="MRCylinder.h">
      <Filter>Source Files\Primitives</Filter>
    </ClInclude>
    <ClInclude Include="MRCube.h">
      <Filter>Source Files\Primitives</Filter>
    </ClInclude>
    <ClInclude Include="MRIteratorRange.h">
      <Filter>Source Files\Basic</Filter>
    </ClInclude>
    <ClInclude Include="MRBitSet.h">
      <Filter>Source Files\Basic</Filter>
    </ClInclude>
    <ClInclude Include="MRVDBConversions.h">
      <Filter>Source Files\VDBConversions</Filter>
    </ClInclude>
    <ClInclude Include="MRSymbolMesh.h">
      <Filter>Source Files\SymbolMesh</Filter>
    </ClInclude>
    <ClInclude Include="MRBoolean.h">
      <Filter>Source Files\VDBConversions</Filter>
    </ClInclude>
    <ClInclude Include="MRTorus.h">
      <Filter>Source Files\Primitives</Filter>
    </ClInclude>
    <ClInclude Include="MRUVSphere.h">
      <Filter>Source Files\Primitives</Filter>
    </ClInclude>
    <ClInclude Include="MRConstants.h">
      <Filter>Source Files\Math</Filter>
    </ClInclude>
    <ClInclude Include="MRSystem.h">
      <Filter>Source Files\System</Filter>
    </ClInclude>
    <ClInclude Include="MRHistogram.h">
      <Filter>Source Files\Math</Filter>
    </ClInclude>
    <ClInclude Include="MRProgressCallback.h">
      <Filter>Source Files\BaseStructures</Filter>
    </ClInclude>
    <ClInclude Include="MRSimpleVolume.h">
      <Filter>Source Files\BaseStructures</Filter>
    </ClInclude>
    <ClInclude Include="MRFloatGrid.h">
      <Filter>Source Files\BaseStructures</Filter>
    </ClInclude>
    <ClInclude Include="MRObjectVoxels.h">
      <Filter>Source Files\DataModel</Filter>
    </ClInclude>
    <ClInclude Include="MRVoxelsSave.h">
      <Filter>Source Files\IO</Filter>
    </ClInclude>
    <ClInclude Include="MRMeshSave.h">
      <Filter>Source Files\IO</Filter>
    </ClInclude>
    <ClInclude Include="MRMeshLoad.h">
      <Filter>Source Files\IO</Filter>
    </ClInclude>
    <ClInclude Include="MRVoxelsLoad.h">
      <Filter>Source Files\IO</Filter>
    </ClInclude>
    <ClInclude Include="MRIOFilters.h">
      <Filter>Source Files\IO</Filter>
    </ClInclude>
    <ClInclude Include="MRUnionFind.h">
      <Filter>Source Files\Basic</Filter>
    </ClInclude>
    <ClInclude Include="MRVoxelPath.h">
      <Filter>Source Files\Voxels</Filter>
    </ClInclude>
    <ClInclude Include="MRAlignTextToMesh.h">
      <Filter>Source Files\Math</Filter>
    </ClInclude>
    <ClInclude Include="MRAligningTransform.h">
      <Filter>Source Files\Math</Filter>
    </ClInclude>
    <ClInclude Include="miniply.h">
      <Filter>Source Files\IO</Filter>
    </ClInclude>
    <ClInclude Include="MRTriPoint.h">
      <Filter>Source Files\Math</Filter>
    </ClInclude>
    <ClInclude Include="MRObjectMesh.h">
      <Filter>Source Files\DataModel</Filter>
    </ClInclude>
    <ClInclude Include="MRVisualObject.h">
      <Filter>Source Files\DataModel</Filter>
    </ClInclude>
    <ClInclude Include="MRObjectFactory.h">
      <Filter>Source Files\DataModel</Filter>
    </ClInclude>
    <ClInclude Include="MRSerializer.h">
      <Filter>Source Files\IO</Filter>
    </ClInclude>
    <ClInclude Include="MRBitSetParallelFor.h">
      <Filter>Source Files\Basic</Filter>
    </ClInclude>
    <ClInclude Include="MRObjectLines.h">
      <Filter>Source Files\DataModel</Filter>
    </ClInclude>
    <ClInclude Include="MRVoxelGraphCut.h">
      <Filter>Source Files\Voxels</Filter>
    </ClInclude>
    <ClInclude Include="MRHeap.h">
      <Filter>Source Files\Basic</Filter>
    </ClInclude>
    <ClInclude Include="MRArrow.h">
      <Filter>Source Files\Primitives</Filter>
    </ClInclude>
    <ClInclude Include="MRSymMatrix3.h">
      <Filter>Source Files\Math</Filter>
    </ClInclude>
    <ClInclude Include="MRQuadraticForm.h">
      <Filter>Source Files\Math</Filter>
    </ClInclude>
    <ClInclude Include="MRQuaternion.h">
      <Filter>Source Files\Math</Filter>
    </ClInclude>
    <ClInclude Include="MRVolumeSegment.h">
      <Filter>Source Files\Voxels</Filter>
    </ClInclude>
    <ClInclude Include="MRTriDist.h">
      <Filter>Source Files\Math</Filter>
    </ClInclude>
    <ClInclude Include="MRAABBTree.h">
      <Filter>Source Files\AABBTree</Filter>
    </ClInclude>
    <ClInclude Include="MRMeshDistance.h">
      <Filter>Source Files\AABBTree</Filter>
    </ClInclude>
    <ClInclude Include="MRMakePlane.h">
      <Filter>Source Files\Primitives</Filter>
    </ClInclude>
    <ClInclude Include="MRToFromEigen.h">
      <Filter>Source Files\Math</Filter>
    </ClInclude>
    <ClInclude Include="MRTriangleIntersection.h">
      <Filter>Source Files\Math</Filter>
    </ClInclude>
    <ClInclude Include="MRMeshCollide.h">
      <Filter>Source Files\AABBTree</Filter>
    </ClInclude>
    <ClInclude Include="MRMeshProject.h">
      <Filter>Source Files\AABBTree</Filter>
    </ClInclude>
    <ClInclude Include="MRStringConvert.h">
      <Filter>Source Files\Basic</Filter>
    </ClInclude>
    <ClInclude Include="MRMeshTexture.h">
      <Filter>Source Files\BaseStructures</Filter>
    </ClInclude>
    <ClInclude Include="MROffset.h">
      <Filter>Source Files\VDBConversions</Filter>
    </ClInclude>
    <ClInclude Include="MRVector2.h">
      <Filter>Source Files\Math</Filter>
    </ClInclude>
    <ClInclude Include="MRColor.h">
      <Filter>Source Files\Basic</Filter>
    </ClInclude>
    <ClInclude Include="MRPositionedText.h">
      <Filter>Source Files\BaseStructures</Filter>
    </ClInclude>
    <ClInclude Include="MREdgePaths.h">
      <Filter>Source Files\SurfacePath</Filter>
    </ClInclude>
    <ClInclude Include="MRSurfaceDistance.h">
      <Filter>Source Files\SurfacePath</Filter>
    </ClInclude>
    <ClInclude Include="MRSurfacePath.h">
      <Filter>Source Files\SurfacePath</Filter>
    </ClInclude>
    <ClInclude Include="MRGeodesicPath.h">
      <Filter>Source Files\SurfacePath</Filter>
    </ClInclude>
    <ClInclude Include="MRSceneColors.h">
      <Filter>Source Files\BaseStructures</Filter>
    </ClInclude>
    <ClInclude Include="MRVolumeIndexer.h">
      <Filter>Source Files\Voxels</Filter>
    </ClInclude>
    <ClInclude Include="MRHighPrecision.h">
      <Filter>Source Files\Math</Filter>
    </ClInclude>
    <ClInclude Include="MRPrecisePredicates3.h">
      <Filter>Source Files\Math</Filter>
    </ClInclude>
    <ClInclude Include="MRObjectsAccess.h">
      <Filter>Source Files\DataModel</Filter>
    </ClInclude>
    <ClInclude Include="MRObjectsAccess.hpp">
      <Filter>Source Files\DataModel</Filter>
    </ClInclude>
    <ClInclude Include="MRObjectPoints.h">
      <Filter>Source Files\DataModel</Filter>
    </ClInclude>
    <ClInclude Include="MRPointsLoad.h">
      <Filter>Source Files\IO</Filter>
    </ClInclude>
    <ClInclude Include="MRPointsSave.h">
      <Filter>Source Files\IO</Filter>
    </ClInclude>
    <ClInclude Include="MRMeshCollidePrecise.h">
      <Filter>Source Files\AABBTree</Filter>
    </ClInclude>
    <ClInclude Include="MRFaceFace.h">
      <Filter>Source Files\AABBTree</Filter>
    </ClInclude>
    <ClInclude Include="MRBase64.h">
      <Filter>Source Files\IO</Filter>
    </ClInclude>
    <ClInclude Include="MRLog.h">
      <Filter>Source Files\Basic</Filter>
    </ClInclude>
    <ClInclude Include="MRStreamOperators.h">
      <Filter>Source Files\IO</Filter>
    </ClInclude>
    <ClInclude Include="MRMatrix4.h">
      <Filter>Source Files\Math</Filter>
    </ClInclude>
    <ClInclude Include="MRImageSave.h">
      <Filter>Source Files\IO</Filter>
    </ClInclude>
    <ClInclude Include="MRMatrix.h">
      <Filter>Source Files\Math</Filter>
    </ClInclude>
    <ClInclude Include="MRTriMath.h">
      <Filter>Source Files\Math</Filter>
    </ClInclude>
    <ClInclude Include="MRLine3.h">
      <Filter>Source Files\Math</Filter>
    </ClInclude>
    <ClInclude Include="MRMeshIntersect.h">
      <Filter>Source Files\AABBTree</Filter>
    </ClInclude>
    <ClInclude Include="MRRayBoxIntersection.h">
      <Filter>Source Files\Math</Filter>
    </ClInclude>
    <ClInclude Include="MRAABBTreePoints.h">
      <Filter>Source Files\AABBTree</Filter>
    </ClInclude>
    <ClInclude Include="MRPointsInBall.h">
      <Filter>Source Files\AABBTree</Filter>
    </ClInclude>
    <ClInclude Include="MRPython.h">
      <Filter>Source Files\Python</Filter>
    </ClInclude>
    <ClInclude Include="MRSceneRoot.h">
      <Filter>Source Files\DataModel</Filter>
    </ClInclude>
    <ClInclude Include="MRRegularGridMesh.h">
      <Filter>Source Files\Primitives</Filter>
    </ClInclude>
    <ClInclude Include="MRPointCloud.h">
      <Filter>Source Files\PointCloud</Filter>
    </ClInclude>
    <ClInclude Include="MRUniformSampling.h">
      <Filter>Source Files\PointCloud</Filter>
    </ClInclude>
    <ClInclude Include="MRPointCloudMakeNormals.h">
      <Filter>Source Files\PointCloud</Filter>
    </ClInclude>
    <ClInclude Include="MRRegularMapMesher.h">
      <Filter>Source Files\PointCloud</Filter>
    </ClInclude>
    <ClInclude Include="MRIOFormatsRegistry.h">
      <Filter>Source Files\IO</Filter>
    </ClInclude>
    <ClInclude Include="MRLineSegm3.h">
      <Filter>Source Files\Math</Filter>
    </ClInclude>
    <ClInclude Include="MRPolylineProject.h">
      <Filter>Source Files\AABBTree</Filter>
    </ClInclude>
    <ClInclude Include="MRMeshDirMax.h">
      <Filter>Source Files\AABBTree</Filter>
    </ClInclude>
    <ClInclude Include="MRPointCloudRadius.h">
      <Filter>Source Files\PointCloud</Filter>
    </ClInclude>
    <ClInclude Include="MRHash.h">
      <Filter>Source Files\Basic</Filter>
    </ClInclude>
    <ClInclude Include="MRHistoryStore.h">
      <Filter>Source Files\History</Filter>
    </ClInclude>
    <ClInclude Include="MRHistoryAction.h">
      <Filter>Source Files\History</Filter>
    </ClInclude>
    <ClInclude Include="MRChangeObjectAction.h">
      <Filter>Source Files\History</Filter>
    </ClInclude>
    <ClInclude Include="MRChangeSceneAction.h">
      <Filter>Source Files\History</Filter>
    </ClInclude>
    <ClInclude Include="MRChangeXfAction.h">
      <Filter>Source Files\History</Filter>
    </ClInclude>
    <ClInclude Include="MRCombinedHistoryAction.h">
      <Filter>Source Files\History</Filter>
    </ClInclude>
    <ClInclude Include="MRChangeSelectionAction.h">
      <Filter>Source Files\History</Filter>
    </ClInclude>
    <ClInclude Include="MRTunnelDetector.h">
      <Filter>Source Files\SurfacePath</Filter>
    </ClInclude>
    <ClInclude Include="MRMakeRigidXf.h">
      <Filter>Source Files\Math</Filter>
    </ClInclude>
    <ClInclude Include="MRUniqueThreadSafeOwner.h">
      <Filter>Source Files\AABBTree</Filter>
    </ClInclude>
    <ClInclude Include="MRIRenderObject.h">
      <Filter>Source Files\Render</Filter>
    </ClInclude>
    <ClInclude Include="MRAlignTextToMesh.h">
      <Filter>Source Files\SymbolMesh</Filter>
    </ClInclude>
    <ClInclude Include="MR2DContoursTriangulation.h">
      <Filter>Source Files\SymbolMesh</Filter>
    </ClInclude>
    <ClInclude Include="MRConfig.h">
      <Filter>Source Files\System</Filter>
    </ClInclude>
    <ClInclude Include="MRDenseBox.h">
      <Filter>Source Files\Math</Filter>
    </ClInclude>
    <ClInclude Include="MRFloatGridComponents.h">
      <Filter>Source Files\Components</Filter>
    </ClInclude>
    <ClInclude Include="MRMeshComponents.h">
      <Filter>Source Files\Components</Filter>
    </ClInclude>
    <ClInclude Include="MRGTest.h">
      <Filter>Source Files\Tests</Filter>
    </ClInclude>
    <ClInclude Include="MRObjectDistanceMap.h">
      <Filter>Source Files\DataModel</Filter>
    </ClInclude>
    <ClInclude Include="MRDistanceMapSave.h">
      <Filter>Source Files\IO</Filter>
    </ClInclude>
    <ClInclude Include="MRDistanceMapLoad.h">
      <Filter>Source Files\IO</Filter>
    </ClInclude>
    <ClInclude Include="MRAABBTreeNode.h">
      <Filter>Source Files\AABBTree</Filter>
    </ClInclude>
    <ClInclude Include="MRAABBTreeMaker.h">
      <Filter>Source Files\AABBTree</Filter>
    </ClInclude>
    <ClInclude Include="MRDistanceMapParams.h">
      <Filter>Source Files\DistanceMap</Filter>
    </ClInclude>
    <ClInclude Include="MRDistanceMap.h">
      <Filter>Source Files\DistanceMap</Filter>
    </ClInclude>
    <ClInclude Include="MRImageLoad.h">
      <Filter>Source Files\IO</Filter>
    </ClInclude>
    <ClInclude Include="MRImage.h">
      <Filter>Source Files\BaseStructures</Filter>
    </ClInclude>
    <ClInclude Include="MRPolylineTopology.h">
      <Filter>Source Files\Polyline</Filter>
    </ClInclude>
    <ClInclude Include="MRPolyline2Project.h">
      <Filter>Source Files\AABBTree</Filter>
    </ClInclude>
    <ClInclude Include="MRMatrix2.h">
      <Filter>Source Files\Math</Filter>
    </ClInclude>
    <ClInclude Include="MRAffineXf2.h">
      <Filter>Source Files\Math</Filter>
    </ClInclude>
    <ClInclude Include="MRAffineXf.h">
      <Filter>Source Files\Math</Filter>
    </ClInclude>
    <ClInclude Include="MRTupleBindings.h">
      <Filter>Source Files\Math</Filter>
    </ClInclude>
    <ClInclude Include="MRSymMatrix2.h">
      <Filter>Source Files\Math</Filter>
    </ClInclude>
    <ClInclude Include="MRString.h">
      <Filter>Source Files\Basic</Filter>
    </ClInclude>
    <ClInclude Include="MRPrecisePredicates2.h">
      <Filter>Source Files\Math</Filter>
    </ClInclude>
    <ClInclude Include="MRPrimitiveMapsComposition.h">
      <Filter>Source Files\Basic</Filter>
    </ClInclude>
    <ClInclude Include="MRPdf.h">
      <Filter>Source Files\PDF</Filter>
    </ClInclude>
    <ClInclude Include="MRAABBTreePolyline.h">
      <Filter>Source Files\AABBTree</Filter>
    </ClInclude>
    <ClInclude Include="MRBestFitQuadric.h">
      <Filter>Source Files\Math</Filter>
    </ClInclude>
    <ClInclude Include="MRIntersection.h">
      <Filter>Source Files\Math</Filter>
    </ClInclude>
    <ClInclude Include="MRContour.h">
      <Filter>Source Files\Math</Filter>
    </ClInclude>
    <ClInclude Include="MRSurfaceDistanceBuilder.h">
      <Filter>Source Files\SurfacePath</Filter>
    </ClInclude>
    <ClInclude Include="MRRestoringStreamsSink.h">
      <Filter>Source Files\Basic</Filter>
    </ClInclude>
    <ClInclude Include="MRChangeMeshAction.h">
      <Filter>Source Files\History</Filter>
    </ClInclude>
    <ClInclude Include="MRVoxelsVolume.h">
      <Filter>Source Files\VDBConversions</Filter>
    </ClInclude>
    <ClInclude Include="MRLineSegm.h">
      <Filter>Source Files\Math</Filter>
    </ClInclude>
    <ClInclude Include="MRChangeSceneObjectsOrder.h">
      <Filter>Source Files\History</Filter>
    </ClInclude>
    <ClInclude Include="MRMeshLoadObj.h">
      <Filter>Source Files\IO</Filter>
    </ClInclude>
    <ClInclude Include="MRRectIndexer.h">
      <Filter>Source Files\DistanceMap</Filter>
    </ClInclude>
    <ClInclude Include="MRChangeNameAction.h">
      <Filter>Source Files\History</Filter>
    </ClInclude>
    <ClInclude Include="MREmbeddedPython.h">
      <Filter>Source Files\Python</Filter>
    </ClInclude>
    <ClInclude Include="MRPolylineEdgeIterator.h">
      <Filter>Source Files\Polyline</Filter>
    </ClInclude>
    <ClInclude Include="MRComputeBoundingBox.h">
      <Filter>Source Files\Math</Filter>
    </ClInclude>
    <ClInclude Include="MRXfBasedCache.h">
      <Filter>Source Files\DataModel</Filter>
    </ClInclude>
    <ClInclude Include="MRSceneSettings.h">
      <Filter>Source Files\BaseStructures</Filter>
    </ClInclude>
    <ClInclude Include="MRLinesSave.h">
      <Filter>Source Files\IO</Filter>
    </ClInclude>
    <ClInclude Include="MRLinesLoad.h">
      <Filter>Source Files\IO</Filter>
    </ClInclude>
    <ClInclude Include="MRSphere.h">
      <Filter>Source Files\Primitives</Filter>
    </ClInclude>
    <ClInclude Include="MRSphereObject.h">
      <Filter>Source Files\DataModel\Features</Filter>
    </ClInclude>
    <ClInclude Include="MRObjectMeshHolder.h">
      <Filter>Source Files\DataModel\ModelHolder</Filter>
    </ClInclude>
    <ClInclude Include="MR2to3.h">
      <Filter>Source Files\Math</Filter>
    </ClInclude>
    <ClInclude Include="MRPlaneObject.h">
      <Filter>Source Files\DataModel\Features</Filter>
    </ClInclude>
    <ClInclude Include="MRPolyline.h">
      <Filter>Source Files\Polyline</Filter>
    </ClInclude>
    <ClInclude Include="MRObjectLinesHolder.h">
      <Filter>Source Files\DataModel\ModelHolder</Filter>
    </ClInclude>
    <ClInclude Include="MRLineObject.h">
      <Filter>Source Files\DataModel\Features</Filter>
    </ClInclude>
    <ClInclude Include="MRCircleObject.h">
      <Filter>Source Files\DataModel\Features</Filter>
    </ClInclude>
    <ClInclude Include="MRPolyline2Collide.h">
      <Filter>Source Files\AABBTree</Filter>
    </ClInclude>
    <ClInclude Include="MRHeapBytes.h">
      <Filter>Source Files\Basic</Filter>
    </ClInclude>
    <ClInclude Include="MRObjectPointsHolder.h">
      <Filter>Source Files\DataModel\ModelHolder</Filter>
    </ClInclude>
    <ClInclude Include="MRChangePointCloudAction.h">
      <Filter>Source Files\History</Filter>
    </ClInclude>
    <ClInclude Include="MRPointObject.h">
      <Filter>Source Files\DataModel\Features</Filter>
    </ClInclude>
    <ClInclude Include="MRMeshBuilder.h">
      <Filter>Source Files\MeshBuilder</Filter>
    </ClInclude>
    <ClInclude Include="MRIdentifyVertices.h">
      <Filter>Source Files\MeshBuilder</Filter>
    </ClInclude>
    <ClInclude Include="MRMeshBuilderTypes.h">
      <Filter>Source Files\MeshBuilder</Filter>
    </ClInclude>
    <ClInclude Include="MRMeshTopology.h">
      <Filter>Source Files\Mesh</Filter>
    </ClInclude>
    <ClInclude Include="MRMesh.h">
      <Filter>Source Files\Mesh</Filter>
    </ClInclude>
    <ClInclude Include="MRMeshTriPoint.h">
      <Filter>Source Files\Mesh</Filter>
    </ClInclude>
    <ClInclude Include="MRMeshToPointCloud.h">
      <Filter>Source Files\MeshAlgorithm</Filter>
    </ClInclude>
    <ClInclude Include="MRMeshMetrics.h">
      <Filter>Source Files\MeshAlgorithm</Filter>
    </ClInclude>
    <ClInclude Include="MRMeshNormals.h">
      <Filter>Source Files\MeshAlgorithm</Filter>
    </ClInclude>
    <ClInclude Include="MRMeshSubdivide.h">
      <Filter>Source Files\MeshAlgorithm</Filter>
    </ClInclude>
    <ClInclude Include="MRMeshFixer.h">
      <Filter>Source Files\MeshAlgorithm</Filter>
    </ClInclude>
    <ClInclude Include="MRMeshFillHole.h">
      <Filter>Source Files\MeshAlgorithm</Filter>
    </ClInclude>
    <ClInclude Include="MREdgePoint.h">
      <Filter>Source Files\Mesh</Filter>
    </ClInclude>
    <ClInclude Include="MRMeshBoundary.h">
      <Filter>Source Files\MeshAlgorithm</Filter>
    </ClInclude>
    <ClInclude Include="MRMeshDelete.h">
      <Filter>Source Files\MeshAlgorithm</Filter>
    </ClInclude>
    <ClInclude Include="MRMeshDelone.h">
      <Filter>Source Files\MeshAlgorithm</Filter>
    </ClInclude>
    <ClInclude Include="MRPolyline2Intersect.h">
      <Filter>Source Files\AABBTree</Filter>
    </ClInclude>
    <ClInclude Include="MRPolylineComponents.h">
      <Filter>Source Files\Components</Filter>
    </ClInclude>
    <ClInclude Include="MRFillContourByGraphCut.h">
      <Filter>Source Files\Segmentation</Filter>
    </ClInclude>
    <ClInclude Include="MRSurroundingContour.h">
      <Filter>Source Files\Segmentation</Filter>
    </ClInclude>
    <ClInclude Include="MRContoursCut.h">
      <Filter>Source Files\Contours</Filter>
    </ClInclude>
    <ClInclude Include="MRContoursSeparation.h">
      <Filter>Source Files\Contours</Filter>
    </ClInclude>
    <ClInclude Include="MRIntersectionContour.h">
      <Filter>Source Files\Contours</Filter>
    </ClInclude>
    <ClInclude Include="MRMeshDecimate.h">
      <Filter>Source Files\Decimation</Filter>
    </ClInclude>
    <ClInclude Include="MRMeshDecimateParallel.h">
      <Filter>Source Files\Decimation</Filter>
    </ClInclude>
    <ClInclude Include="MRPolylineDecimate.h">
      <Filter>Source Files\Decimation</Filter>
    </ClInclude>
    <ClInclude Include="MRPointCloudTriangulation.h">
      <Filter>Source Files\Triangulation</Filter>
    </ClInclude>
    <ClInclude Include="MRPointCloudTriangulationHelpers.h">
      <Filter>Source Files\Triangulation</Filter>
    </ClInclude>
    <ClInclude Include="MRBooleanOperation.h">
      <Filter>Source Files\Boolean</Filter>
    </ClInclude>
    <ClInclude Include="MRMeshBoolean.h">
      <Filter>Source Files\Boolean</Filter>
    </ClInclude>
    <ClInclude Include="MRMeshBooleanFacade.h">
      <Filter>Source Files\Boolean</Filter>
    </ClInclude>
    <ClInclude Include="MRPartialOffset.h">
      <Filter>Source Files\Boolean</Filter>
    </ClInclude>
    <ClInclude Include="MRMeshSaveObj.h">
      <Filter>Source Files\IO</Filter>
    </ClInclude>
    <ClInclude Include="MRObjectLabel.h">
      <Filter>Source Files\DataModel</Filter>
    </ClInclude>
    <ClInclude Include="MRPolylineSubdivide.h">
      <Filter>Source Files\Polyline</Filter>
    </ClInclude>
    <ClInclude Include="MRChangePolylineAction.h">
      <Filter>Source Files\History</Filter>
    </ClInclude>
    <ClInclude Include="MRRelaxParams.h">
      <Filter>Source Files\Relax</Filter>
    </ClInclude>
    <ClInclude Include="MRMeshRelax.h">
      <Filter>Source Files\Relax</Filter>
    </ClInclude>
    <ClInclude Include="MRPointCloudRelax.h">
      <Filter>Source Files\Relax</Filter>
    </ClInclude>
    <ClInclude Include="MRPolylineRelax.h">
      <Filter>Source Files\Relax</Filter>
    </ClInclude>
    <ClInclude Include="MRPrism.h">
      <Filter>Source Files\Primitives</Filter>
    </ClInclude>
    <ClInclude Include="MRChangeLabelAction.h">
      <Filter>Source Files\History</Filter>
    </ClInclude>
    <ClInclude Include="MRProgressReadWrite.h">
      <Filter>Source Files\IO</Filter>
    </ClInclude>
    <ClInclude Include="MRChangeVoxelsAction.h">
      <Filter>Source Files\History</Filter>
    </ClInclude>
    <ClInclude Include="MRMatrix3Decompose.h">
      <Filter>Source Files\Math</Filter>
    </ClInclude>
    <ClInclude Include="MRBuffer.h">
      <Filter>Source Files\Basic</Filter>
    </ClInclude>
    <ClInclude Include="MRVertexAttributeGradient.h">
      <Filter>Source Files\MeshAlgorithm</Filter>
    </ClInclude>
    <ClInclude Include="MRChangeVoxelSelectionAction.h">
      <Filter>Source Files\History</Filter>
    </ClInclude>
    <ClInclude Include="MRChangePointCloudNormalsAction.h">
      <Filter>Source Files\History</Filter>
    </ClInclude>
    <ClInclude Include="MRUniteManyMeshes.h">
      <Filter>Source Files\Boolean</Filter>
    </ClInclude>
    <ClInclude Include="MRPlanarPath.h">
      <Filter>Source Files\SurfacePath</Filter>
    </ClInclude>
    <ClInclude Include="MRIntersectionPrecomputes2.h">
      <Filter>Source Files\AABBTree</Filter>
    </ClInclude>
    <ClInclude Include="MRRayBoxIntersection2.h">
      <Filter>Source Files\Math</Filter>
    </ClInclude>
    <ClInclude Include="MRIntersectionPrecomputes.h">
      <Filter>Source Files\Math</Filter>
    </ClInclude>
    <ClInclude Include="MRLine.h">
      <Filter>Source Files\Math</Filter>
    </ClInclude>
    <ClInclude Include="MRTimeRecord.h">
      <Filter>Source Files\Basic</Filter>
    </ClInclude>
    <ClInclude Include="MROrder.h">
      <Filter>Source Files\Mesh</Filter>
    </ClInclude>
    <ClInclude Include="MREdgePathsBuilder.h">
      <Filter>Source Files\SurfacePath</Filter>
    </ClInclude>
    <ClInclude Include="MRExtractIsolines.h">
      <Filter>Source Files\SurfacePath</Filter>
    </ClInclude>
    <ClInclude Include="MRMarchingCubes.h">
      <Filter>Source Files\Voxels</Filter>
    </ClInclude>
    <ClInclude Include="MRSharpenMarchingCubesMesh.h">
      <Filter>Source Files\Voxels</Filter>
    </ClInclude>
    <ClInclude Include="MREdgeMetric.h">
      <Filter>Source Files\SurfacePath</Filter>
    </ClInclude>
    <ClInclude Include="MRFastWindingNumber.h">
      <Filter>Source Files\AABBTree</Filter>
    </ClInclude>
    <ClInclude Include="MROpenVDBHelper.h">
      <Filter>Source Files\VDBConversions</Filter>
    </ClInclude>
    <ClInclude Include="MRChangeVertsColorMapAction.h">
      <Filter>Source Files\History</Filter>
    </ClInclude>
    <ClInclude Include="MRSignDetectionMode.h">
      <Filter>Source Files\Voxels</Filter>
    </ClInclude>
    <ClInclude Include="MRGridSettings.h">
      <Filter>Source Files\Mesh</Filter>
    </ClInclude>
    <ClInclude Include="MRPointsToMeshProjector.h">
      <Filter>Source Files\AABBTree</Filter>
    </ClInclude>
    <ClInclude Include="MRGltfSerializer.h">
      <Filter>Source Files\IO</Filter>
    </ClInclude>
    <ClInclude Include="MRParallelFor.h">
      <Filter>Source Files\Basic</Filter>
    </ClInclude>
    <ClInclude Include="MRFreeFormDeformer.h">
      <Filter>Source Files\LinearSystem</Filter>
    </ClInclude>
    <ClInclude Include="MRToolPath.h">
      <Filter>Source Files\SurfacePath</Filter>
    </ClInclude>
    <ClInclude Include="MRLaplacian.h">
      <Filter>Source Files\LinearSystem</Filter>
    </ClInclude>
    <ClInclude Include="MRPositionVertsSmoothly.h">
      <Filter>Source Files\LinearSystem</Filter>
    </ClInclude>
    <ClInclude Include="MRClosestPointInTriangle.h">
      <Filter>Source Files\Math</Filter>
    </ClInclude>
    <ClInclude Include="MRNormalsToPoints.h">
      <Filter>Source Files\LinearSystem</Filter>
    </ClInclude>
    <ClInclude Include="MRNormalDenoising.h">
      <Filter>Source Files\LinearSystem</Filter>
    </ClInclude>
    <ClInclude Include="MRId.h">
      <Filter>Source Files\Basic</Filter>
    </ClInclude>
    <ClInclude Include="MREdgeIterator.h">
      <Filter>Source Files\Mesh</Filter>
    </ClInclude>
    <ClInclude Include="MRPartMapping.h">
      <Filter>Source Files\Mesh</Filter>
    </ClInclude>
    <ClInclude Include="MRPointOnFace.h">
      <Filter>Source Files\Mesh</Filter>
    </ClInclude>
    <ClInclude Include="MRMeshPart.h">
      <Filter>Source Files\Mesh</Filter>
    </ClInclude>
    <ClInclude Include="MRMeshEigen.h">
      <Filter>Source Files\Mesh</Filter>
    </ClInclude>
    <ClInclude Include="MRConvexHull.h">
      <Filter>Source Files\MeshAlgorithm</Filter>
    </ClInclude>
    <ClInclude Include="MRExpandShrink.h">
      <Filter>Source Files\MeshAlgorithm</Filter>
    </ClInclude>
    <ClInclude Include="MRExpected.h">
      <Filter>Source Files\Basic</Filter>
    </ClInclude>
    <ClInclude Include="MRContoursStitch.h">
      <Filter>Source Files\Contours</Filter>
    </ClInclude>
    <ClInclude Include="MRFillContour.h">
      <Filter>Source Files\Contours</Filter>
    </ClInclude>
    <ClInclude Include="MRFillContours2D.h">
      <Filter>Source Files\Contours</Filter>
    </ClInclude>
    <ClInclude Include="MRFixUndercuts.h">
      <Filter>Source Files\MeshAlgorithm</Filter>
    </ClInclude>
    <ClInclude Include="MRGridSampling.h">
      <Filter>Source Files\PointCloud</Filter>
    </ClInclude>
    <ClInclude Include="MRNoDefInit.h">
      <Filter>Source Files\Basic</Filter>
    </ClInclude>
    <ClInclude Include="MRphmap.h">
      <Filter>Source Files\Basic</Filter>
    </ClInclude>
    <ClInclude Include="MRRegionBoundary.h">
      <Filter>Source Files\MeshAlgorithm</Filter>
    </ClInclude>
    <ClInclude Include="MRRingIterator.h">
      <Filter>Source Files\Basic</Filter>
    </ClInclude>
    <ClInclude Include="MRWriter.h">
      <Filter>Source Files\Basic</Filter>
    </ClInclude>
    <ClInclude Include="MRICP.h">
      <Filter>Source Files\MeshAlgorithm</Filter>
    </ClInclude>
    <ClInclude Include="MRMeshTrimWithPlane.h">
      <Filter>Source Files\MeshAlgorithm</Filter>
    </ClInclude>
    <ClInclude Include="MRColorMapAggregator.h">
      <Filter>Source Files\Basic</Filter>
    </ClInclude>
    <ClInclude Include="MRCloseVertices.h">
      <Filter>Source Files\MeshAlgorithm</Filter>
    </ClInclude>
    <ClInclude Include="MROverlappingTris.h">
      <Filter>Source Files\AABBTree</Filter>
    </ClInclude>
    <ClInclude Include="MRObjectGcode.h">
      <Filter>Source Files\DataModel</Filter>
    </ClInclude>
    <ClInclude Include="MRGcodeProcessor.h">
      <Filter>Source Files\Gcode</Filter>
    </ClInclude>
    <ClInclude Include="MRGcodeLoad.h">
      <Filter>Source Files\IO</Filter>
    </ClInclude>
    <ClInclude Include="MRFile.h">
      <Filter>Source Files\System</Filter>
    </ClInclude>
    <ClInclude Include="MRDirectory.h">
      <Filter>Source Files\System</Filter>
    </ClInclude>
    <ClInclude Include="MRAxis.h">
      <Filter>Source Files\BaseStructures</Filter>
    </ClInclude>
    <ClInclude Include="MRChangeObjectFields.h">
      <Filter>Source Files\History</Filter>
    </ClInclude>
    <ClInclude Include="MRMutexOwner.h">
      <Filter>Source Files\System</Filter>
    </ClInclude>
    <ClInclude Include="MRSignal.h">
      <Filter>Source Files\Basic</Filter>
    </ClInclude>
    <ClInclude Include="MRUniquePtr.h">
      <Filter>Source Files\Basic</Filter>
    </ClInclude>
    <ClInclude Include="MRViewportProperty.h">
      <Filter>Source Files\Basic</Filter>
    </ClInclude>
    <ClInclude Include="MRViewportId.h">
      <Filter>Source Files\Basic</Filter>
    </ClInclude>
    <ClInclude Include="MRVoxelsConversionsByParts.h">
      <Filter>Source Files\Voxels</Filter>
    </ClInclude>
    <ClInclude Include="MRInnerShell.h">
      <Filter>Source Files\AABBTree</Filter>
    </ClInclude>
    <ClInclude Include="MRMovementBuildBody.h">
      <Filter>Source Files\Primitives</Filter>
    </ClInclude>
    <ClInclude Include="MRVDBProgressInterrupter.h">
      <Filter>Source Files\VDBConversions</Filter>
    </ClInclude>
    <ClInclude Include="MRVDBFloatGrid.h">
      <Filter>Source Files\BaseStructures</Filter>
    </ClInclude>
    <ClInclude Include="MRCNCMachineSettings.h">
      <Filter>Source Files\Gcode</Filter>
    </ClInclude>
    <ClInclude Include="MRMeshToDistanceVolume.h">
      <Filter>Source Files\Voxels</Filter>
    </ClInclude>
    <ClInclude Include="MRIsNaN.h">
      <Filter>Source Files\Math</Filter>
    </ClInclude>
    <ClInclude Include="MRVoxelsConversions.h">
      <Filter>Source Files\Voxels</Filter>
    </ClInclude>
    <ClInclude Include="MRIOParsing.h">
      <Filter>Source Files\IO</Filter>
    </ClInclude>
    <ClInclude Include="MRTiffIO.h">
      <Filter>Source Files\IO</Filter>
    </ClInclude>
    <ClInclude Include="MRTerrainTriangulation.h">
      <Filter>Source Files\Triangulation</Filter>
    </ClInclude>
    <ClInclude Include="MRPointOnObject.h">
      <Filter>Source Files\Basic</Filter>
    </ClInclude>
    <ClInclude Include="MRPointsProject.h">
      <Filter>Source Files\AABBTree</Filter>
    </ClInclude>
    <ClInclude Include="MRSegmPoint.h">
      <Filter>Source Files\Math</Filter>
    </ClInclude>
    <ClInclude Include="MREmbedTerrainStructure.h">
      <Filter>Source Files\Boolean</Filter>
    </ClInclude>
    <ClInclude Include="MRMapEdge.h">
      <Filter>Source Files\Basic</Filter>
    </ClInclude>
    <ClInclude Include="MRMeshExtrude.h">
      <Filter>Source Files\Mesh</Filter>
    </ClInclude>
    <ClInclude Include="MRGraph.h">
      <Filter>Source Files\Math</Filter>
    </ClInclude>
    <ClInclude Include="MRWatershedGraph.h">
      <Filter>Source Files\WaterFlow</Filter>
    </ClInclude>
    <ClInclude Include="MRAggregateFlow.h">
      <Filter>Source Files\WaterFlow</Filter>
    </ClInclude>
    <ClInclude Include="MRBasinVolume.h">
      <Filter>Source Files\WaterFlow</Filter>
    </ClInclude>
    <ClInclude Include="MRMeshOverhangs.h">
      <Filter>Source Files\MeshAlgorithm</Filter>
    </ClInclude>
    <ClInclude Include="MRPrecipitationSimulator.h">
      <Filter>Source Files\WaterFlow</Filter>
    </ClInclude>
    <ClInclude Include="MRMeshOrPoints.h">
      <Filter>Source Files\Mesh</Filter>
    </ClInclude>
    <ClInclude Include="MRMeshLoadStep.h">
      <Filter>Source Files\IO</Filter>
    </ClInclude>
    <ClInclude Include="MRZip.h">
      <Filter>Source Files\IO</Filter>
    </ClInclude>
    <ClInclude Include="MRMeshLoadSettings.h">
      <Filter>Source Files\IO</Filter>
    </ClInclude>
    <ClInclude Include="MROffsetContours.h">
      <Filter>Source Files\Polyline</Filter>
    </ClInclude>
    <ClInclude Include="MRChangeColoringType.h">
      <Filter>Source Files\History</Filter>
    </ClInclude>
    <ClInclude Include="MRFewSmallest.h">
      <Filter>Source Files\Basic</Filter>
    </ClInclude>
    <ClInclude Include="MRSolarRadiation.h">
      <Filter>Source Files\AABBTree</Filter>
    </ClInclude>
    <ClInclude Include="MRImproveSampling.h">
      <Filter>Source Files\PointCloud</Filter>
    </ClInclude>
    <ClInclude Include="MRChangeColoringActions.h">
      <Filter>Source Files\History</Filter>
    </ClInclude>
    <ClInclude Include="MRCloudPartMapping.h">
      <Filter>Source Files\PointCloud</Filter>
    </ClInclude>
    <ClInclude Include="MREnumNeighbours.h">
      <Filter>Source Files\Mesh</Filter>
    </ClInclude>
    <ClInclude Include="MRMeshDiff.h">
      <Filter>Source Files\Mesh</Filter>
    </ClInclude>
    <ClInclude Include="MRFilterCreaseEdges.h">
      <Filter>Source Files\MeshAlgorithm</Filter>
    </ClInclude>
    <ClInclude Include="MRMeshReplicate.h">
      <Filter>Source Files\Mesh</Filter>
    </ClInclude>
    <ClInclude Include="MRInTreePathBuilder.h">
      <Filter>Source Files\SurfacePath</Filter>
    </ClInclude>
<<<<<<< HEAD
    <ClInclude Include="MRSceneLoad.h">
      <Filter>Source Files\IO</Filter>
    </ClInclude>
    <ClInclude Include="MRResumableTask.h">
      <Filter>Source Files\Basic</Filter>
    </ClInclude>
=======
    <ClInclude Include="MRSaveSettings.h">
      <Filter>Source Files\IO</Filter>
    </ClInclude>
>>>>>>> 11d45d4c
  </ItemGroup>
  <ItemGroup>
    <ClCompile Include="MRObject.cpp">
      <Filter>Source Files\DataModel</Filter>
    </ClCompile>
    <ClCompile Include="MRObjectLoad.cpp">
      <Filter>Source Files\DataModel</Filter>
    </ClCompile>
    <ClCompile Include="MRTimer.cpp">
      <Filter>Source Files\Basic</Filter>
    </ClCompile>
    <ClCompile Include="MRBestFit.cpp">
      <Filter>Source Files\Math</Filter>
    </ClCompile>
    <ClCompile Include="MRBitSet.cpp">
      <Filter>Source Files\Basic</Filter>
    </ClCompile>
    <ClCompile Include="MRAffineXf3.cpp">
      <Filter>Source Files\Math</Filter>
    </ClCompile>
    <ClCompile Include="MRCylinder.cpp">
      <Filter>Source Files\Primitives</Filter>
    </ClCompile>
    <ClCompile Include="MRBox.cpp">
      <Filter>Source Files\Math</Filter>
    </ClCompile>
    <ClCompile Include="MRCube.cpp">
      <Filter>Source Files\Primitives</Filter>
    </ClCompile>
    <ClCompile Include="MRVDBConversions.cpp">
      <Filter>Source Files\VDBConversions</Filter>
    </ClCompile>
    <ClCompile Include="MRSymbolMesh.cpp">
      <Filter>Source Files\SymbolMesh</Filter>
    </ClCompile>
    <ClCompile Include="MRBoolean.cpp">
      <Filter>Source Files\VDBConversions</Filter>
    </ClCompile>
    <ClCompile Include="MRTorus.cpp">
      <Filter>Source Files\Primitives</Filter>
    </ClCompile>
    <ClCompile Include="MRUVSphere.cpp">
      <Filter>Source Files\Primitives</Filter>
    </ClCompile>
    <ClCompile Include="MRHistogram.cpp">
      <Filter>Source Files\Math</Filter>
    </ClCompile>
    <ClCompile Include="MRSystem.cpp">
      <Filter>Source Files\System</Filter>
    </ClCompile>
    <ClCompile Include="MRFloatGrid.cpp">
      <Filter>Source Files\BaseStructures</Filter>
    </ClCompile>
    <ClCompile Include="MRObjectVoxels.cpp">
      <Filter>Source Files\DataModel</Filter>
    </ClCompile>
    <ClCompile Include="MRVoxelsSave.cpp">
      <Filter>Source Files\IO</Filter>
    </ClCompile>
    <ClCompile Include="MRMeshSave.cpp">
      <Filter>Source Files\IO</Filter>
    </ClCompile>
    <ClCompile Include="MRMeshLoad.cpp">
      <Filter>Source Files\IO</Filter>
    </ClCompile>
    <ClCompile Include="MRVoxelsLoad.cpp">
      <Filter>Source Files\IO</Filter>
    </ClCompile>
    <ClCompile Include="MRVoxelPath.cpp">
      <Filter>Source Files\Voxels</Filter>
    </ClCompile>
    <ClCompile Include="MRAligningTransform.cpp">
      <Filter>Source Files\Math</Filter>
    </ClCompile>
    <ClCompile Include="miniply.cpp">
      <Filter>Source Files\IO</Filter>
    </ClCompile>
    <ClCompile Include="MRObjectMesh.cpp">
      <Filter>Source Files\DataModel</Filter>
    </ClCompile>
    <ClCompile Include="MRVisualObject.cpp">
      <Filter>Source Files\DataModel</Filter>
    </ClCompile>
    <ClCompile Include="MRObjectFactory.cpp">
      <Filter>Source Files\DataModel</Filter>
    </ClCompile>
    <ClCompile Include="MRSerializer.cpp">
      <Filter>Source Files\IO</Filter>
    </ClCompile>
    <ClCompile Include="MRVoxelGraphCut.cpp">
      <Filter>Source Files\Voxels</Filter>
    </ClCompile>
    <ClCompile Include="MRObjectLines.cpp">
      <Filter>Source Files\DataModel</Filter>
    </ClCompile>
    <ClCompile Include="MRArrow.cpp">
      <Filter>Source Files\Primitives</Filter>
    </ClCompile>
    <ClCompile Include="MRMathInstatiate.cpp">
      <Filter>Source Files\Math</Filter>
    </ClCompile>
    <ClCompile Include="MRQuadraticForm.cpp">
      <Filter>Source Files\Math</Filter>
    </ClCompile>
    <ClCompile Include="MRVolumeSegment.cpp">
      <Filter>Source Files\Voxels</Filter>
    </ClCompile>
    <ClCompile Include="MRTriDist.cpp">
      <Filter>Source Files\Math</Filter>
    </ClCompile>
    <ClCompile Include="MRAABBTree.cpp">
      <Filter>Source Files\AABBTree</Filter>
    </ClCompile>
    <ClCompile Include="MRMeshDistance.cpp">
      <Filter>Source Files\AABBTree</Filter>
    </ClCompile>
    <ClCompile Include="MRMakePlane.cpp">
      <Filter>Source Files\Primitives</Filter>
    </ClCompile>
    <ClCompile Include="MRMeshCollide.cpp">
      <Filter>Source Files\AABBTree</Filter>
    </ClCompile>
    <ClCompile Include="MRMeshProject.cpp">
      <Filter>Source Files\AABBTree</Filter>
    </ClCompile>
    <ClCompile Include="MRStringConvert.cpp">
      <Filter>Source Files\Basic</Filter>
    </ClCompile>
    <ClCompile Include="MROffset.cpp">
      <Filter>Source Files\VDBConversions</Filter>
    </ClCompile>
    <ClCompile Include="MREdgePaths.cpp">
      <Filter>Source Files\SurfacePath</Filter>
    </ClCompile>
    <ClCompile Include="MRSurfaceDistance.cpp">
      <Filter>Source Files\SurfacePath</Filter>
    </ClCompile>
    <ClCompile Include="MRSurfacePath.cpp">
      <Filter>Source Files\SurfacePath</Filter>
    </ClCompile>
    <ClCompile Include="MRGeodesicPath.cpp">
      <Filter>Source Files\SurfacePath</Filter>
    </ClCompile>
    <ClCompile Include="MRSceneColors.cpp">
      <Filter>Source Files\BaseStructures</Filter>
    </ClCompile>
    <ClCompile Include="MRVolumeIndexer.cpp">
      <Filter>Source Files\Voxels</Filter>
    </ClCompile>
    <ClCompile Include="MRPrecisePredicates3.cpp">
      <Filter>Source Files\Math</Filter>
    </ClCompile>
    <ClCompile Include="MRObjectPoints.cpp">
      <Filter>Source Files\DataModel</Filter>
    </ClCompile>
    <ClCompile Include="MRPointsLoad.cpp">
      <Filter>Source Files\IO</Filter>
    </ClCompile>
    <ClCompile Include="MRPointsSave.cpp">
      <Filter>Source Files\IO</Filter>
    </ClCompile>
    <ClCompile Include="MRMeshCollidePrecise.cpp">
      <Filter>Source Files\AABBTree</Filter>
    </ClCompile>
    <ClCompile Include="MRBase64.cpp">
      <Filter>Source Files\IO</Filter>
    </ClCompile>
    <ClCompile Include="MRLog.cpp">
      <Filter>Source Files\Basic</Filter>
    </ClCompile>
    <ClCompile Include="MRStreamOperators.cpp">
      <Filter>Source Files\IO</Filter>
    </ClCompile>
    <ClCompile Include="MRImageSave.cpp">
      <Filter>Source Files\IO</Filter>
    </ClCompile>
    <ClCompile Include="MRMeshIntersect.cpp">
      <Filter>Source Files\AABBTree</Filter>
    </ClCompile>
    <ClCompile Include="MRAABBTreePoints.cpp">
      <Filter>Source Files\AABBTree</Filter>
    </ClCompile>
    <ClCompile Include="MRPointsInBall.cpp">
      <Filter>Source Files\AABBTree</Filter>
    </ClCompile>
    <ClCompile Include="MRPython.cpp">
      <Filter>Source Files\Python</Filter>
    </ClCompile>
    <ClCompile Include="MRSceneRoot.cpp">
      <Filter>Source Files\DataModel</Filter>
    </ClCompile>
    <ClCompile Include="MRRegularGridMesh.cpp">
      <Filter>Source Files\Primitives</Filter>
    </ClCompile>
    <ClCompile Include="MRPointCloud.cpp">
      <Filter>Source Files\PointCloud</Filter>
    </ClCompile>
    <ClCompile Include="MRUniformSampling.cpp">
      <Filter>Source Files\PointCloud</Filter>
    </ClCompile>
    <ClCompile Include="MRPointCloudMakeNormals.cpp">
      <Filter>Source Files\PointCloud</Filter>
    </ClCompile>
    <ClCompile Include="MRRegularMapMesher.cpp">
      <Filter>Source Files\PointCloud</Filter>
    </ClCompile>
    <ClCompile Include="MRIOFormatsRegistry.cpp">
      <Filter>Source Files\IO</Filter>
    </ClCompile>
    <ClCompile Include="MRAABBTreePolyline3.cpp">
      <Filter>Source Files\AABBTree</Filter>
    </ClCompile>
    <ClCompile Include="MRPolylineProject.cpp">
      <Filter>Source Files\AABBTree</Filter>
    </ClCompile>
    <ClCompile Include="MRMeshDirMax.cpp">
      <Filter>Source Files\AABBTree</Filter>
    </ClCompile>
    <ClCompile Include="MRPointCloudRadius.cpp">
      <Filter>Source Files\PointCloud</Filter>
    </ClCompile>
    <ClCompile Include="MRHistoryStore.cpp">
      <Filter>Source Files\History</Filter>
    </ClCompile>
    <ClCompile Include="MRChangeSceneAction.cpp">
      <Filter>Source Files\History</Filter>
    </ClCompile>
    <ClCompile Include="MRTunnelDetector.cpp">
      <Filter>Source Files\SurfacePath</Filter>
    </ClCompile>
    <ClCompile Include="MRMakeRigidXf.cpp">
      <Filter>Source Files\Math</Filter>
    </ClCompile>
    <ClCompile Include="MRUniqueThreadSafeOwner.cpp">
      <Filter>Source Files\AABBTree</Filter>
    </ClCompile>
    <ClCompile Include="MRIRenderObject.cpp">
      <Filter>Source Files\Render</Filter>
    </ClCompile>
    <ClCompile Include="MR2DContoursTriangulation.cpp">
      <Filter>Source Files\SymbolMesh</Filter>
    </ClCompile>
    <ClCompile Include="MRConfig.cpp">
      <Filter>Source Files\System</Filter>
    </ClCompile>
    <ClCompile Include="MRMeshTests.cpp">
      <Filter>Source Files\Tests</Filter>
    </ClCompile>
    <ClCompile Include="MRCPRTests.cpp">
      <Filter>Source Files\Tests</Filter>
    </ClCompile>
    <ClCompile Include="MRDenseBox.cpp">
      <Filter>Source Files\Math</Filter>
    </ClCompile>
    <ClCompile Include="MRFloatGridComponents.cpp">
      <Filter>Source Files\Components</Filter>
    </ClCompile>
    <ClCompile Include="MRMeshComponents.cpp">
      <Filter>Source Files\Components</Filter>
    </ClCompile>
    <ClCompile Include="MRBestFitTests.cpp">
      <Filter>Source Files\Tests</Filter>
    </ClCompile>
    <ClCompile Include="MRObjectDistanceMap.cpp">
      <Filter>Source Files\DataModel</Filter>
    </ClCompile>
    <ClCompile Include="MRDistanceMapSave.cpp">
      <Filter>Source Files\IO</Filter>
    </ClCompile>
    <ClCompile Include="MRDistanceMapLoad.cpp">
      <Filter>Source Files\IO</Filter>
    </ClCompile>
    <ClCompile Include="MRExtractIsolinesTests.cpp">
      <Filter>Source Files\Tests</Filter>
    </ClCompile>
    <ClCompile Include="MRAABBTreeMaker.cpp">
      <Filter>Source Files\AABBTree</Filter>
    </ClCompile>
    <ClCompile Include="MRDistanceMapParams.cpp">
      <Filter>Source Files\DistanceMap</Filter>
    </ClCompile>
    <ClCompile Include="MRDistanceMapTests.cpp">
      <Filter>Source Files\DistanceMap</Filter>
    </ClCompile>
    <ClCompile Include="MRDistanceMap.cpp">
      <Filter>Source Files\DistanceMap</Filter>
    </ClCompile>
    <ClCompile Include="MRImageLoad.cpp">
      <Filter>Source Files\IO</Filter>
    </ClCompile>
    <ClCompile Include="MRAABBTreePolyline2.cpp">
      <Filter>Source Files\AABBTree</Filter>
    </ClCompile>
    <ClCompile Include="MRAffineXf2.cpp">
      <Filter>Source Files\Math</Filter>
    </ClCompile>
    <ClCompile Include="MRTupleBindings.cpp">
      <Filter>Source Files\Math</Filter>
    </ClCompile>
    <ClCompile Include="MRString.cpp">
      <Filter>Source Files\Basic</Filter>
    </ClCompile>
    <ClCompile Include="MRPolylineTopology.cpp">
      <Filter>Source Files\Polyline</Filter>
    </ClCompile>
    <ClCompile Include="MRPrecisePredicates2.cpp">
      <Filter>Source Files\Math</Filter>
    </ClCompile>
    <ClCompile Include="MRPrimitiveMapsComposition.cpp">
      <Filter>Source Files\Basic</Filter>
    </ClCompile>
    <ClCompile Include="MRPdf.cpp">
      <Filter>Source Files\PDF</Filter>
    </ClCompile>
    <ClCompile Include="MRAABBTreePolyline.cpp">
      <Filter>Source Files\AABBTree</Filter>
    </ClCompile>
    <ClCompile Include="MRBestFitQuadric.cpp">
      <Filter>Source Files\Math</Filter>
    </ClCompile>
    <ClCompile Include="MRIntersection.cpp">
      <Filter>Source Files\Math</Filter>
    </ClCompile>
    <ClCompile Include="MRContour.cpp">
      <Filter>Source Files\Math</Filter>
    </ClCompile>
    <ClCompile Include="MRSurfaceDistanceBuilder.cpp">
      <Filter>Source Files\SurfacePath</Filter>
    </ClCompile>
    <ClCompile Include="MRRestoringStreamsSink.cpp">
      <Filter>Source Files\Basic</Filter>
    </ClCompile>
    <ClCompile Include="MRVoxelsVolume.cpp">
      <Filter>Source Files\VDBConversions</Filter>
    </ClCompile>
    <ClCompile Include="MRCombinedHistoryAction.cpp">
      <Filter>Source Files\History</Filter>
    </ClCompile>
    <ClCompile Include="MRMeshLoadObj.cpp">
      <Filter>Source Files\IO</Filter>
    </ClCompile>
    <ClCompile Include="MRRectIndexer.cpp">
      <Filter>Source Files\DistanceMap</Filter>
    </ClCompile>
    <ClCompile Include="MREmbeddedPython.cpp">
      <Filter>Source Files\Python</Filter>
    </ClCompile>
    <ClCompile Include="MRLine3.cpp">
      <Filter>Source Files\Math</Filter>
    </ClCompile>
    <ClCompile Include="MRComputeBoundingBox.cpp">
      <Filter>Source Files\Math</Filter>
    </ClCompile>
    <ClCompile Include="MRSceneSettings.cpp">
      <Filter>Source Files\BaseStructures</Filter>
    </ClCompile>
    <ClCompile Include="MRLinesSave.cpp">
      <Filter>Source Files\IO</Filter>
    </ClCompile>
    <ClCompile Include="MRLinesLoad.cpp">
      <Filter>Source Files\IO</Filter>
    </ClCompile>
    <ClCompile Include="MRSphere.cpp">
      <Filter>Source Files\Primitives</Filter>
    </ClCompile>
    <ClCompile Include="MRSphereObject.cpp">
      <Filter>Source Files\DataModel\Features</Filter>
    </ClCompile>
    <ClCompile Include="MRObjectMeshHolder.cpp">
      <Filter>Source Files\DataModel\ModelHolder</Filter>
    </ClCompile>
    <ClCompile Include="MRPlaneObject.cpp">
      <Filter>Source Files\DataModel\Features</Filter>
    </ClCompile>
    <ClCompile Include="MRPolyline.cpp">
      <Filter>Source Files\Polyline</Filter>
    </ClCompile>
    <ClCompile Include="MRObjectLinesHolder.cpp">
      <Filter>Source Files\DataModel\ModelHolder</Filter>
    </ClCompile>
    <ClCompile Include="MRLineObject.cpp">
      <Filter>Source Files\DataModel\Features</Filter>
    </ClCompile>
    <ClCompile Include="MRCircleObject.cpp">
      <Filter>Source Files\DataModel\Features</Filter>
    </ClCompile>
    <ClCompile Include="MRPolyline2Collide.cpp">
      <Filter>Source Files\AABBTree</Filter>
    </ClCompile>
    <ClCompile Include="MRObjectPointsHolder.cpp">
      <Filter>Source Files\DataModel\ModelHolder</Filter>
    </ClCompile>
    <ClCompile Include="MRPointObject.cpp">
      <Filter>Source Files\DataModel\Features</Filter>
    </ClCompile>
    <ClCompile Include="MRMeshBuilder.cpp">
      <Filter>Source Files\MeshBuilder</Filter>
    </ClCompile>
    <ClCompile Include="MRMeshBuildDeleteTest.cpp">
      <Filter>Source Files\MeshBuilder</Filter>
    </ClCompile>
    <ClCompile Include="MRIdentifyVertices.cpp">
      <Filter>Source Files\MeshBuilder</Filter>
    </ClCompile>
    <ClCompile Include="MRAlignTextToMesh.cpp">
      <Filter>Source Files\SymbolMesh</Filter>
    </ClCompile>
    <ClCompile Include="MRMeshLoadSaveTest.cpp">
      <Filter>Source Files\Tests</Filter>
    </ClCompile>
    <ClCompile Include="MRMeshTopology.cpp">
      <Filter>Source Files\Mesh</Filter>
    </ClCompile>
    <ClCompile Include="MRMesh.cpp">
      <Filter>Source Files\Mesh</Filter>
    </ClCompile>
    <ClCompile Include="MRMeshTriPoint.cpp">
      <Filter>Source Files\Mesh</Filter>
    </ClCompile>
    <ClCompile Include="MRMeshToPointCloud.cpp">
      <Filter>Source Files\MeshAlgorithm</Filter>
    </ClCompile>
    <ClCompile Include="MRMeshNormals.cpp">
      <Filter>Source Files\MeshAlgorithm</Filter>
    </ClCompile>
    <ClCompile Include="MRMeshMetrics.cpp">
      <Filter>Source Files\MeshAlgorithm</Filter>
    </ClCompile>
    <ClCompile Include="MRMeshSubdivide.cpp">
      <Filter>Source Files\MeshAlgorithm</Filter>
    </ClCompile>
    <ClCompile Include="MRMeshFillHole.cpp">
      <Filter>Source Files\MeshAlgorithm</Filter>
    </ClCompile>
    <ClCompile Include="MRMeshFixer.cpp">
      <Filter>Source Files\MeshAlgorithm</Filter>
    </ClCompile>
    <ClCompile Include="MREdgePoint.cpp">
      <Filter>Source Files\Mesh</Filter>
    </ClCompile>
    <ClCompile Include="MRMeshBoundary.cpp">
      <Filter>Source Files\MeshAlgorithm</Filter>
    </ClCompile>
    <ClCompile Include="MRMeshDelete.cpp">
      <Filter>Source Files\MeshAlgorithm</Filter>
    </ClCompile>
    <ClCompile Include="MRMeshDelone.cpp">
      <Filter>Source Files\MeshAlgorithm</Filter>
    </ClCompile>
    <ClCompile Include="MRPolyline2Intersect.cpp">
      <Filter>Source Files\AABBTree</Filter>
    </ClCompile>
    <ClCompile Include="MRPolylineComponents.cpp">
      <Filter>Source Files\Components</Filter>
    </ClCompile>
    <ClCompile Include="MRExampleTest.cpp">
      <Filter>Source Files\Tests</Filter>
    </ClCompile>
    <ClCompile Include="MRFillContourByGraphCut.cpp">
      <Filter>Source Files\Segmentation</Filter>
    </ClCompile>
    <ClCompile Include="MRSurroundingContour.cpp">
      <Filter>Source Files\Segmentation</Filter>
    </ClCompile>
    <ClCompile Include="MRContoursCut.cpp">
      <Filter>Source Files\Contours</Filter>
    </ClCompile>
    <ClCompile Include="MRContoursSeparation.cpp">
      <Filter>Source Files\Contours</Filter>
    </ClCompile>
    <ClCompile Include="MRIntersectionContour.cpp">
      <Filter>Source Files\Contours</Filter>
    </ClCompile>
    <ClCompile Include="MRMeshDecimate.cpp">
      <Filter>Source Files\Decimation</Filter>
    </ClCompile>
    <ClCompile Include="MRMeshDecimateParallel.cpp">
      <Filter>Source Files\Decimation</Filter>
    </ClCompile>
    <ClCompile Include="MRPolylineDecimate.cpp">
      <Filter>Source Files\Decimation</Filter>
    </ClCompile>
    <ClCompile Include="MRPointCloudTriangulation.cpp">
      <Filter>Source Files\Triangulation</Filter>
    </ClCompile>
    <ClCompile Include="MRPointCloudTriangulationHelpers.cpp">
      <Filter>Source Files\Triangulation</Filter>
    </ClCompile>
    <ClCompile Include="MRBooleanOperation.cpp">
      <Filter>Source Files\Boolean</Filter>
    </ClCompile>
    <ClCompile Include="MRMeshBoolean.cpp">
      <Filter>Source Files\Boolean</Filter>
    </ClCompile>
    <ClCompile Include="MRMeshBooleanFacade.cpp">
      <Filter>Source Files\Boolean</Filter>
    </ClCompile>
    <ClCompile Include="MRPartialOffset.cpp">
      <Filter>Source Files\Boolean</Filter>
    </ClCompile>
    <ClCompile Include="MRMeshSaveObj.cpp">
      <Filter>Source Files\IO</Filter>
    </ClCompile>
    <ClCompile Include="MRObjectLabel.cpp">
      <Filter>Source Files\DataModel</Filter>
    </ClCompile>
    <ClCompile Include="MRPolylineSubdivide.cpp">
      <Filter>Source Files\Polyline</Filter>
    </ClCompile>
    <ClCompile Include="MRMeshRelax.cpp">
      <Filter>Source Files\Relax</Filter>
    </ClCompile>
    <ClCompile Include="MRPointCloudRelax.cpp">
      <Filter>Source Files\Relax</Filter>
    </ClCompile>
    <ClCompile Include="MRPolylineRelax.cpp">
      <Filter>Source Files\Relax</Filter>
    </ClCompile>
    <ClCompile Include="MRPrism.cpp">
      <Filter>Source Files\Primitives</Filter>
    </ClCompile>
    <ClCompile Include="MRProgressReadWrite.cpp">
      <Filter>Source Files\IO</Filter>
    </ClCompile>
    <ClCompile Include="MRVertexAttributeGradient.cpp">
      <Filter>Source Files\MeshAlgorithm</Filter>
    </ClCompile>
    <ClCompile Include="MRUniteManyMeshes.cpp">
      <Filter>Source Files\Boolean</Filter>
    </ClCompile>
    <ClCompile Include="MROrder.cpp">
      <Filter>Source Files\Mesh</Filter>
    </ClCompile>
    <ClCompile Include="MRTriMath.cpp">
      <Filter>Source Files\Math</Filter>
    </ClCompile>
    <ClCompile Include="MRExtractIsolines.cpp">
      <Filter>Source Files\SurfacePath</Filter>
    </ClCompile>
    <ClCompile Include="MRMarchingCubes.cpp">
      <Filter>Source Files\Voxels</Filter>
    </ClCompile>
    <ClCompile Include="MRSharpenMarchingCubesMesh.cpp">
      <Filter>Source Files\Voxels</Filter>
    </ClCompile>
    <ClCompile Include="MREdgeMetric.cpp">
      <Filter>Source Files\SurfacePath</Filter>
    </ClCompile>
    <ClCompile Include="MRFastWindingNumber.cpp">
      <Filter>Source Files\AABBTree</Filter>
    </ClCompile>
    <ClCompile Include="MRPointsToMeshProjector.cpp">
      <Filter>Source Files\AABBTree</Filter>
    </ClCompile>
    <ClCompile Include="MRVoxelsLoadGav.cpp">
      <Filter>Source Files\IO</Filter>
    </ClCompile>
    <ClCompile Include="MRGltfSerializer.cpp">
      <Filter>Source Files\IO</Filter>
    </ClCompile>
    <ClCompile Include="MRToolPath.cpp">
      <Filter>Source Files\SurfacePath</Filter>
    </ClCompile>
    <ClCompile Include="MRFreeFormDeformer.cpp">
      <Filter>Source Files\LinearSystem</Filter>
    </ClCompile>
    <ClCompile Include="MRLaplacian.cpp">
      <Filter>Source Files\LinearSystem</Filter>
    </ClCompile>
    <ClCompile Include="MRPositionVertsSmoothly.cpp">
      <Filter>Source Files\LinearSystem</Filter>
    </ClCompile>
    <ClCompile Include="MRNormalsToPoints.cpp">
      <Filter>Source Files\LinearSystem</Filter>
    </ClCompile>
    <ClCompile Include="MRNormalDenoising.cpp">
      <Filter>Source Files\LinearSystem</Filter>
    </ClCompile>
    <ClCompile Include="MRId.cpp">
      <Filter>Source Files\Basic</Filter>
    </ClCompile>
    <ClCompile Include="MRPartMapping.cpp">
      <Filter>Source Files\Mesh</Filter>
    </ClCompile>
    <ClCompile Include="MRMeshEigen.cpp">
      <Filter>Source Files\Mesh</Filter>
    </ClCompile>
    <ClCompile Include="MRConvexHull.cpp">
      <Filter>Source Files\MeshAlgorithm</Filter>
    </ClCompile>
    <ClCompile Include="MRExpandShrink.cpp">
      <Filter>Source Files\MeshAlgorithm</Filter>
    </ClCompile>
    <ClCompile Include="MRContoursStitch.cpp">
      <Filter>Source Files\Contours</Filter>
    </ClCompile>
    <ClCompile Include="MRFillContour.cpp">
      <Filter>Source Files\Contours</Filter>
    </ClCompile>
    <ClCompile Include="MRFillContours2D.cpp">
      <Filter>Source Files\Contours</Filter>
    </ClCompile>
    <ClCompile Include="MRFixUndercuts.cpp">
      <Filter>Source Files\MeshAlgorithm</Filter>
    </ClCompile>
    <ClCompile Include="MRGridSampling.cpp">
      <Filter>Source Files\PointCloud</Filter>
    </ClCompile>
    <ClCompile Include="MRRegionBoundary.cpp">
      <Filter>Source Files\MeshAlgorithm</Filter>
    </ClCompile>
    <ClCompile Include="MRICP.cpp">
      <Filter>Source Files\MeshAlgorithm</Filter>
    </ClCompile>
    <ClCompile Include="MRMeshTrimWithPlane.cpp">
      <Filter>Source Files\MeshAlgorithm</Filter>
    </ClCompile>
    <ClCompile Include="MRColorMapAggregator.cpp">
      <Filter>Source Files\Basic</Filter>
    </ClCompile>
    <ClCompile Include="MRCloseVertices.cpp">
      <Filter>Source Files\MeshAlgorithm</Filter>
    </ClCompile>
    <ClCompile Include="MROverlappingTris.cpp">
      <Filter>Source Files\AABBTree</Filter>
    </ClCompile>
    <ClCompile Include="MRObjectGcode.cpp">
      <Filter>Source Files\DataModel</Filter>
    </ClCompile>
    <ClCompile Include="MRGcodeProcessor.cpp">
      <Filter>Source Files\Gcode</Filter>
    </ClCompile>
    <ClCompile Include="MRGcodeLoad.cpp">
      <Filter>Source Files\IO</Filter>
    </ClCompile>
    <ClCompile Include="MRFile.cpp">
      <Filter>Source Files\System</Filter>
    </ClCompile>
    <ClCompile Include="MRVoxelsConversionsByParts.cpp">
      <Filter>Source Files\Voxels</Filter>
    </ClCompile>
    <ClCompile Include="MRExpected.cpp">
      <Filter>Source Files\Basic</Filter>
    </ClCompile>
    <ClCompile Include="MRViewportId.cpp">
      <Filter>Source Files\Basic</Filter>
    </ClCompile>
    <ClCompile Include="MRMovementBuildBody.cpp">
      <Filter>Source Files\Primitives</Filter>
    </ClCompile>
    <ClCompile Include="MRInnerShell.cpp">
      <Filter>Source Files\AABBTree</Filter>
    </ClCompile>
    <ClCompile Include="MRCNCMachineSettings.cpp">
      <Filter>Source Files\Gcode</Filter>
    </ClCompile>
    <ClCompile Include="MRMeshToDistanceVolume.cpp">
      <Filter>Source Files\Voxels</Filter>
    </ClCompile>
    <ClCompile Include="MRIOParsing.cpp">
      <Filter>Source Files\IO</Filter>
    </ClCompile>
    <ClCompile Include="MRTiffIO.cpp">
      <Filter>Source Files\IO</Filter>
    </ClCompile>
    <ClCompile Include="MRTerrainTriangulation.cpp">
      <Filter>Source Files\Triangulation</Filter>
    </ClCompile>
    <ClCompile Include="MRPointsProject.cpp">
      <Filter>Source Files\AABBTree</Filter>
    </ClCompile>
    <ClCompile Include="MREmbedTerrainStructure.cpp">
      <Filter>Source Files\Boolean</Filter>
    </ClCompile>
    <ClCompile Include="MRMeshExtrude.cpp">
      <Filter>Source Files\Mesh</Filter>
    </ClCompile>
    <ClCompile Include="MRGraph.cpp">
      <Filter>Source Files\Math</Filter>
    </ClCompile>
    <ClCompile Include="MRWatershedGraph.cpp">
      <Filter>Source Files\WaterFlow</Filter>
    </ClCompile>
    <ClCompile Include="MRAggregateFlow.cpp">
      <Filter>Source Files\WaterFlow</Filter>
    </ClCompile>
    <ClCompile Include="MRBasinVolume.cpp">
      <Filter>Source Files\WaterFlow</Filter>
    </ClCompile>
    <ClCompile Include="MRPointsLoadE57.cpp">
      <Filter>Source Files\IO</Filter>
    </ClCompile>
    <ClCompile Include="MRPointsLoadLas.cpp">
      <Filter>Source Files\IO</Filter>
    </ClCompile>
    <ClCompile Include="MRPrecipitationSimulator.cpp">
      <Filter>Source Files\WaterFlow</Filter>
    </ClCompile>
    <ClCompile Include="MRMeshOverhangs.cpp">
      <Filter>Source Files\MeshAlgorithm</Filter>
    </ClCompile>
    <ClCompile Include="MRMeshOrPoints.cpp">
      <Filter>Source Files\Mesh</Filter>
    </ClCompile>
    <ClCompile Include="MRMeshLoadStep.cpp">
      <Filter>Source Files\IO</Filter>
    </ClCompile>
    <ClCompile Include="MRZip.cpp">
      <Filter>Source Files\IO</Filter>
    </ClCompile>
    <ClCompile Include="MROffsetContours.cpp">
      <Filter>Source Files\Polyline</Filter>
    </ClCompile>
    <ClCompile Include="MRMeshLoad3mf.cpp">
      <Filter>Source Files\IO</Filter>
    </ClCompile>
    <ClCompile Include="MRSolarRadiation.cpp">
      <Filter>Source Files\AABBTree</Filter>
    </ClCompile>
    <ClCompile Include="MRImproveSampling.cpp">
      <Filter>Source Files\PointCloud</Filter>
    </ClCompile>
    <ClCompile Include="MREnumNeighbours.cpp">
      <Filter>Source Files\Mesh</Filter>
    </ClCompile>
    <ClCompile Include="MRMeshDiff.cpp">
      <Filter>Source Files\Mesh</Filter>
    </ClCompile>
    <ClCompile Include="MRMeshReplicate.cpp">
      <Filter>Source Files\Mesh</Filter>
    </ClCompile>
    <ClCompile Include="MRFilterCreaseEdges.cpp">
      <Filter>Source Files\MeshAlgorithm</Filter>
    </ClCompile>
    <ClCompile Include="MRInTreePathBuilder.cpp">
      <Filter>Source Files\SurfacePath</Filter>
    </ClCompile>
<<<<<<< HEAD
    <ClCompile Include="MRSceneLoad.cpp">
=======
    <ClCompile Include="MRMapEdge.cpp">
      <Filter>Source Files\Basic</Filter>
    </ClCompile>
    <ClCompile Include="MRSaveSettings.cpp">
>>>>>>> 11d45d4c
      <Filter>Source Files\IO</Filter>
    </ClCompile>
  </ItemGroup>
  <ItemGroup>
    <None Include="..\.editorconfig" />
  </ItemGroup>
</Project><|MERGE_RESOLUTION|>--- conflicted
+++ resolved
@@ -1104,18 +1104,15 @@
     <ClInclude Include="MRInTreePathBuilder.h">
       <Filter>Source Files\SurfacePath</Filter>
     </ClInclude>
-<<<<<<< HEAD
+    <ClInclude Include="MRSaveSettings.h">
+      <Filter>Source Files\IO</Filter>
+    </ClInclude>
     <ClInclude Include="MRSceneLoad.h">
       <Filter>Source Files\IO</Filter>
     </ClInclude>
     <ClInclude Include="MRResumableTask.h">
       <Filter>Source Files\Basic</Filter>
     </ClInclude>
-=======
-    <ClInclude Include="MRSaveSettings.h">
-      <Filter>Source Files\IO</Filter>
-    </ClInclude>
->>>>>>> 11d45d4c
   </ItemGroup>
   <ItemGroup>
     <ClCompile Include="MRObject.cpp">
@@ -1853,14 +1850,13 @@
     <ClCompile Include="MRInTreePathBuilder.cpp">
       <Filter>Source Files\SurfacePath</Filter>
     </ClCompile>
-<<<<<<< HEAD
+    <ClCompile Include="MRMapEdge.cpp">
+      <Filter>Source Files\Basic</Filter>
+    </ClCompile>
+    <ClCompile Include="MRSaveSettings.cpp">
+      <Filter>Source Files\IO</Filter>
+    </ClCompile>
     <ClCompile Include="MRSceneLoad.cpp">
-=======
-    <ClCompile Include="MRMapEdge.cpp">
-      <Filter>Source Files\Basic</Filter>
-    </ClCompile>
-    <ClCompile Include="MRSaveSettings.cpp">
->>>>>>> 11d45d4c
       <Filter>Source Files\IO</Filter>
     </ClCompile>
   </ItemGroup>
