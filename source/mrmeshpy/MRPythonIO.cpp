#include "MRMesh/MRPython.h"
#include <pybind11/iostream.h>
#include <pybind11/functional.h>
#include "MRMesh/MRObjectsAccess.h"
#include "MRMesh/MRSceneRoot.h"
#include "MRMesh/MRObjectMesh.h"
#include "MRMesh/MRPolyline.h"
#include "MRMesh/MRObjectPoints.h"
#include "MRMesh/MRMesh.h"
#include "MRMesh/MRMeshSave.h"
#include "MRMesh/MRVoxelsSave.h"
#include "MRMesh/MRVoxelsLoad.h"
#include "MRMesh/MRLinesSave.h"
#include "MRMesh/MRLinesLoad.h"
#include "MRMesh/MRPointsSave.h"
#include "MRMesh/MRPointsLoad.h"
#include "MRMesh/MRObjectLoad.h"
#include "MRMesh/MRMeshLoad.h"
#include "MRMesh/MRSerializer.h"
#include "MRMesh/MRLog.h"
#include "MRMesh/MRExpected.h"
#include "MRMesh/MRSceneLoad.h"
#include "MRMesh/MRObjectSave.h"

using namespace MR;

namespace MR
{

class PythonIstreamBuf : public std::streambuf
{
public:
    PythonIstreamBuf( pybind11::object inFileHandle ) :
        pyseek_( inFileHandle.attr( "seek" ) ),
        pytell_( inFileHandle.attr( "tell" ) ),
        pyread_( inFileHandle.attr( "read" ) )
    {
        size_ = pyseek_( 0, 2 ).cast<std::streamsize>();
        pyseek_( 0 );
    };

    virtual std::streamsize showmanyc() override
    {
        std::streamsize currentPos = pytell_().cast<std::streamsize>();
        return size_ - currentPos;
    }

    virtual std::streamsize xsgetn( char* elem, std::streamsize count ) override
    {
        count = std::min( showmanyc(), count );
        if ( count == 0 )
            return 0;
        std::string readBytes = pyread_( count ).cast<std::string>();
        std::copy( readBytes.c_str(), readBytes.c_str() + count, elem );
        return count;
    }

    virtual int_type underflow() override
    {
        std::streamsize currentPos = pytell_().cast<std::streamsize>();
        auto res = uflow();
        if ( res == std::streambuf::traits_type::eof() )
            return std::streambuf::traits_type::eof();
        pyseek_( currentPos );
        return res;
    }

    virtual int_type uflow() override
    {
        char c;
        auto numRead = xsgetn( &c, 1 );
        if ( numRead == 0 )
            return std::streambuf::traits_type::eof();
        return std::streambuf::traits_type::to_int_type( c );
    }

    virtual pos_type seekoff( off_type off, std::ios_base::seekdir way, std::ios_base::openmode ) override
    {
        std::streamsize currentPos = pytell_().cast<std::streamsize>();
        std::streamsize reqPos = currentPos + off;
        if ( way == std::ios_base::beg )
            reqPos = off;
        else if ( way == std::ios_base::end )
            reqPos = size_ + off;
        pyseek_( reqPos );
        return reqPos;
    }

    virtual pos_type seekpos( pos_type pos, std::ios_base::ios_base::openmode ) override
    {
        pyseek_( std::streamsize( pos ) );
        return pytell_().cast<std::streamsize>();
    }

    virtual int_type pbackfail( int_type c ) override
    {
        std::streamsize currentPos = pytell_().cast<std::streamsize>();
        if ( currentPos == 0 )
            return std::streambuf::traits_type::eof();
        pyseek_( currentPos - 1 );
        return c;
    }

private:
    pybind11::object pyseek_;
    pybind11::object pytell_;
    pybind11::object pyread_;
    std::streamsize size_;
};

// Buffer that writes in Python instead of C++
class PythonOstreamBuf : public std::stringbuf
{
public:
    PythonOstreamBuf( pybind11::object outFileHandle ) :
        pywrite_( outFileHandle.attr( "write" ) ),
        pyflush_( outFileHandle.attr( "flush" ) )
    {
    }
    ~PythonOstreamBuf()
    {
        sync_();
    }
    int sync() override
    {
        sync_();
        return 0;
    }

private:
    pybind11::object pywrite_;
    pybind11::object pyflush_;
    void sync_()
    {
        pybind11::bytes bytes = pybind11::bytes( this->str() );
        pywrite_( bytes );
        pyflush_();
    }
};

}

Expected<MR::Mesh, std::string> pythonLoadMeshFromAnyFormat( pybind11::object fileHandle, const std::string& extension )
{
    if ( !( pybind11::hasattr( fileHandle, "read" ) && pybind11::hasattr( fileHandle, "seek" ) && pybind11::hasattr( fileHandle, "tell" ) ) )
        return unexpected( "Argument is not file handle" );
    PythonIstreamBuf streambuf( fileHandle );
    std::istream ifs( &streambuf );
    return MR::MeshLoad::fromAnySupportedFormat( ifs, extension );
}

VoidOrErrStr pythonSaveMeshToAnyFormat( const Mesh& mesh, const std::string& extension, pybind11::object fileHandle )
{
    if ( !( pybind11::hasattr( fileHandle, "write" ) && pybind11::hasattr( fileHandle, "flush" ) ) )
        return unexpected( "Argument is not file handle" );
    PythonOstreamBuf pybuf( fileHandle );
    std::ostream outfs( &pybuf );
    return MR::MeshSave::toAnySupportedFormat( mesh, outfs, extension );
}

VoidOrErrStr pythonSaveLinesToAnyFormat( const MR::Polyline3& lines, const std::string& extension, pybind11::object fileHandle )
{
    if ( !( pybind11::hasattr( fileHandle, "write" ) && pybind11::hasattr( fileHandle, "flush" ) ) )
        return unexpected( "Argument is not file handle" );
    PythonOstreamBuf pybuf( fileHandle );
    std::ostream outfs( &pybuf );
    return MR::LinesSave::toAnySupportedFormat( lines, outfs, extension );
}

Expected<Polyline3, std::string> pythonLoadLinesFromAnyFormat( pybind11::object fileHandle, const std::string& extension )
{
    if ( !( pybind11::hasattr( fileHandle, "read" ) && pybind11::hasattr( fileHandle, "seek" ) && pybind11::hasattr( fileHandle, "tell" ) ) )
        return unexpected( "Argument is not file handle" );
    PythonIstreamBuf streambuf( fileHandle );
    std::istream ifs( &streambuf );
    return MR::LinesLoad::fromAnySupportedFormat( ifs, extension );
}

VoidOrErrStr pythonSavePointCloudToAnyFormat( const PointCloud& points, const std::string& extension, pybind11::object fileHandle )
{
    if ( !( pybind11::hasattr( fileHandle, "write" ) && pybind11::hasattr( fileHandle, "flush" ) ) )
        return unexpected( "Argument is not file handle" );
    PythonOstreamBuf pybuf( fileHandle );
    std::ostream outfs( &pybuf );
    return MR::PointsSave::toAnySupportedFormat( points, outfs, extension );
}

Expected<PointCloud, std::string> pythonLoadPointCloudFromAnyFormat( pybind11::object fileHandle, const std::string& extension )
{
    if ( !( pybind11::hasattr( fileHandle, "read" ) && pybind11::hasattr( fileHandle, "seek" ) && pybind11::hasattr( fileHandle, "tell" ) ) )
        return unexpected( "Argument is not file handle" );
    PythonIstreamBuf streambuf( fileHandle );
    std::istream ifs( &streambuf );
    return MR::PointsLoad::fromAnySupportedFormat( ifs, extension );
}

Expected<std::shared_ptr<Object>> pythonLoadSceneObjectFromAnyFormat( const std::filesystem::path& path, ProgressCallback callback )
{
    auto result = SceneLoad::fromAnySupportedFormat( { path }, std::move( callback ) );
    if ( !result.scene )
        return unexpected( std::move( result.errorSummary ) );

    if ( !result.isSceneConstructed || result.scene->children().size() != 1 )
        return result.scene;
    else
        return result.scene->children().front();
}

VoidOrErrStr pythonSaveSceneObjectToAnySupportedFormat( const std::shared_ptr<Object>& object, const std::filesystem::path& path, ProgressCallback callback )
{
    return ObjectSave::toAnySupportedFormat( *object, path, std::move( callback ) );
}

MR_ADD_PYTHON_CUSTOM_DEF( mrmeshpy, SaveMesh, [] ( pybind11::module_& m )
{
    m.def( "saveMesh",
        MR::decorateExpected( []( const MR::Mesh& m, const std::filesystem::path& p, const VertColors* cs, ProgressCallback cb )
            { return MR::MeshSave::toAnySupportedFormat( m, p, { .colors = cs, .progress = cb } ); } ),
        pybind11::arg( "mesh" ), pybind11::arg( "path" ), pybind11::arg( "colors" ) = nullptr, pybind11::arg( "callback" ) = ProgressCallback{}, 
        "detects the format from file extension and save mesh to it" );
    m.def( "saveMesh",
        MR::decorateExpected( ( VoidOrErrStr( * )( const MR::Mesh&, const std::string&, pybind11::object ) )& pythonSaveMeshToAnyFormat ),
        pybind11::arg( "mesh" ), pybind11::arg( "extension" ), pybind11::arg( "fileHandle" ), "saves mesh in python file handler, second arg: extension (`*.ext` format)" );
} )
MR_ADD_PYTHON_CUSTOM_DEF( mrmeshpy, LoadMesh, [] ( pybind11::module_& m )
{
    pybind11::class_<MR::MeshLoadSettings>( m, "MeshLoadSettings", "mesh load settings" ).
        def( pybind11::init<>() ).
        def_readwrite( "colors", &MR::MeshLoadSettings::colors ).
        def_readwrite( "skippedFaceCount", &MR::MeshLoadSettings::skippedFaceCount ).
        def_readwrite( "duplicatedVertexCount", &MR::MeshLoadSettings::duplicatedVertexCount ).
        def_readwrite( "xf", &MR::MeshLoadSettings::xf ).
        def_readwrite( "callback", &MR::MeshLoadSettings::callback );

    m.def( "loadMesh",
        MR::decorateExpected( ( Expected<MR::Mesh, std::string>( * )( const std::filesystem::path&, const MeshLoadSettings& ) )& MR::MeshLoad::fromAnySupportedFormat),
        pybind11::arg( "path" ), pybind11::arg( "settings" ) = MeshLoadSettings(),
        "detects the format from file extension and loads mesh from it" );
    m.def( "loadMesh",
        MR::decorateExpected( ( Expected<MR::Mesh, std::string>( * )( pybind11::object, const std::string& ) )& pythonLoadMeshFromAnyFormat ),
        pybind11::arg( "fileHandle" ), pybind11::arg( "extension" ), "load mesh from python file handler, second arg: extension (`*.ext` format)" );
} )
MR_ADD_PYTHON_CUSTOM_DEF( mrmeshpy, SaveLines, [] ( pybind11::module_& m )
{
    m.def( "saveLines",
        MR::decorateExpected( []( const MR::Polyline3& pl, const std::filesystem::path& p, ProgressCallback cb )
            { return MR::LinesSave::toAnySupportedFormat( pl, p, { .progress = cb } ); } ),
        pybind11::arg( "polyline" ), pybind11::arg( "path" ), pybind11::arg( "callback" ) = ProgressCallback{},
        "detects the format from file extension and saves polyline in it" );
    m.def( "saveLines",
        MR::decorateExpected( ( VoidOrErrStr( * )( const MR::Polyline3&, const std::string&, pybind11::object ) )& pythonSaveLinesToAnyFormat ),
        pybind11::arg( "polyline" ), pybind11::arg( "extension" ), pybind11::arg( "fileHandle" ), "saves lines in python file handler, second arg: extension (`*.ext` format)" );
} )
MR_ADD_PYTHON_CUSTOM_DEF( mrmeshpy, LoadLines, [] ( pybind11::module_& m )
{
    m.def( "loadLines",
        MR::decorateExpected( ( Expected<Polyline3, std::string>( * )( const std::filesystem::path&, ProgressCallback ) )& MR::LinesLoad::fromAnySupportedFormat ),
        pybind11::arg( "path" ), pybind11::arg( "callback" ) = ProgressCallback{}, 
        "detects the format from file extension and loads polyline from it" );
    m.def( "loadLines",
        MR::decorateExpected( ( Expected<Polyline3, std::string>( * )( pybind11::object, const std::string& ) )& pythonLoadLinesFromAnyFormat) ,
        pybind11::arg( "fileHandle" ), pybind11::arg( "extension" ), "load lines from python file handler, second arg: extension (`*.ext` format)" );
} )

MR_ADD_PYTHON_CUSTOM_DEF( mrmeshpy, SavePoints, [] ( pybind11::module_& m )
{
    m.def( "savePoints",
        MR::decorateExpected( []( const PointCloud& cloud, const std::filesystem::path& file, const VertColors* colors, ProgressCallback callback )
            { return MR::PointsSave::toAnySupportedFormat( cloud, file, { .colors = colors, .progress = callback } ); } ),
        pybind11::arg( "pointCloud" ), pybind11::arg( "path" ), pybind11::arg( "colors" ) = nullptr, pybind11::arg( "callback" ) = ProgressCallback{},
        "detects the format from file extension and save points to it" );
    m.def( "savePoints",
        MR::decorateExpected( ( VoidOrErrStr( * )( const MR::PointCloud&, const std::string&, pybind11::object ) )& pythonSavePointCloudToAnyFormat ),
        pybind11::arg( "pointCloud" ), pybind11::arg( "extension" ), pybind11::arg( "fileHandle" ), "saves point cloud in python file handler, second arg: extension (`*.ext` format)" );
} )
MR_ADD_PYTHON_CUSTOM_DEF( mrmeshpy, LoadPoints, [] ( pybind11::module_& m )
{
    m.def( "loadPoints",
        MR::decorateExpected( ( Expected<PointCloud, std::string>( * )( const std::filesystem::path&, VertColors*, AffineXf3f*, ProgressCallback ) )& MR::PointsLoad::fromAnySupportedFormat ),
        pybind11::arg( "path" ), pybind11::arg( "colors" ) = nullptr, pybind11::arg( "outXf" ) = nullptr, pybind11::arg( "callback" ) = ProgressCallback{},
        "detects the format from file extension and loads points from it" );
    m.def( "loadPoints",
        MR::decorateExpected( ( Expected<PointCloud, std::string>( * )( pybind11::object, const std::string& ) )& pythonLoadPointCloudFromAnyFormat ),
        pybind11::arg( "fileHandle" ), pybind11::arg( "extension" ), "load point cloud from python file handler, second arg: extension (`*.ext` format)" );
} )

#ifndef MRMESH_NO_VOXEL
MR_ADD_PYTHON_CUSTOM_DEF( mrmeshpy, SaveVoxels, [] ( pybind11::module_& m )
{
    m.def( "saveVoxels",
        MR::decorateExpected( &MR::VoxelsSave::toRawAutoname ),
        pybind11::arg( "path" ), pybind11::arg( "VdbVoxels" ), pybind11::arg( "callback" ) = ProgressCallback{},
        "Save raw voxels file, writing parameters in name." );
} )

MR_ADD_PYTHON_CUSTOM_DEF( mrmeshpy, LoadDCMResult, [] ( pybind11::module_& m )
{
    pybind11::class_<MR::VoxelsLoad::LoadDCMResult>( m, "LoadDCMResult" ).
        def_readwrite( "vdbVolume", &MR::VoxelsLoad::LoadDCMResult::vdbVolume ).
        def_readwrite( "name", &MR::VoxelsLoad::LoadDCMResult::name ).
        def_readwrite( "xf", &MR::VoxelsLoad::LoadDCMResult::xf );
} )

MR_ADD_PYTHON_VEC( mrmeshpy, LoadDCMResults, MR::VoxelsLoad::LoadDCMResult )

MR_ADD_PYTHON_CUSTOM_DEF( mrmeshpy, LoadVoxels, [] ( pybind11::module_& m )
{
    m.def( "loadVoxels",
        MR::decorateExpected( ( Expected<VdbVolume, std::string>( * )( const std::filesystem::path&, const ProgressCallback& ) )& MR::VoxelsLoad::fromRaw ),
        pybind11::arg( "path" ), pybind11::arg( "callback" ) = ProgressCallback{},
        "Load raw voxels file, parsing parameters from name." );

    m.def( "loadDCMFolder", MR::decorateExpected( &MR::VoxelsLoad::loadDCMFolder ),
        pybind11::arg( "path" ), pybind11::arg( "maxNumThreads" ) = 4, pybind11::arg( "callback" ) = ProgressCallback{},
        "Loads first volumetric data from DICOM file(s)" );

    m.def( "loadDCMsFolder", 
        [] ( const std::filesystem::path& p, unsigned maxNumThreads, const ProgressCallback& cb)
    {
        auto res = MR::VoxelsLoad::loadDCMsFolder( p, maxNumThreads, cb );
        std::vector<MR::VoxelsLoad::LoadDCMResult> resVec;
        std::string accumError;
        for ( auto& r : res )
        {
            if ( r.has_value() )
                resVec.push_back( std::move( *r ) );
            else
                accumError += ( r.error() + "\n" );
        }
        if ( resVec.empty() )
            throwExceptionFromExpected( accumError );
        return resVec;
    },
        pybind11::arg( "path" ), pybind11::arg( "maxNumThreads" ) = 4, pybind11::arg( "callback" ) = ProgressCallback{},
        "Loads all volumetric data from DICOM file(s)" );
} )
<<<<<<< HEAD
#endif
=======

MR_ADD_PYTHON_CUSTOM_DEF( mrmeshpy, LoadSceneObject, [] ( pybind11::module_& m )
{
    m.def( "loadSceneObject",
           MR::decorateExpected( pythonLoadSceneObjectFromAnyFormat ),
           pybind11::arg( "path" ), pybind11::arg( "callback" ) = ProgressCallback(),
           "Detects the format from file extension and loads scene object from it." );
} )

MR_ADD_PYTHON_CUSTOM_DEF( mrmeshpy, SaveSceneObject, [] ( pybind11::module_& m )
{
    m.def( "saveSceneObject",
           MR::decorateExpected( pythonSaveSceneObjectToAnySupportedFormat ),
           pybind11::arg( "object" ), pybind11::arg( "path" ), pybind11::arg( "callback" ) = ProgressCallback(),
           "Detects the format from file extension and saves scene object to it. "
           "If the object doesn't contain any entities of the corresponding type, an empty file will be created." );
} )
>>>>>>> c958312b
<|MERGE_RESOLUTION|>--- conflicted
+++ resolved
@@ -334,9 +334,7 @@
         pybind11::arg( "path" ), pybind11::arg( "maxNumThreads" ) = 4, pybind11::arg( "callback" ) = ProgressCallback{},
         "Loads all volumetric data from DICOM file(s)" );
 } )
-<<<<<<< HEAD
 #endif
-=======
 
 MR_ADD_PYTHON_CUSTOM_DEF( mrmeshpy, LoadSceneObject, [] ( pybind11::module_& m )
 {
@@ -353,5 +351,4 @@
            pybind11::arg( "object" ), pybind11::arg( "path" ), pybind11::arg( "callback" ) = ProgressCallback(),
            "Detects the format from file extension and saves scene object to it. "
            "If the object doesn't contain any entities of the corresponding type, an empty file will be created." );
-} )
->>>>>>> c958312b
+} )