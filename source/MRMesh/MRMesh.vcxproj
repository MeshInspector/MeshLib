﻿<?xml version="1.0" encoding="utf-8"?>
<Project DefaultTargets="Build" ToolsVersion="15.0" xmlns="http://schemas.microsoft.com/developer/msbuild/2003">
  <ItemGroup Label="ProjectConfigurations">
    <ProjectConfiguration Include="Debug|x64">
      <Configuration>Debug</Configuration>
      <Platform>x64</Platform>
    </ProjectConfiguration>
    <ProjectConfiguration Include="Release|x64">
      <Configuration>Release</Configuration>
      <Platform>x64</Platform>
    </ProjectConfiguration>
  </ItemGroup>
  <ItemGroup>
    <ClInclude Include="MRAligningTransform.h" />
    <ClInclude Include="MRAlphaShape.h" />
    <ClInclude Include="MRChangeValue.h" />
    <ClInclude Include="MRCone3.h" />
    <ClInclude Include="MRConeApproximator.h" />
    <ClInclude Include="MRConeObject.h" />
    <ClInclude Include="MRCylinder3.h" />
    <ClInclude Include="MRCylinderApproximator.h" />
    <ClInclude Include="MRCylinderObject.h" />
    <ClInclude Include="MRFeatureObject.h" />
    <ClInclude Include="MRFeatures.h" />
    <ClInclude Include="MRFinally.h" />
    <ClInclude Include="MRInTreePathBuilder.h" />
    <ClInclude Include="MRChangeColoringType.h" />
    <ClInclude Include="MRChangeColoringActions.h" />
    <ClInclude Include="MRCloudPartMapping.h" />
    <ClInclude Include="MREnumNeighbours.h" />
    <ClInclude Include="MRFewSmallest.h" />
    <ClInclude Include="MRFilterCreaseEdges.h" />
    <ClInclude Include="MRImproveSampling.h" />
    <ClInclude Include="MRLocalTriangulations.h" />
    <ClInclude Include="MRMeshLoadSettings.h" />
    <ClInclude Include="MRMeshOrPoints.h" />
    <ClInclude Include="MRAggregateFlow.h" />
    <ClInclude Include="MRBasinVolume.h" />
    <ClInclude Include="MRCNCMachineSettings.h" />
    <ClInclude Include="MRAxis.h" />
    <ClInclude Include="MRChangeVertsColorMapAction.h" />
    <ClInclude Include="MRBooleanOperation.h" />
    <ClInclude Include="MRBuffer.h" />
    <ClInclude Include="MRChangePointCloudNormalsAction.h" />
    <ClInclude Include="MRChangeObjectFields.h" />
    <ClInclude Include="MRChangeVoxelsAction.h" />
    <ClInclude Include="MRChangeLabelAction.h" />
    <ClInclude Include="MRChangePointCloudAction.h" />
    <ClInclude Include="MRChangePolylineAction.h" />
    <ClInclude Include="MRChangeVoxelSelectionAction.h" />
    <ClInclude Include="MRCloseVertices.h" />
    <ClInclude Include="MRColorMapAggregator.h" />
    <ClInclude Include="MR2to3.h" />
    <ClInclude Include="MRAABBTreePolyline.h" />
    <ClInclude Include="MRAffineXf.h" />
    <ClInclude Include="MRAffineXf2.h" />
    <ClInclude Include="MR2DContoursTriangulation.h" />
    <ClInclude Include="MRAABBTreeMaker.h" />
    <ClInclude Include="MRAABBTreeNode.h" />
    <ClInclude Include="MRAABBTreePoints.h" />
    <ClInclude Include="MRBase64.h" />
    <ClInclude Include="MRBestFitQuadric.h" />
    <ClInclude Include="MRCircleObject.h" />
    <ClInclude Include="MRComputeBoundingBox.h" />
    <ClInclude Include="MRChangeMeshAction.h" />
    <ClInclude Include="MRChangeNameAction.h" />
    <ClInclude Include="MRChangeSceneObjectsOrder.h" />
    <ClInclude Include="MRChangeSelectionAction.h" />
    <ClInclude Include="MRChangeObjectAction.h" />
    <ClInclude Include="MRChangeSceneAction.h" />
    <ClInclude Include="MRChangeXfAction.h" />
    <ClInclude Include="MRCombinedHistoryAction.h" />
    <ClInclude Include="MRConfig.h" />
    <ClInclude Include="MRContour.h" />
    <ClInclude Include="MRContoursCut.h" />
    <ClInclude Include="MRContoursSeparation.h" />
    <ClInclude Include="MRContoursStitch.h" />
    <ClInclude Include="MRConvexHull.h" />
    <ClInclude Include="MRDenseBox.h" />
    <ClInclude Include="MRDirectory.h" />
    <ClInclude Include="MRDistanceMap.h" />
    <ClInclude Include="MRDistanceMapLoad.h" />
    <ClInclude Include="MRDistanceMapParams.h" />
    <ClInclude Include="MRDistanceMapSave.h" />
    <ClInclude Include="MREdgeMetric.h" />
    <ClInclude Include="MREdgePathsBuilder.h" />
    <ClInclude Include="MREmbeddedPython.h" />
    <ClInclude Include="MREmbedTerrainStructure.h" />
    <ClInclude Include="MRExpected.h" />
    <ClInclude Include="MRFastWindingNumber.h" />
    <ClInclude Include="MRFile.h" />
    <ClInclude Include="MRFillContour.h" />
    <ClInclude Include="MRFaceFace.h" />
    <ClInclude Include="MRFillContourByGraphCut.h" />
    <ClInclude Include="MRFillContours2D.h" />
    <ClInclude Include="MRFloatGridComponents.h" />
    <ClInclude Include="MRGcodeProcessor.h" />
    <ClInclude Include="MRGcodeLoad.h" />
    <ClInclude Include="MRGraph.h" />
    <ClInclude Include="MRGridSettings.h" />
    <ClInclude Include="MRGTest.h" />
    <ClInclude Include="MRHash.h" />
    <ClInclude Include="MRHeapBytes.h" />
    <ClInclude Include="MRHistoryAction.h" />
    <ClInclude Include="MRHistoryStore.h" />
    <ClInclude Include="MRIdentifyVertices.h" />
    <ClInclude Include="MRImage.h" />
    <ClInclude Include="MRImageLoad.h" />
    <ClInclude Include="MRImageSave.h" />
    <ClInclude Include="MRInnerShell.h" />
    <ClInclude Include="MRIOParsing.h" />
    <ClInclude Include="MRIsNaN.h" />
    <ClInclude Include="MRMapEdge.h" />
    <ClInclude Include="MRMeshExtrude.h" />
    <ClInclude Include="MRMeshReplicate.h" />
    <ClInclude Include="MRMeshToDistanceVolume.h" />
    <ClInclude Include="MRMovementBuildBody.h" />
    <ClInclude Include="MRMutexOwner.h" />
    <ClInclude Include="MRNormalDenoising.h" />
    <ClInclude Include="MRNormalsToPoints.h" />
    <ClInclude Include="MROffsetContours.h" />
    <ClInclude Include="MRPointCLoudDivideWithPlane.h" />
    <ClInclude Include="MRPointOnObject.h" />
    <ClInclude Include="MROverlappingTris.h" />
    <ClInclude Include="MRObjectGcode.h" />
    <ClInclude Include="MRPointsComponents.h" />
    <ClInclude Include="MRPointsLoadE57.h" />
    <ClInclude Include="MRPointsProject.h" />
    <ClInclude Include="MRPointsToMeshProjector.h" />
    <ClInclude Include="MRIntersection.h" />
    <ClInclude Include="MRIntersectionContour.h" />
    <ClInclude Include="MRIntersectionPrecomputes.h" />
    <ClInclude Include="MRIntersectionPrecomputes2.h" />
    <ClInclude Include="MRIOFormatsRegistry.h" />
    <ClInclude Include="MRIRenderObject.h" />
    <ClInclude Include="MRLine.h" />
    <ClInclude Include="MRLine3.h" />
    <ClInclude Include="MRLineObject.h" />
    <ClInclude Include="MRLineSegm.h" />
    <ClInclude Include="MRLineSegm3.h" />
    <ClInclude Include="MRGltfSerializer.h" />
    <ClInclude Include="MRLog.h" />
    <ClInclude Include="MRMakeRigidXf.h" />
    <ClInclude Include="MRMatrix.h" />
    <ClInclude Include="MRMatrix2.h" />
    <ClInclude Include="MRMatrix4.h" />
    <ClInclude Include="MRMeshBoolean.h" />
    <ClInclude Include="MRMeshBooleanFacade.h" />
    <ClInclude Include="MRMeshBuilderTypes.h" />
    <ClInclude Include="MRMeshCollidePrecise.h" />
    <ClInclude Include="MRMeshTrimWithPlane.h" />
    <ClInclude Include="MRMeshDecimate.h" />
    <ClInclude Include="MRMeshDecimateParallel.h" />
    <ClInclude Include="MRMeshSaveObj.h" />
    <ClInclude Include="MRObjectLabel.h" />
    <ClInclude Include="MRObjectLinesHolder.h" />
    <ClInclude Include="MRObjectMeshHolder.h" />
    <ClInclude Include="MRMeshLoadObj.h" />
    <ClInclude Include="MRObjectPointsHolder.h" />
    <ClInclude Include="MROpenVDBHelper.h" />
    <ClInclude Include="MROrder.h" />
    <ClInclude Include="MRPartialOffset.h" />
    <ClInclude Include="MRPartMapping.h" />
    <ClInclude Include="MRPdf.h" />
    <ClInclude Include="MRPlanarPath.h" />
    <ClInclude Include="MRPlaneObject.h" />
    <ClInclude Include="MRPointCloudRelax.h" />
    <ClInclude Include="MRPointCloudTriangulation.h" />
    <ClInclude Include="MRPointCloudTriangulationHelpers.h" />
    <ClInclude Include="MRPointObject.h" />
    <ClInclude Include="MRPointToPlaneAligningTransform.h" />
    <ClInclude Include="MRPointToPointAligningTransform.h" />
    <ClInclude Include="MRPolyline.h" />
    <ClInclude Include="MRPolyline2Collide.h" />
    <ClInclude Include="MRPolyline2Intersect.h" />
    <ClInclude Include="MRPolyline2Project.h" />
    <ClInclude Include="MRPolylineComponents.h" />
    <ClInclude Include="MRPolylineDecimate.h" />
    <ClInclude Include="MRPolylineEdgeIterator.h" />
    <ClInclude Include="MRLinesLoad.h" />
    <ClInclude Include="MRLinesSave.h" />
    <ClInclude Include="MRPolylineSubdivide.h" />
    <ClInclude Include="MRPolylineTopology.h" />
    <ClInclude Include="MRPrecipitationSimulator.h" />
    <ClInclude Include="MRPrecisePredicates2.h" />
    <ClInclude Include="MRPrimitiveMapsComposition.h" />
    <ClInclude Include="MRPrism.h" />
    <ClInclude Include="MRProgressReadWrite.h" />
    <ClInclude Include="MRRayBoxIntersection2.h" />
    <ClInclude Include="MRSaveSettings.h" />
    <ClInclude Include="MRSceneLoad.h" />
    <ClInclude Include="MRSolarRadiation.h" />
    <ClInclude Include="MRSphere.h" />
    <ClInclude Include="MRSymMatrix4.h" />
    <ClInclude Include="MRTiffIO.h" />
    <ClInclude Include="MRRectIndexer.h" />
    <ClInclude Include="MRRestoringStreamsSink.h" />
    <ClInclude Include="MRSceneSettings.h" />
    <ClInclude Include="MRSegmPoint.h" />
    <ClInclude Include="MRSharpenMarchingCubesMesh.h" />
    <ClInclude Include="MRSignal.h" />
    <ClInclude Include="MRSignDetectionMode.h" />
    <ClInclude Include="MRMakeSphereMesh.h" />
    <ClInclude Include="MRSphereObject.h" />
    <ClInclude Include="MRString.h" />
    <ClInclude Include="MRSurfaceDistanceBuilder.h" />
    <ClInclude Include="MRSurroundingContour.h" />
    <ClInclude Include="MRSymMatrix2.h" />
    <ClInclude Include="MRTerrainTriangulation.h" />
    <ClInclude Include="MRTimeRecord.h" />
    <ClInclude Include="MRToolPath.h" />
    <ClInclude Include="MRTunnelDetector.h" />
    <ClInclude Include="MRMeshDirMax.h" />
    <ClInclude Include="MRMeshIntersect.h" />
    <ClInclude Include="MRMeshToPointCloud.h" />
    <ClInclude Include="miniply.h" />
    <ClInclude Include="MRAABBTree.h" />
    <ClInclude Include="MRBitSetParallelFor.h" />
    <ClInclude Include="MRClosestPointInTriangle.h" />
    <ClInclude Include="MRArrow.h" />
    <ClInclude Include="MRColor.h" />
    <ClInclude Include="MRConstants.h" />
    <ClInclude Include="MRBoolean.h" />
    <ClInclude Include="MREdgeIterator.h" />
    <ClInclude Include="MRAffineXf3.h" />
    <ClInclude Include="MRBestFit.h" />
    <ClInclude Include="MRBitSet.h" />
    <ClInclude Include="MRBox.h" />
    <ClInclude Include="MRCube.h" />
    <ClInclude Include="MRCylinder.h" />
    <ClInclude Include="MREdgePaths.h" />
    <ClInclude Include="MRExpandShrink.h" />
    <ClInclude Include="MRExtractIsolines.h" />
    <ClInclude Include="MRFixUndercuts.h" />
    <ClInclude Include="MRFloatGrid.h" />
    <ClInclude Include="MRGridSampling.h" />
    <ClInclude Include="MRHeap.h" />
    <ClInclude Include="MRHighPrecision.h" />
    <ClInclude Include="MRHistogram.h" />
    <ClInclude Include="MRICP.h" />
    <ClInclude Include="MRId.h" />
    <ClInclude Include="MRIOFilters.h" />
    <ClInclude Include="MRIteratorRange.h" />
    <ClInclude Include="MRLaplacian.h" />
    <ClInclude Include="MRMeshCollide.h" />
    <ClInclude Include="MRSceneColors.h" />
    <ClInclude Include="MRMeshComponents.h" />
    <ClInclude Include="MRMeshDiff.h" />
    <ClInclude Include="MRMeshDistance.h" />
    <ClInclude Include="MREdgePoint.h" />
    <ClInclude Include="MRMeshFixer.h" />
    <ClInclude Include="MRPositionedText.h" />
    <ClInclude Include="MRMeshMetrics.h" />
    <ClInclude Include="MRMeshPart.h" />
    <ClInclude Include="MRMeshProject.h" />
    <ClInclude Include="MRMeshTexture.h" />
    <ClInclude Include="MRObjectFactory.h" />
    <ClInclude Include="MRObjectLines.h" />
    <ClInclude Include="MRObjectMesh.h" />
    <ClInclude Include="MRMakePlane.h" />
    <ClInclude Include="MRObjectPoints.h" />
    <ClInclude Include="MRObjectsAccess.h" />
    <ClInclude Include="MRObjectsAccess.hpp" />
    <ClInclude Include="MROffset.h" />
    <ClInclude Include="MRGeodesicPath.h" />
    <ClInclude Include="MRPointCloud.h" />
    <ClInclude Include="MRPointCloudMakeNormals.h" />
    <ClInclude Include="MRPointCloudRadius.h" />
    <ClInclude Include="MRPointsInBall.h" />
    <ClInclude Include="MRPointsLoad.h" />
    <ClInclude Include="MRPointsSave.h" />
    <ClInclude Include="MRPolylineProject.h" />
    <ClInclude Include="MRPrecisePredicates3.h" />
    <ClInclude Include="MRPython.h" />
    <ClInclude Include="MRRegularMapMesher.h" />
    <ClInclude Include="MRRegularGridMesh.h" />
    <ClInclude Include="MRSceneRoot.h" />
    <ClInclude Include="MRTupleBindings.h" />
    <ClInclude Include="MRUniformSampling.h" />
    <ClInclude Include="MRQuadraticForm.h" />
    <ClInclude Include="MRQuaternion.h" />
    <ClInclude Include="MRRayBoxIntersection.h" />
    <ClInclude Include="MRRegionBoundary.h" />
    <ClInclude Include="MRMeshTriPoint.h" />
    <ClInclude Include="MRSerializer.h" />
    <ClInclude Include="MRSurfaceDistance.h" />
    <ClInclude Include="MRStringConvert.h" />
    <ClInclude Include="MRSurfacePath.h" />
    <ClInclude Include="MRSymMatrix3.h" />
    <ClInclude Include="MRFreeFormDeformer.h" />
    <ClInclude Include="MRToFromEigen.h" />
    <ClInclude Include="MRTriangleIntersection.h" />
    <ClInclude Include="MRTriMath.h" />
    <ClInclude Include="MRTriPoint.h" />
    <ClInclude Include="MRUnionFind.h" />
    <ClInclude Include="MRUniquePtr.h" />
    <ClInclude Include="MRUniteManyMeshes.h" />
    <ClInclude Include="MRUnorientedTriangle.h" />
    <ClInclude Include="MRUVSphere.h" />
    <ClInclude Include="MRVDBFloatGrid.h" />
    <ClInclude Include="MRVDBProgressInterrupter.h" />
    <ClInclude Include="MRVector2.h" />
    <ClInclude Include="MRVertexAttributeGradient.h" />
    <ClInclude Include="MRViewportId.h" />
    <ClInclude Include="MRViewportProperty.h" />
    <ClInclude Include="MRVolumeIndexer.h" />
    <ClInclude Include="MRVoxelGraphCut.h" />
    <ClInclude Include="MRVoxelPath.h" />
    <ClInclude Include="MRVisualObject.h" />
    <ClInclude Include="MRVolumeSegment.h" />
    <ClInclude Include="MRMarchingCubes.h" />
    <ClInclude Include="MRVoxelsConversions.h" />
    <ClInclude Include="MRVoxelsLoad.h" />
    <ClInclude Include="MRMatrix3.h" />
    <ClInclude Include="MRMesh.h" />
    <ClInclude Include="MRAlignTextToMesh.h" />
    <ClInclude Include="MRMeshBoundary.h" />
    <ClInclude Include="MRMeshDelete.h" />
    <ClInclude Include="MRMeshDelone.h" />
    <ClInclude Include="MRMeshEigen.h" />
    <ClInclude Include="MRMeshFillHole.h" />
    <ClInclude Include="MRMeshNormals.h" />
    <ClInclude Include="MRMeshRelax.h" />
    <ClInclude Include="MRMeshSave.h" />
    <ClInclude Include="MRMeshSubdivide.h" />
    <ClInclude Include="MRObjectVoxels.h" />
    <ClInclude Include="MRProgressCallback.h" />
    <ClInclude Include="MRVoxelsSave.h" />
    <ClInclude Include="MRSimpleVolume.h" />
    <ClInclude Include="MRSymbolMesh.h" />
    <ClInclude Include="MRSystem.h" />
    <ClInclude Include="MRTorus.h" />
    <ClInclude Include="MRVDBConversions.h" />
    <ClInclude Include="MRMeshTopology.h" />
    <ClInclude Include="MRMeshBuilder.h" />
    <ClInclude Include="MRMeshFwd.h" />
    <ClInclude Include="MRMeshLoad.h" />
    <ClInclude Include="MRObject.h" />
    <ClInclude Include="MRObjectLoad.h" />
    <ClInclude Include="MRphmap.h" />
    <ClInclude Include="MRPlane3.h" />
    <ClInclude Include="MRPositionVertsSmoothly.h" />
    <ClInclude Include="MRRingIterator.h" />
    <ClInclude Include="MRTimer.h" />
    <ClInclude Include="MRVector.h" />
    <ClInclude Include="MRVector3.h" />
    <ClInclude Include="MRVector4.h" />
    <ClInclude Include="MRTriDist.h" />
    <ClInclude Include="MRPointOnFace.h" />
    <ClInclude Include="MRStreamOperators.h" />
    <ClInclude Include="MRUniqueThreadSafeOwner.h" />
    <ClInclude Include="MRObjectDistanceMap.h" />
    <ClInclude Include="MRVoxelsVolume.h" />
    <ClInclude Include="MRWatershedGraph.h" />
    <ClInclude Include="MRWriter.h" />
    <ClInclude Include="MRXfBasedCache.h" />
    <ClInclude Include="MRPolylineRelax.h" />
    <ClInclude Include="MRRelaxParams.h" />
    <ClInclude Include="MRMatrix3Decompose.h" />
    <ClInclude Include="MRNoDefInit.h" />
    <ClInclude Include="MRParallelFor.h" />
    <ClInclude Include="MRVoxelsConversionsByParts.h" />
    <ClInclude Include="MRMeshOverhangs.h" />
    <ClInclude Include="MRMeshLoadStep.h" />
    <ClInclude Include="MRZip.h" />
    <ClInclude Include="MRObjectSave.h" />
    <ClInclude Include="MRZlib.h" />
    <ClInclude Include="MRVoxelsVolumeAccess.h" />
    <ClInclude Include="MRFlagOperators.h" />
    <ClInclude Include="MRMeasurementObject.h" />
    <ClInclude Include="MRRadiusMeasurementObject.h" />
    <ClInclude Include="MRDistanceMeasurementObject.h" />
    <ClInclude Include="MRAngleMeasurementObject.h" />
    <ClInclude Include="MRDefaultMeasurementObjects.h" />
  </ItemGroup>
  <ItemGroup>
    <ClCompile Include="MR2DContoursTriangulation.cpp" />
    <ClCompile Include="MRAABBTreeMaker.cpp" />
    <ClCompile Include="miniply.cpp" />
    <ClCompile Include="MRAABBTree.cpp" />
    <ClCompile Include="MRAABBTreePoints.cpp" />
    <ClCompile Include="MRAABBTreePolyline.cpp" />
    <ClCompile Include="MRAABBTreePolyline3.cpp" />
    <ClCompile Include="MRAABBTreePolyline2.cpp" />
    <ClCompile Include="MRAffineXf2.cpp" />
    <ClCompile Include="MRAggregateFlow.cpp" />
    <ClCompile Include="MRAlignTextToMesh.cpp" />
    <ClCompile Include="MRAlphaShape.cpp" />
    <ClCompile Include="MRArrow.cpp" />
    <ClCompile Include="MRBasinVolume.cpp" />
    <ClCompile Include="MRBestFitQuadric.cpp" />
    <ClCompile Include="MRBestFitTests.cpp" />
    <ClCompile Include="MRBooleanOperation.cpp" />
    <ClCompile Include="MRChangeSceneAction.cpp" />
    <ClCompile Include="MRCircleObject.cpp" />
    <ClCompile Include="MRCloseVertices.cpp" />
    <ClCompile Include="MRCNCMachineSettings.cpp" />
    <ClCompile Include="MRColorMapAggregator.cpp" />
    <ClCompile Include="MRCombinedHistoryAction.cpp" />
    <ClCompile Include="MRComputeBoundingBox.cpp" />
    <ClCompile Include="MRConeObject.cpp" />
    <ClCompile Include="MRConfig.cpp" />
    <ClCompile Include="MRContour.cpp" />
    <ClCompile Include="MRContoursCut.cpp" />
    <ClCompile Include="MRContoursSeparation.cpp" />
    <ClCompile Include="MRContoursStitch.cpp" />
    <ClCompile Include="MRConvexHull.cpp" />
    <ClCompile Include="MRCPRTests.cpp" />
    <ClCompile Include="MRCylinderObject.cpp" />
    <ClCompile Include="MRDenseBox.cpp" />
    <ClCompile Include="MRDirectory.cpp" />
    <ClCompile Include="MRDistanceMap.cpp" />
    <ClCompile Include="MRAffineXf3.cpp" />
    <ClCompile Include="MRBestFit.cpp" />
    <ClCompile Include="MRBitSet.cpp" />
    <ClCompile Include="MRBoolean.cpp" />
    <ClCompile Include="MRBox.cpp" />
    <ClCompile Include="MRBase64.cpp" />
    <ClCompile Include="MRCube.cpp" />
    <ClCompile Include="MRCylinder.cpp" />
    <ClCompile Include="MRDistanceMapLoad.cpp" />
    <ClCompile Include="MRDistanceMapParams.cpp" />
    <ClCompile Include="MRDistanceMapSave.cpp" />
    <ClCompile Include="MRDistanceMapTests.cpp" />
    <ClCompile Include="MREdgeMetric.cpp" />
    <ClCompile Include="MREdgePaths.cpp" />
    <ClCompile Include="MREmbeddedPython.cpp" />
    <ClCompile Include="MREmbedTerrainStructure.cpp" />
    <ClCompile Include="MREnumNeighbours.cpp" />
    <ClCompile Include="MRExampleTest.cpp" />
    <ClCompile Include="MRExpandShrink.cpp" />
    <ClCompile Include="MRExpected.cpp" />
    <ClCompile Include="MRExtractIsolines.cpp" />
    <ClCompile Include="MRExtractIsolinesTests.cpp" />
    <ClCompile Include="MRFastWindingNumber.cpp" />
    <ClCompile Include="MRFeatures.cpp" />
    <ClCompile Include="MRFile.cpp" />
    <ClCompile Include="MRFillContour.cpp" />
    <ClCompile Include="MRFillContourByGraphCut.cpp" />
    <ClCompile Include="MRFillContours2D.cpp" />
    <ClCompile Include="MRFilterCreaseEdges.cpp" />
    <ClCompile Include="MRFinally.cpp" />
    <ClCompile Include="MRFixUndercuts.cpp" />
    <ClCompile Include="MRFloatGrid.cpp" />
    <ClCompile Include="MRFloatGridComponents.cpp" />
    <ClCompile Include="MRGcodeProcessor.cpp" />
    <ClCompile Include="MRGcodeLoad.cpp" />
    <ClCompile Include="MRImage.cpp" />
    <ClCompile Include="MRLocalTriangulations.cpp" />
    <ClCompile Include="MRMapEdge.cpp" />
    <ClCompile Include="MRGraph.cpp" />
    <ClCompile Include="MRGridSampling.cpp" />
    <ClCompile Include="MRHistoryStore.cpp" />
    <ClCompile Include="MRIdentifyVertices.cpp" />
    <ClCompile Include="MRImageLoad.cpp" />
    <ClCompile Include="MRImageSave.cpp" />
    <ClCompile Include="MRImproveSampling.cpp" />
    <ClCompile Include="MRInnerShell.cpp" />
    <ClCompile Include="MRIntersection.cpp" />
    <ClCompile Include="MRIntersectionContour.cpp" />
    <ClCompile Include="MRInTreePathBuilder.cpp" />
    <ClCompile Include="MRIOFormatsRegistry.cpp" />
    <ClCompile Include="MRIOParsing.cpp" />
    <ClCompile Include="MRIRenderObject.cpp" />
    <ClCompile Include="MRLine3.cpp" />
    <ClCompile Include="MRLineObject.cpp" />
    <ClCompile Include="MRGltfSerializer.cpp" />
    <ClCompile Include="MRLog.cpp" />
    <ClCompile Include="MRMakeRigidXf.cpp" />
    <ClCompile Include="MRMeshBoolean.cpp" />
    <ClCompile Include="MRMeshBooleanFacade.cpp" />
    <ClCompile Include="MRMeshCollidePrecise.cpp" />
    <ClCompile Include="MRMeshExtrude.cpp" />
    <ClCompile Include="MRMeshLoad3mf.cpp" />
    <ClCompile Include="MRMeshOrPoints.cpp" />
    <ClCompile Include="MRMeshReplicate.cpp" />
    <ClCompile Include="MRMeshToDistanceVolume.cpp" />
    <ClCompile Include="MRMovementBuildBody.cpp" />
    <ClCompile Include="MRNormalDenoising.cpp" />
    <ClCompile Include="MRNormalsToPoints.cpp" />
    <ClCompile Include="MROffsetContours.cpp" />
    <ClCompile Include="MROverlappingTris.cpp" />
    <ClCompile Include="MRObjectGcode.cpp" />
<<<<<<< HEAD
    <ClCompile Include="MRPointOnObject.cpp" />
=======
    <ClCompile Include="MRPointCloudDivideWithPlane.cpp" />
>>>>>>> 94142b58
    <ClCompile Include="MRPointsComponents.cpp" />
    <ClCompile Include="MRPointsLoadE57.cpp" />
    <ClCompile Include="MRPointsLoadLas.cpp" />
    <ClCompile Include="MRPointsProject.cpp" />
    <ClCompile Include="MRPointsToMeshProjector.cpp" />
    <ClCompile Include="MRMeshTrimWithPlane.cpp" />
    <ClCompile Include="MRMeshDecimate.cpp" />
    <ClCompile Include="MRMeshDecimateParallel.cpp" />
    <ClCompile Include="MRMeshDirMax.cpp" />
    <ClCompile Include="MRMeshSaveObj.cpp" />
    <ClCompile Include="MRObjectLabel.cpp" />
    <ClCompile Include="MRObjectLinesHolder.cpp" />
    <ClCompile Include="MRObjectMeshHolder.cpp" />
    <ClCompile Include="MRMeshIntersect.cpp" />
    <ClCompile Include="MRMeshLoadObj.cpp" />
    <ClCompile Include="MRMeshToPointCloud.cpp" />
    <ClCompile Include="MRObjectPoints.cpp" />
    <ClCompile Include="MRObjectPointsHolder.cpp" />
    <ClCompile Include="MROrder.cpp" />
    <ClCompile Include="MRPartialOffset.cpp" />
    <ClCompile Include="MRPartMapping.cpp" />
    <ClCompile Include="MRPdf.cpp" />
    <ClCompile Include="MRPlaneObject.cpp" />
    <ClCompile Include="MRPointCloud.cpp" />
    <ClCompile Include="MRPointCloudMakeNormals.cpp" />
    <ClCompile Include="MRPointCloudRadius.cpp" />
    <ClCompile Include="MRPointCloudRelax.cpp" />
    <ClCompile Include="MRPointCloudTriangulation.cpp" />
    <ClCompile Include="MRPointCloudTriangulationHelpers.cpp" />
    <ClCompile Include="MRPointObject.cpp" />
    <ClCompile Include="MRPointsInBall.cpp" />
    <ClCompile Include="MRPointsLoad.cpp" />
    <ClCompile Include="MRPointsSave.cpp" />
    <ClCompile Include="MRPointToPlaneAligningTransform.cpp" />
    <ClCompile Include="MRPointToPointAligningTransform.cpp" />
    <ClCompile Include="MRPolyline.cpp" />
    <ClCompile Include="MRPolyline2Collide.cpp" />
    <ClCompile Include="MRPolyline2Intersect.cpp" />
    <ClCompile Include="MRLinesLoad.cpp" />
    <ClCompile Include="MRPolylineComponents.cpp" />
    <ClCompile Include="MRPolylineDecimate.cpp" />
    <ClCompile Include="MRPolylineProject.cpp" />
    <ClCompile Include="MRLinesSave.cpp" />
    <ClCompile Include="MRPolylineSubdivide.cpp" />
    <ClCompile Include="MRPolylineTopology.cpp" />
    <ClCompile Include="MRPrecipitationSimulator.cpp" />
    <ClCompile Include="MRPrecisePredicates2.cpp" />
    <ClCompile Include="MRPrecisePredicates3.cpp" />
    <ClCompile Include="MRHistogram.cpp" />
    <ClCompile Include="MRICP.cpp" />
    <ClCompile Include="MRId.cpp" />
    <ClCompile Include="MRLaplacian.cpp" />
    <ClCompile Include="MRMathInstatiate.cpp" />
    <ClCompile Include="MRMeshCollide.cpp" />
    <ClCompile Include="MRPrism.cpp" />
    <ClCompile Include="MRProgressReadWrite.cpp" />
    <ClCompile Include="MRSaveSettings.cpp" />
    <ClCompile Include="MRSceneLoad.cpp" />
    <ClCompile Include="MRSolarRadiation.cpp" />
    <ClCompile Include="MRTiffIO.cpp" />
    <ClCompile Include="MRRectIndexer.cpp" />
    <ClCompile Include="MRSceneColors.cpp" />
    <ClCompile Include="MRMeshComponents.cpp" />
    <ClCompile Include="MRMeshDistance.cpp" />
    <ClCompile Include="MREdgePoint.cpp" />
    <ClCompile Include="MRMeshMetrics.cpp" />
    <ClCompile Include="MRMeshProject.cpp" />
    <ClCompile Include="MRMeshTriPoint.cpp" />
    <ClCompile Include="MRMakePlane.cpp" />
    <ClCompile Include="MROffset.cpp" />
    <ClCompile Include="MRGeodesicPath.cpp" />
    <ClCompile Include="MRPrimitiveMapsComposition.cpp" />
    <ClCompile Include="MRPython.cpp" />
    <ClCompile Include="MRRegularMapMesher.cpp" />
    <ClCompile Include="MRRegularGridMesh.cpp" />
    <ClCompile Include="MRRestoringStreamsSink.cpp" />
    <ClCompile Include="MRSceneRoot.cpp" />
    <ClCompile Include="MRSceneSettings.cpp" />
    <ClCompile Include="MRSharpenMarchingCubesMesh.cpp" />
    <ClCompile Include="MRMakeSphereMesh.cpp" />
    <ClCompile Include="MRSphereObject.cpp" />
    <ClCompile Include="MRString.cpp" />
    <ClCompile Include="MRSurfaceDistanceBuilder.cpp" />
    <ClCompile Include="MRSurroundingContour.cpp" />
    <ClCompile Include="MRTerrainTriangulation.cpp" />
    <ClCompile Include="MRToolPath.cpp" />
    <ClCompile Include="MRTriMath.cpp" />
    <ClCompile Include="MRTunnelDetector.cpp" />
    <ClCompile Include="MRTupleBindings.cpp" />
    <ClCompile Include="MRUniformSampling.cpp" />
    <ClCompile Include="MRUniqueThreadSafeOwner.cpp" />
    <ClCompile Include="MRQuadraticForm.cpp" />
    <ClCompile Include="MRFreeFormDeformer.cpp" />
    <ClCompile Include="MRStreamOperators.cpp" />
    <ClCompile Include="MRSurfaceDistance.cpp" />
    <ClCompile Include="MRStringConvert.cpp" />
    <ClCompile Include="MRSurfacePath.cpp" />
    <ClCompile Include="MRTriDist.cpp" />
    <ClCompile Include="MRVertexAttributeGradient.cpp" />
    <ClCompile Include="MRViewportId.cpp" />
    <ClCompile Include="MRVolumeIndexer.cpp" />
    <ClCompile Include="MRVoxelGraphCut.cpp" />
    <ClCompile Include="MRObjectLines.cpp" />
    <ClCompile Include="MRVoxelPath.cpp" />
    <ClCompile Include="MRMeshDiff.cpp" />
    <ClCompile Include="MRMeshFixer.cpp" />
    <ClCompile Include="MRObjectFactory.cpp" />
    <ClCompile Include="MRObjectMesh.cpp" />
    <ClCompile Include="MRRegionBoundary.cpp" />
    <ClCompile Include="MRSerializer.cpp" />
    <ClCompile Include="MRVisualObject.cpp" />
    <ClCompile Include="MRVolumeSegment.cpp" />
    <ClCompile Include="MRMarchingCubes.cpp" />
    <ClCompile Include="MRVoxelsLoad.cpp" />
    <ClCompile Include="MRMesh.cpp" />
    <ClCompile Include="MRMeshBoundary.cpp" />
    <ClCompile Include="MRMeshBuildDeleteTest.cpp" />
    <ClCompile Include="MRMeshDelete.cpp" />
    <ClCompile Include="MRMeshDelone.cpp" />
    <ClCompile Include="MRMeshEigen.cpp" />
    <ClCompile Include="MRMeshFillHole.cpp" />
    <ClCompile Include="MRMeshLoadSaveTest.cpp" />
    <ClCompile Include="MRMeshNormals.cpp" />
    <ClCompile Include="MRMeshRelax.cpp" />
    <ClCompile Include="MRMeshSave.cpp" />
    <ClCompile Include="MRMeshSubdivide.cpp" />
    <ClCompile Include="MRMeshTests.cpp" />
    <ClCompile Include="MRMeshTopology.cpp" />
    <ClCompile Include="MRMeshBuilder.cpp" />
    <ClCompile Include="MRMeshLoad.cpp" />
    <ClCompile Include="MRObject.cpp" />
    <ClCompile Include="MRObjectLoad.cpp" />
    <ClCompile Include="MRObjectVoxels.cpp" />
    <ClCompile Include="MRVoxelsLoadGav.cpp" />
    <ClCompile Include="MRVoxelsSave.cpp" />
    <ClCompile Include="MRSymbolMesh.cpp" />
    <ClCompile Include="MRSystem.cpp" />
    <ClCompile Include="MRTimer.cpp" />
    <ClCompile Include="MRPositionVertsSmoothly.cpp" />
    <ClCompile Include="MRTorus.cpp" />
    <ClCompile Include="MRVDBConversions.cpp" />
    <ClCompile Include="MRObjectDistanceMap.cpp" />
    <ClCompile Include="MRVoxelsVolume.cpp" />
    <ClCompile Include="MRPolylineRelax.cpp" />
    <ClCompile Include="MRUniteManyMeshes.cpp" />
    <ClCompile Include="MRVoxelsConversionsByParts.cpp" />
    <ClCompile Include="MRWatershedGraph.cpp" />
    <ClCompile Include="MRMeshOverhangs.cpp" />
    <ClCompile Include="MRMeshLoadStep.cpp" />
    <ClCompile Include="MRZip.cpp" />
    <ClCompile Include="MRObjectSave.cpp" />
    <ClCompile Include="MRZlib.cpp" />
    <ClCompile Include="MRRadiusMeasurementObject.cpp" />
    <ClCompile Include="MRDistanceMeasurementObject.cpp" />
    <ClCompile Include="MRAngleMeasurementObject.cpp" />
    <ClCompile Include="MRDefaultMeasurementObjects.cpp" />
  </ItemGroup>
  <ItemGroup>
    <ProjectReference Include="..\laz-perf\laz-perf.vcxproj">
      <Project>{daa055af-38ed-4836-a553-7539216bb64f}</Project>
    </ProjectReference>
    <ProjectReference Include="..\MRPch\MRPch.vcxproj">
      <Project>{36516aee-2fb9-41c0-a176-a2d49c1c26b2}</Project>
    </ProjectReference>
    <ProjectReference Include="..\OpenCTM\OpenCTM.vcxproj">
      <Project>{2b2a22c0-f6a7-473b-8849-e1d9cb2b5793}</Project>
    </ProjectReference>
  </ItemGroup>
  <ItemGroup>
    <None Include="..\.editorconfig" />
  </ItemGroup>
  <PropertyGroup Label="Globals">
    <VCProjectVersion>15.0</VCProjectVersion>
    <ProjectGuid>{C7780500-CA0E-4F5F-8423-D7AB06078B14}</ProjectGuid>
    <Keyword>Win32Proj</Keyword>
    <RootNamespace>MRMesh</RootNamespace>
  </PropertyGroup>
  <Import Project="$(VCTargetsPath)\Microsoft.Cpp.Default.props" />
  <PropertyGroup Condition="'$(Configuration)|$(Platform)'=='Debug|x64'" Label="Configuration">
    <ConfigurationType>DynamicLibrary</ConfigurationType>
    <UseDebugLibraries>true</UseDebugLibraries>
    <CharacterSet>Unicode</CharacterSet>
  </PropertyGroup>
  <PropertyGroup Condition="'$(Configuration)|$(Platform)'=='Release|x64'" Label="Configuration">
    <ConfigurationType>DynamicLibrary</ConfigurationType>
    <UseDebugLibraries>false</UseDebugLibraries>
    <WholeProgramOptimization>false</WholeProgramOptimization>
    <CharacterSet>Unicode</CharacterSet>
  </PropertyGroup>
  <Import Project="$(ProjectDir)\..\platform.props" />
  <Import Project="$(VCTargetsPath)\Microsoft.Cpp.props" />
  <ImportGroup Label="ExtensionSettings">
  </ImportGroup>
  <ImportGroup Label="Shared">
  </ImportGroup>
  <ImportGroup Label="PropertySheets" Condition="'$(Configuration)|$(Platform)'=='Debug|x64'">
    <Import Project="$(UserRootDir)\Microsoft.Cpp.$(Platform).user.props" Condition="exists('$(UserRootDir)\Microsoft.Cpp.$(Platform).user.props')" Label="LocalAppDataPlatform" />
  </ImportGroup>
  <ImportGroup Label="PropertySheets" Condition="'$(Configuration)|$(Platform)'=='Release|x64'">
    <Import Project="$(UserRootDir)\Microsoft.Cpp.$(Platform).user.props" Condition="exists('$(UserRootDir)\Microsoft.Cpp.$(Platform).user.props')" Label="LocalAppDataPlatform" />
  </ImportGroup>
  <Import Project="$(ProjectDir)\..\common.props" />
  <PropertyGroup Label="UserMacros" />
  <ItemDefinitionGroup Condition="'$(Configuration)|$(Platform)'=='Debug|x64'">
    <ClCompile>
      <PrecompiledHeader>Use</PrecompiledHeader>
      <WarningLevel>EnableAllWarnings</WarningLevel>
      <Optimization>Disabled</Optimization>
      <SDLCheck>true</SDLCheck>
      <PreprocessorDefinitions>MRMESH_EXPORT;_DEBUG;%(PreprocessorDefinitions)</PreprocessorDefinitions>
      <ConformanceMode>true</ConformanceMode>
      <TreatWarningAsError>true</TreatWarningAsError>
      <PrecompiledHeaderFile>$(SolutionDir)source\MRPch\MRPch.h</PrecompiledHeaderFile>
      <AdditionalIncludeDirectories>%(AdditionalIncludeDirectories);..\..\thirdparty;$(ProjectDir)\..\..\thirdparty\laz-perf\cpp\</AdditionalIncludeDirectories>
      <ForcedIncludeFiles>$(SolutionDir)source\MRPch\MRPch.h</ForcedIncludeFiles>
      <PrecompiledHeaderOutputFile>$(SolutionDir)TempOutput\MRPch\$(Platform)\$(Configuration)\MRPch.pch</PrecompiledHeaderOutputFile>
      <DebugInformationFormat>OldStyle</DebugInformationFormat>
    </ClCompile>
    <Link>
      <SubSystem>Console</SubSystem>
      <GenerateDebugInformation>true</GenerateDebugInformation>
      <AdditionalDependencies>ws2_32.lib;%(AdditionalDependencies);$(PythonLibPath)</AdditionalDependencies>
      <DelayLoadDLLs>
      </DelayLoadDLLs>
    </Link>
    <PostBuildEvent>
      <Command>copy $(SolutionDir)$(Platform)\Release\OpenCTM.dll $(TargetDir)OpenCTM.dll
copy $(SolutionDir)$(Platform)\Release\OpenCTM.exp $(TargetDir)OpenCTM.exp
copy $(SolutionDir)$(Platform)\Release\OpenCTM.lib $(TargetDir)OpenCTM.lib
copy $(SolutionDir)$(Platform)\Release\OpenCTM.pdb $(TargetDir)OpenCTM.pdb
copy $(SolutionDir)$(Platform)\Release\laz-perf.dll $(TargetDir)laz-perf.dll
copy $(SolutionDir)$(Platform)\Release\laz-perf.exp $(TargetDir)laz-perf.exp
copy $(SolutionDir)$(Platform)\Release\laz-perf.lib $(TargetDir)laz-perf.lib
copy $(SolutionDir)$(Platform)\Release\laz-perf.pdb $(TargetDir)laz-perf.pdb
copy $(PythonDllPath) $(TargetDir)python$(PythonVersion).dll
copy $(VcpkgCurrentInstalledDir)\bin\zlib1.dll $(TargetDir)zlib1.dll
copy $(ProjectDir)..\..\thirdparty\python\python310.zip $(TargetDir)python310.zip</Command>
    </PostBuildEvent>
  </ItemDefinitionGroup>
  <ItemDefinitionGroup Condition="'$(Configuration)|$(Platform)'=='Release|x64'">
    <ClCompile>
      <PrecompiledHeader>Use</PrecompiledHeader>
      <WarningLevel>EnableAllWarnings</WarningLevel>
      <Optimization>MaxSpeed</Optimization>
      <FunctionLevelLinking>true</FunctionLevelLinking>
      <IntrinsicFunctions>true</IntrinsicFunctions>
      <SDLCheck>true</SDLCheck>
      <PreprocessorDefinitions>MRMESH_EXPORT;NDEBUG;%(PreprocessorDefinitions)</PreprocessorDefinitions>
      <ConformanceMode>true</ConformanceMode>
      <TreatWarningAsError>true</TreatWarningAsError>
      <PrecompiledHeaderFile>$(SolutionDir)source\MRPch\MRPch.h</PrecompiledHeaderFile>
      <AdditionalIncludeDirectories>%(AdditionalIncludeDirectories);..\..\thirdparty;$(ProjectDir)\..\..\thirdparty\laz-perf\cpp\</AdditionalIncludeDirectories>
      <ForcedIncludeFiles>$(SolutionDir)source\MRPch\MRPch.h</ForcedIncludeFiles>
      <PrecompiledHeaderOutputFile>$(SolutionDir)TempOutput\MRPch\$(Platform)\$(Configuration)\MRPch.pch</PrecompiledHeaderOutputFile>
      <DebugInformationFormat>OldStyle</DebugInformationFormat>
    </ClCompile>
    <Link>
      <SubSystem>Console</SubSystem>
      <EnableCOMDATFolding>true</EnableCOMDATFolding>
      <OptimizeReferences>true</OptimizeReferences>
      <GenerateDebugInformation>true</GenerateDebugInformation>
      <AdditionalDependencies>ws2_32.lib;%(AdditionalDependencies);$(PythonLibPath)</AdditionalDependencies>
      <DelayLoadDLLs>
      </DelayLoadDLLs>
    </Link>
    <PostBuildEvent>
      <Command>copy $(ProjectDir)..\..\thirdparty\python\python$(PythonVersion).zip $(TargetDir)python$(PythonVersion).zip</Command>
    </PostBuildEvent>
  </ItemDefinitionGroup>
  <Import Project="$(VCTargetsPath)\Microsoft.Cpp.targets" />
  <ImportGroup Label="ExtensionTargets">
  </ImportGroup>
</Project><|MERGE_RESOLUTION|>--- conflicted
+++ resolved
@@ -481,11 +481,8 @@
     <ClCompile Include="MROffsetContours.cpp" />
     <ClCompile Include="MROverlappingTris.cpp" />
     <ClCompile Include="MRObjectGcode.cpp" />
-<<<<<<< HEAD
     <ClCompile Include="MRPointOnObject.cpp" />
-=======
     <ClCompile Include="MRPointCloudDivideWithPlane.cpp" />
->>>>>>> 94142b58
     <ClCompile Include="MRPointsComponents.cpp" />
     <ClCompile Include="MRPointsLoadE57.cpp" />
     <ClCompile Include="MRPointsLoadLas.cpp" />
