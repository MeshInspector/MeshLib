--- conflicted
+++ resolved
@@ -41,22 +41,7 @@
     template T dot( const Vector2<T> & a, const Vector2<T> & b ); \
     template T sqr( const Vector2<T> & a ); \
     template Vector2<T> mult( const Vector2<T>& a, const Vector2<T>& b ); \
-<<<<<<< HEAD
     template T angle( const Vector2<T> & a, const Vector2<T> & b );
-=======
-    template T angle( const Vector2<T> & a, const Vector2<T> & b ); \
-    template bool operator ==( const Vector2<T> & a, const Vector2<T> & b ); \
-    template bool operator !=( const Vector2<T> & a, const Vector2<T> & b ); \
-    template Vector2<T> operator +( const Vector2<T> & a, const Vector2<T> & b ); \
-    template Vector2<T> operator -( const Vector2<T> & a, const Vector2<T> & b ); \
-    template Vector2<T> operator *( T a, const Vector2<T> & b ); \
-    template Vector2<T> operator *( const Vector2<T> & b, T a ); \
-    template Vector2<T> operator /( Vector2<T> b, T a ); \
-    template Vector2<T> operator *( const Matrix2<T> & a, const Vector2<T> & b ); \
-    template Matrix2<T> operator *( const Matrix2<T> & a, const Matrix2<T> & b ); \
-    template Matrix2<T> operator *( T a, const Matrix2<T> & b ); \
-    template Matrix2<T> operator *( const Matrix2<T> & b, T a ); \
->>>>>>> ddcff84f
 
 VEC3(float, 1)
 VEC3(double, 1)
