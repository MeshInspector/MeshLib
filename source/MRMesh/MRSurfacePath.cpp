#include "MRSurfacePath.h"
#include "MRBitSetParallelFor.h"
#include "MREdgePaths.h"
#include "MRExtractIsolines.h"
#include "MRGTest.h"
#include "MRLaplacian.h"
#include "MRMesh.h"
#include "MRMeshBuilder.h"
#include "MRMeshComponents.h"
#include "MRMeshLoad.h"
#include "MRMeshPart.h"
#include "MRPlanarPath.h"
#include "MRRegionBoundary.h"
#include "MRRingIterator.h"
#include "MRSurfaceDistance.h"
#include "MRTimer.h"

namespace MR
{

// consider triangle 0bc, where a linear scalar field is defined in all vertices: v(0) = 0, v(b) = vb, v(c) = vc;
// computes field gradient in the triangle
static Vector3d computeGradient( const Vector3d & b, const Vector3d & c, double vb, double vc )
{
    const auto bb = dot( b, b );
    const auto bc = dot( b, c );
    const auto cc = dot( c, c );
    const auto det = bb * cc - bc * bc;
    if ( det <= 0 )
    {
        // degenerate triangle
        return {};
    }
    const auto kb = ( 1 / det ) * ( cc * vb - bc * vc );
    const auto kc = ( 1 / det ) * (-bc * vb + bb * vc );
    return kb * b + kc * c;
}

static Vector3f computeGradient( const Vector3f & b, const Vector3f & c, float vb, float vc )
{
    return Vector3f{ computeGradient( Vector3d( b ), Vector3d( c ), double( vb ), double( vc ) ) };
}

// consider triangle 0bc, where gradient is given;
// computes the intersection of the ray (org=0, dir=-grad) with the open segment (b,c)
static std::optional<float> computeExitPos( const Vector3f & b, const Vector3f & c, const Vector3f & grad )
{
    const auto gradSq = grad.lengthSq();
    if ( gradSq <= 0 )
        return {};
    const auto d = c - b;
    // gort is a vector in the triangle plane orthogonal to grad
    const auto gort = d - ( dot( d, grad ) / gradSq ) * grad;
    const auto god = dot( gort, d );
    if ( god <= 0 )
        return {};
    const auto gob = -dot( gort, b );
    if ( gob <= 0 || gob >= god )
        return {};
    const auto a = gob / god;
    assert( a < FLT_MAX );
    const auto ip = a * c + ( 1 - a ) * b;
    if ( dot( grad, ip ) >= 0 )
        return {}; // (b,c) is intersected in the direction +grad
    return a;
}

class SurfacePathBuilder
{
public:
    SurfacePathBuilder( const Mesh & mesh, const VertScalars & field );

    // finds previous path point before given vertex, which can be located on any first ring boundary
    MeshEdgePoint findPrevPoint( VertId v ) const;
    // finds previous path point before given edge location
    MeshEdgePoint findPrevPoint( const MeshEdgePoint & ep ) const;
    // finds previous path point before given triangle location
    MeshEdgePoint findPrevPoint( const MeshTriPoint & tp ) const;

private:
    const Mesh & mesh_;
    const VertScalars & field_;
};

SurfacePathBuilder::SurfacePathBuilder( const Mesh & mesh, const VertScalars & field )
    : mesh_( mesh )
    , field_( field )
{
}

MeshEdgePoint SurfacePathBuilder::findPrevPoint( VertId v ) const
{
    MeshEdgePoint res;
    float maxGradSq = 0;
    const auto vv = field_[v];
    const auto pv = mesh_.points[v];
    for ( EdgeId e : orgRing( mesh_.topology, v ) )
    {
        const auto d = mesh_.topology.dest( e );
        const auto pd = mesh_.points[d] - pv;
        const auto pdSq = pd.lengthSq();
        if ( field_[d] == FLT_MAX )
            continue;
        const auto vd = field_[d] - vv;
        if ( vd < 0 )
        {
            if ( pdSq == 0 && maxGradSq == 0 && !res ) // degenerate edge
                res = MeshEdgePoint{ e.sym(), 0 };
            else if ( pdSq > 0 )
            {
                auto edgeGradSq = sqr( vd ) / pdSq;
                if ( edgeGradSq > maxGradSq )
                {
                    maxGradSq = edgeGradSq;
                    res = MeshEdgePoint{ e.sym(), 0 };
                }
            }
        }
        if ( mesh_.topology.left( e ) )
        {
            const auto eBd = mesh_.topology.prev( e.sym() );
            const auto x = mesh_.topology.dest( eBd );
            const auto px = mesh_.points[x] - pv;
            if ( auto fx = field_[x]; fx < FLT_MAX )
            {
                const auto vx = fx - vv;
                const auto triGrad = computeGradient( pd, px, vd, vx );
                const auto triGradSq = triGrad.lengthSq();
                if ( triGradSq > maxGradSq )
                {
                    if ( auto a = computeExitPos( pd, px, triGrad ) )
                    {
                        maxGradSq = triGradSq;
                        res = MeshEdgePoint{ eBd, *a };
                    }
                }
            }
        }
    }
    return res;
}

MeshEdgePoint SurfacePathBuilder::findPrevPoint( const MeshEdgePoint & ep ) const
{
    if ( auto v = ep.inVertex( mesh_.topology ) )
        return findPrevPoint( v );

    // point is not in vertex
    MeshEdgePoint result;
    float maxGradSq = 0;
    const auto p = mesh_.edgePoint( ep );

    const auto o = mesh_.topology.org( ep.e );
    const auto d = mesh_.topology.dest( ep.e );
    const auto fo = field_[o];
    const auto fd = field_[d];
    const auto v = ( 1 - ep.a ) * fo + ep.a * fd;
    const auto vo = fo - v;
    const auto vd = fd - v;
    const auto po = mesh_.points[o] - p;
    const auto pd = mesh_.points[d] - p;

    // stores candidate in the result if it has smaller value than initial point
    auto updateRes = [&result, v]( const MeshEdgePoint & candidateEdgePoint, float edgeOrgValue, float edgeDestValue )
    {
        const float candidateValue = edgeOrgValue * ( 1 - candidateEdgePoint.a ) + edgeDestValue * candidateEdgePoint.a;
        if ( v <= candidateValue )
            return false;
        result = candidateEdgePoint;
        return true;
    };

    if ( fo < fd )
    {
        const auto poSq = po.lengthSq();
        if ( poSq >= 0 ) // not strict to handle cases with `inVertex` fail but coordinates same as vertex
        {
            result = MeshEdgePoint{ ep.e, 0 };
            maxGradSq = poSq == 0 ? 0.0f : ( sqr( vo ) / poSq );
        }
    }
    else if ( fd < fo )
    {
        const auto pdSq = pd.lengthSq();
        if ( pdSq >= 0 ) // not strict to handle cases with `inVertex` fail but coordinates same as vertex
        {
            result = MeshEdgePoint{ ep.e.sym(), 0 };
            maxGradSq = pdSq == 0 ? 0.0f : ( sqr( vd ) / pdSq );
        }
    }

    if ( mesh_.topology.left( ep.e ) )
    {
        const auto el = mesh_.topology.next( ep.e );
        const auto l = mesh_.topology.dest( el );
        const auto fl = field_[l];
        if ( fl < FLT_MAX )
        {
            const auto vl = fl - v;
            const auto pl = mesh_.points[l] - p;
            const auto plSq = pl.lengthSq();
            if ( vl < 0 && plSq > 0 )
            {
                auto edgeGradSq = sqr( vl ) / plSq;
                if ( edgeGradSq > maxGradSq )
                {
                    result = MeshEdgePoint{ el.sym(), 0 };
                    maxGradSq = edgeGradSq;
                }
            }

            const auto triGrad = computeGradient( pd - po, pl - po, vd - vo, vl - vo );
            const auto triGradSq = triGrad.lengthSq();
            if ( triGradSq > maxGradSq )
            {
                if ( auto a0 = computeExitPos( pd, pl, triGrad ) )
                {
                    if ( updateRes( MeshEdgePoint{ mesh_.topology.prev( ep.e.sym() ), *a0 }, fd, fl ) )
                        maxGradSq = triGradSq;
                }
                else if ( auto a1 = computeExitPos( pl, po, triGrad ) )
                {
                    if ( updateRes( MeshEdgePoint{ el.sym(), *a1 }, fl, fo ) )
                        maxGradSq = triGradSq;
                }
            }
        }
    }

    if ( mesh_.topology.right( ep.e ) )
    {
        const auto er = mesh_.topology.prev( ep.e );
        const auto r = mesh_.topology.dest( er );
        const auto fr = field_[r];
        if ( fr < FLT_MAX )
        {
            const auto vr = fr - v;
            const auto pr = mesh_.points[r] - p;
            const auto prSq = pr.lengthSq();
            if ( vr < 0 && prSq > 0 )
            {
                auto edgeGradSq = sqr( vr ) / prSq;
                if ( edgeGradSq > maxGradSq )
                {
                    result = MeshEdgePoint{ er.sym(), 0 };
                    maxGradSq = edgeGradSq;
                }
            }

            const auto triGrad = computeGradient( pr - po, pd - po, vr - vo, vd - vo );
            const auto triGradSq = triGrad.lengthSq();
            if ( triGradSq > maxGradSq )
            {
                if ( auto a0 = computeExitPos( pr, pd, triGrad ) )
                {
                    if ( updateRes( MeshEdgePoint{ mesh_.topology.next( ep.e.sym() ).sym(), *a0 }, fr, fd ) )
                        maxGradSq = triGradSq;
                }
                else if ( auto a1 = computeExitPos( po, pr, triGrad ) )
                {
                    if ( updateRes( MeshEdgePoint{ er, *a1 }, fo, fr ) )
                        maxGradSq = triGradSq;
                }
            }
        }
    }

    return result;
}

MeshEdgePoint SurfacePathBuilder::findPrevPoint( const MeshTriPoint & tp ) const
{
    if ( auto ep = tp.onEdge( mesh_.topology ) )
        return findPrevPoint( ep );

    // point is not on edge
    MeshEdgePoint res;
    float maxGradSq = -1;
    const auto p = mesh_.triPoint( tp );

    VertId v[3];
    mesh_.topology.getLeftTriVerts( tp.e, v );

    Vector3f pv[3];
    float vv[3];
    EdgeId e[3];
    auto ei = tp.e;
    for ( int i = 0; i < 3; ++i )
    {
        pv[i] = mesh_.points[v[i]] - p;
        vv[i] = field_[v[i]];
        e[i] = ei;
        ei = mesh_.topology.prev( ei.sym() );
    }
    const auto f = tp.bary.interpolate( vv[0], vv[1], vv[2] );

    for ( int i = 0; i < 3; ++i )
    {
        vv[i] -= f;
        if ( vv[i] < 0 )
        {
            const auto pvSq = pv[i].lengthSq();
            // if input point is close to a triangle vertex then pvSq can be zero
            auto edgeGradSq = pvSq > 0 ? sqr( vv[i] ) / pvSq : 0;
            if ( edgeGradSq > maxGradSq )
            {
                maxGradSq = edgeGradSq;
                res = MeshEdgePoint{ e[i], 0 };
            }
        }
    }

    const auto triGrad = computeGradient( pv[1] - pv[0], pv[2] - pv[0], vv[1] - vv[0], vv[2] - vv[0] );
    const auto triGradSq = triGrad.lengthSq();
    if ( triGradSq > maxGradSq )
    {
        for ( int i = 0; i < 3; ++i )
        {
            if ( auto a = computeExitPos( pv[i], pv[( i + 1 ) % 3], triGrad ) )
            {
                maxGradSq = triGradSq;
                res = MeshEdgePoint{ e[i], *a };
            }
        }
    }

    return res;
}

Expected<SurfacePath, PathError> computeGeodesicPathApprox( const Mesh & mesh,
    const MeshTriPoint & start, const MeshTriPoint & end, GeodesicPathApprox atype )
{
    MR_TIMER;
    if ( atype == GeodesicPathApprox::FastMarching )
        return computeFastMarchingPath( mesh, start, end );

    SurfacePath res;
    if ( !fromSameTriangle( mesh.topology, MeshTriPoint{ start }, MeshTriPoint{ end } ) )
    {
        VertId v1, v2;
        EdgePath edgePath = ( atype == GeodesicPathApprox::DijkstraBiDir ) ?
            buildShortestPathBiDir( mesh, start, end, &v1, &v2 ) :
            buildShortestPathAStar( mesh, start, end, &v1, &v2 );
        if ( !v1 || !v2 )
            return unexpected( PathError::StartEndNotConnected );

        // remove last segment from the path if end-point and the origin of last segment belong to one triangle
        while( !edgePath.empty()
            && fromSameTriangle( mesh.topology, MeshTriPoint{ end }, MeshTriPoint{ MeshEdgePoint{ edgePath.back(), 0 } } ) )
        {
            v2 = mesh.topology.org( edgePath.back() );
            edgePath.pop_back();
        }

        // remove first segment from the path if start-point and the destination of first segment belong to one triangle
        while( !edgePath.empty()
            && fromSameTriangle( mesh.topology, MeshTriPoint{ start }, MeshTriPoint{ MeshEdgePoint{ edgePath.front(), 1 } } ) )
        {
            v1 = mesh.topology.dest( edgePath.front() );
            edgePath.erase( edgePath.begin() );
        }

        if ( edgePath.empty() )
        {
            assert ( v1 == v2 );
            res = { MeshEdgePoint( mesh.topology.edgeWithOrg( v1 ), 0.0f ) };
        }
        else
        {
            res.reserve( edgePath.size() + 1 );
            for ( EdgeId e : edgePath )
                res.emplace_back( e, 0.0f );
            res.emplace_back( edgePath.back(), 1.0f );
        }
    }
    return res;
}

SurfacePath computeSteepestDescentPath( const Mesh & mesh, const VertScalars & field,
    const MeshTriPoint & start, const MeshTriPoint & end, VertId * vertexReached )
{
    SurfacePath res;
    computeSteepestDescentPath( mesh, field, start, end, &res, vertexReached );
    return res;
}

void computeSteepestDescentPath( const Mesh & mesh, const VertScalars & field,
    const MeshTriPoint & start, const MeshTriPoint & end, SurfacePath * outPath, VertId * outVertexReached )
{
    assert( start );
    assert( outVertexReached || outPath );
    size_t iniPathSize = outPath ? outPath->size() : 0;
    size_t edgesPassed = 0;
    SurfacePathBuilder b( mesh, field );
    auto curr = b.findPrevPoint( start );
    while ( curr )
    {
<<<<<<< HEAD
        if ( outVertexReached )
        {
            if ( auto v = curr->inVertex( mesh.topology ) )
            {
                *outVertexReached = v;
                return;
            }
        }
        ++edgesPassed;
        if ( outPath )
            outPath->push_back( *curr );
        if ( end && fromSameTriangle( mesh.topology, MeshTriPoint( end ), MeshTriPoint( *curr ) ) )
=======
        res.push_back( curr );
        if ( end && fromSameTriangle( mesh.topology, MeshTriPoint( end ), MeshTriPoint( curr ) ) )
>>>>>>> 37d02aa6
            break; // reached triangle with end point
        if ( edgesPassed > mesh.topology.numValidFaces() )
        {
            // normal path cannot visit any triangle more than once
            assert( false );
            if ( outPath )
                outPath->resize( iniPathSize );
            return;
        }
        curr = b.findPrevPoint( curr );
    }
    return;
}

Expected<SurfacePath, PathError> computeFastMarchingPath( const MeshPart & mp,
    const MeshTriPoint & start, const MeshTriPoint & end,
    const VertBitSet* vertRegion, VertScalars * outSurfaceDistances )
{
    MR_TIMER;
    SurfacePath res;
    auto s = start;
    auto e = end;
    if ( fromSameTriangle( mp.mesh.topology, s, e ) )
        return res; // path does not cross any edges

    // the region can be specified by faces or by vertices, but not in both ways at the same time
    assert( !mp.region || !vertRegion );

    VertBitSet myVertRegion;
    if ( mp.region )
    {
        myVertRegion = getIncidentVerts( mp.mesh.topology, *mp.region );
        vertRegion = &myVertRegion;
    }

    // build distances from end to start, so to get correct path in reverse order
    bool connected = false;
    auto distances = computeSurfaceDistances( mp.mesh, end, start, vertRegion, &connected );
    if ( !connected )
        return unexpected( PathError::StartEndNotConnected );

    res = computeSteepestDescentPath( mp.mesh, distances, start, end );
    if ( res.empty() ) // no edge is crossed only if start and end are from the same triangle
        return unexpected( PathError::InternalError );

    if ( outSurfaceDistances )
        *outSurfaceDistances = std::move( distances );
    return res;
}

Expected<SurfacePath, PathError> computeSurfacePath( const MeshPart & mp,
    const MeshTriPoint & start, const MeshTriPoint & end, int maxGeodesicIters,
    const VertBitSet* vertRegion, VertScalars * outSurfaceDistances )
{
    MR_TIMER;
    auto res = computeFastMarchingPath( mp, start, end, vertRegion, outSurfaceDistances );
    if ( res.has_value() && !res.value().empty() )
        reducePath( mp.mesh, start, res.value(), end, maxGeodesicIters );
    return res;
}

Expected<SurfacePath, PathError> computeGeodesicPath( const Mesh & mesh,
    const MeshTriPoint & start, const MeshTriPoint & end, GeodesicPathApprox atype,
    int maxGeodesicIters )
{
    MR_TIMER;
    auto res = computeGeodesicPathApprox( mesh, start, end, atype );
    if ( res.has_value() && !res.value().empty() )
        reducePath( mesh, start, res.value(), end, maxGeodesicIters );
    return res;
}

HashMap<VertId, VertId> computeClosestSurfacePathTargets( const Mesh & mesh,
    const VertBitSet & starts, const VertBitSet & ends, 
    const VertBitSet * vertRegion, VertScalars * outSurfaceDistances )
{
    MR_TIMER;
    auto distances = computeSurfaceDistances( mesh, ends, starts, FLT_MAX, vertRegion );

    HashMap<VertId, VertId> res;
    res.reserve( starts.count() );
    // create all keys in res before parallel region
    for ( auto v : starts )
        res[v];

    BitSetParallelFor( starts, [&]( VertId v )
    {
        SurfacePathBuilder b( mesh, distances );
        auto last = b.findPrevPoint( v );
        // if ( !last ) then v is not reachable from (ends) or it is contained in (ends)
        int steps = 0;
        while ( last )
        {
            if ( ++steps > mesh.topology.numValidFaces() )
            {
                // internal error
                assert( false );
                last = {};
                break;
            }
            if ( auto next = b.findPrevPoint( last ) )
                last = next;
            else
                break;
        }
        if ( last )
            res[v] = last.getClosestVertex( mesh.topology );
    } );

    if ( outSurfaceDistances )
        *outSurfaceDistances = std::move( distances );
    return res;
}

SurfacePaths getSurfacePathsViaVertices( const Mesh & mesh, const VertBitSet & vs )
{
    MR_TIMER
    SurfacePaths res;
    if ( vs.empty() )
        return res;

    VertScalars scalarField( mesh.topology.vertSize(), 0 );
    VertBitSet freeVerts;
    for ( const auto & cc : MeshComponents::getAllComponentsVerts( mesh ) )
    {
        auto freeCC = cc - vs;
        auto numfree = freeCC.count();
        if ( numfree <= 0 )
            continue; // too small connected component
        if ( numfree == cc.count() )
            continue; // no single fixed vertex in the component

        // fix one additional vertex in each connected component with the value 1
        // (to avoid constant 0 solution)
        VertId fixedV = *begin( freeCC );
        scalarField[fixedV] = 1;
        freeCC.reset( fixedV );
        freeVerts |= freeCC;
    }

    Laplacian lap( const_cast<Mesh&>( mesh ) ); //mesh will not be changed
    lap.init( freeVerts, Laplacian::EdgeWeights::Unit, Laplacian::RememberShape::No );
    lap.applyToScalar( scalarField );
    res = extractIsolines( mesh.topology, scalarField, 0 );

    return res;
}

float surfacePathLength( const Mesh& mesh, const SurfacePath& surfacePath )
{
    if ( surfacePath.empty() )
        return 0.0f;
    float sum = 0.0f;
    auto prevPoint = mesh.edgePoint( surfacePath[0] );
    for ( int i = 1; i < surfacePath.size(); ++i )
    {
        auto curPoint = mesh.edgePoint( surfacePath[i] );
        sum += ( curPoint - prevPoint ).length();
        prevPoint = curPoint;
    }
    return sum;
}

Contour3f surfacePathToContour3f( const Mesh & mesh, const SurfacePath & line )
{
    MR_TIMER;
    Contour3f res;
    res.reserve( line.size() );
    for ( const auto& s : line )
        res.push_back( mesh.edgePoint( s ) );

    return res;
}

Contours3f surfacePathsToContours3f( const Mesh & mesh, const SurfacePaths & lines )
{
    MR_TIMER;
    Contours3f res;
    res.reserve( lines.size() );
    for ( const auto& l : lines )
        res.push_back( surfacePathToContour3f( mesh, l ) );
    return res;
}

TEST(MRMesh, SurfacePath) 
{
    Vector3f g;

    g = computeGradient( Vector3f{ 1, 0, 0 }, Vector3f{ 0.5f, 1, 0 }, 0, 1 );
    EXPECT_NEAR( ( g - Vector3f{ 0, 1, 0 } ).length(), 0, 1e-5f );

    g = computeGradient( Vector3f{ 1, 0, 0 }, Vector3f{ 0.1f, 1, 0 }, 0, 1 );
    EXPECT_NEAR( ( g - Vector3f{ 0, 1, 0 } ).length(), 0, 1e-5f );

    g = computeGradient( Vector3f{ 1, 0, 0 }, Vector3f{ 0.9f, 1, 0 }, 0, 1 );
    EXPECT_NEAR( ( g - Vector3f{ 0, 1, 0 } ).length(), 0, 1e-5f );

    std::optional<float> e;
    g = computeGradient( Vector3f{ 1, 0, 0 }, Vector3f{ 0, 1, 0 }, 1, 1 );
    EXPECT_NEAR( ( g - Vector3f{ 1, 1, 0 } ).length(), 0, 1e-5f );
    e = computeExitPos ( Vector3f{ 1, 0, 0 }, Vector3f{ 0, 1, 0 }, g );
    EXPECT_FALSE( e.has_value() );
    e = computeExitPos ( Vector3f{ 1, 0, 0 }, Vector3f{ 0, 1, 0 }, -g );
    EXPECT_NEAR( *e, 0.5f, 1e-5f );

    g = computeGradient( Vector3f{ 1, -1, 0 }, Vector3f{ 1, 1, 0 }, -1, -1 );
    EXPECT_NEAR( ( g - Vector3f{ -1, 0, 0 } ).length(), 0, 1e-5f );
    e = computeExitPos ( Vector3f{ 1, -1, 0 }, Vector3f{ 1, 1, 0 }, g );
    EXPECT_NEAR( *e, 0.5f, 1e-5f );
    e = computeExitPos ( Vector3f{ 1, -1, 0 }, Vector3f{ 1, 1, 0 }, -g );
    EXPECT_FALSE( e.has_value() );

    g = computeGradient( Vector3f{ 1, -0.1f, 0 }, Vector3f{ 1, 0.9f, 0 }, -1, -1 );
    EXPECT_NEAR( ( g - Vector3f{ -1, 0, 0 } ).length(), 0, 1e-5f );
    e = computeExitPos ( Vector3f{ 1, -0.1f, 0 }, Vector3f{ 1, 0.9f, 0 }, g );
    EXPECT_NEAR( *e, 0.1f, 1e-5f );

    g = computeGradient( Vector3f{ 1, -0.9f, 0 }, Vector3f{ 1, 0.1f, 0 }, -1, -1 );
    EXPECT_NEAR( ( g - Vector3f{ -1, 0, 0 } ).length(), 0, 1e-5f );
    e = computeExitPos ( Vector3f{ 1, -0.9f, 0 }, Vector3f{ 1, 0.1f, 0 }, g );
    EXPECT_NEAR( *e, 0.9f, 1e-5f );

    g = computeGradient( Vector3f{ 1, 0.1f, 0 }, Vector3f{ 1, 0.9f, 0 }, -1, -1 );
    EXPECT_NEAR( ( g - Vector3f{ -1, 0, 0 } ).length(), 0, 1e-5f );
    e = computeExitPos ( Vector3f{ 1, 0.1f, 0 }, Vector3f{ 1, 0.9f, 0 }, g );
    EXPECT_FALSE( e.has_value() );
    e = computeExitPos ( Vector3f{ 1, 0.1f, 0 }, Vector3f{ 1, 0.9f, 0 }, -g );
    EXPECT_FALSE( e.has_value() );
}

TEST( MRMesh, SurfacePathTargets )
{
    Triangulation t{
        { 0_v, 1_v, 2_v }
    };
    Mesh mesh;
    mesh.topology = MeshBuilder::fromTriangles( t );

    mesh.points.emplace_back( 0.f, 0.f, 0.f ); // 0_v
    mesh.points.emplace_back( 1.f, 0.f, 0.f ); // 1_v
    mesh.points.emplace_back( 0.f, 1.f, 0.f ); // 2_v

    VertBitSet starts(3);
    starts.set( 1_v );
    starts.set( 2_v );

    VertBitSet ends(3);
    ends.set( 0_v );

    const auto map = computeClosestSurfacePathTargets( mesh, starts, ends );
    EXPECT_EQ( map.size(), starts.count() );
    for ( const auto & [start, end] : map )
    {
        EXPECT_TRUE( starts.test( start ) );
        EXPECT_TRUE( ends.test( end ) );
    }
}

} //namespace MR<|MERGE_RESOLUTION|>--- conflicted
+++ resolved
@@ -395,10 +395,9 @@
     auto curr = b.findPrevPoint( start );
     while ( curr )
     {
-<<<<<<< HEAD
         if ( outVertexReached )
         {
-            if ( auto v = curr->inVertex( mesh.topology ) )
+            if ( auto v = curr.inVertex( mesh.topology ) )
             {
                 *outVertexReached = v;
                 return;
@@ -406,12 +405,8 @@
         }
         ++edgesPassed;
         if ( outPath )
-            outPath->push_back( *curr );
-        if ( end && fromSameTriangle( mesh.topology, MeshTriPoint( end ), MeshTriPoint( *curr ) ) )
-=======
-        res.push_back( curr );
+            outPath->push_back( curr );
         if ( end && fromSameTriangle( mesh.topology, MeshTriPoint( end ), MeshTriPoint( curr ) ) )
->>>>>>> 37d02aa6
             break; // reached triangle with end point
         if ( edgesPassed > mesh.topology.numValidFaces() )
         {
