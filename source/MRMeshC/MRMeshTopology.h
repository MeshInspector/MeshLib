#pragma once

#include "MRMeshFwd.h"
#include "MRId.h"
#include "MRVector.h"

MR_EXTERN_C_BEGIN

/// tightly packs all arrays eliminating lone edges and invalid faces and vertices
MRMESHC_API void mrMeshTopologyPack( MRMeshTopology* top );

/// returns cached set of all valid vertices
MRMESHC_API const MRVertBitSet* mrMeshTopologyGetValidVerts( const MRMeshTopology* top );

/// returns cached set of all valid faces
MRMESHC_API const MRFaceBitSet* mrMeshTopologyGetValidFaces( const MRMeshTopology* top );

MR_VECTOR_LIKE_DECL( Triangulation, ThreeVertIds )

/// returns three vertex ids for valid triangles (which can be accessed by FaceId),
/// vertex ids for invalid triangles are undefined, and shall not be read
MRMESHC_API MRTriangulation* mrMeshTopologyGetTriangulation( const MRMeshTopology* top );

/// returns the number of face records including invalid ones
MRMESHC_API size_t mrMeshTopologyFaceSize( const MRMeshTopology* top );

MR_VECTOR_LIKE_DECL( EdgePath, EdgeId )
typedef MREdgePath MREdgeLoop;

/// returns one edge with no valid left face for every boundary in the mesh
MRMESHC_API MREdgePath* mrMeshTopologyFindHoleRepresentiveEdges( const MRMeshTopology* top );

<<<<<<< HEAD
/// ...
=======
/// gets 3 vertices of given triangular face;
/// the vertices are returned in counter-clockwise order if look from mesh outside
>>>>>>> 44039c35
MRMESHC_API void mrMeshTopologyGetLeftTriVerts( const MRMeshTopology* top, MREdgeId a, MRVertId* v0, MRVertId* v1, MRVertId* v2 );

/// returns the number of hole loops in the mesh;
/// \param holeRepresentativeEdges optional output of the smallest edge id with no valid left face in every hole
MRMESHC_API int mrMeshTopologyFindNumHoles( const MRMeshTopology* top, MREdgeBitSet* holeRepresentativeEdges );

MR_EXTERN_C_END<|MERGE_RESOLUTION|>--- conflicted
+++ resolved
@@ -30,12 +30,8 @@
 /// returns one edge with no valid left face for every boundary in the mesh
 MRMESHC_API MREdgePath* mrMeshTopologyFindHoleRepresentiveEdges( const MRMeshTopology* top );
 
-<<<<<<< HEAD
-/// ...
-=======
 /// gets 3 vertices of given triangular face;
 /// the vertices are returned in counter-clockwise order if look from mesh outside
->>>>>>> 44039c35
 MRMESHC_API void mrMeshTopologyGetLeftTriVerts( const MRMeshTopology* top, MREdgeId a, MRVertId* v0, MRVertId* v1, MRVertId* v2 );
 
 /// returns the number of hole loops in the mesh;
