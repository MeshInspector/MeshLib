--- conflicted
+++ resolved
@@ -192,21 +192,7 @@
         {
             if ( n == j )
                 continue;
-<<<<<<< HEAD
-
-            // GCC warns about this for `T == unsigned char`, which I assume to be a false positive,
-            //   because `[unsigned] char` are about the only types for which this hackery is legal.
-            #if defined(__GNUC__) && !defined(__clang__)
-            #pragma GCC diagnostic push
-            #pragma GCC diagnostic ignored "-Wstringop-overflow"
-            #endif
-            resM[cur++] = (*this)[m][n];
-            #if defined(__GNUC__) && !defined(__clang__)
-            #pragma GCC diagnostic pop
-            #endif
-=======
             row[ncol++] = (*this)[m][n];
->>>>>>> d7661e39
         }
         assert( ncol == 3 );
     }
