#include "MRVector.h"

<<<<<<< HEAD
#include "detail/TypeCast.h"
=======
#include "detail/Vector.h"
>>>>>>> 9e9e3c5e

#include "MRMesh/MRAffineXf.h"
#include "MRMesh/MRId.h"
#include "MRMesh/MRMatrix3.h"
#include "MRMesh/MRVector3.h"

using namespace MR;

<<<<<<< HEAD
REGISTER_AUTO_CAST( AffineXf3f )
REGISTER_AUTO_CAST( Vector3f )
REGISTER_AUTO_CAST2( std::vector<AffineXf3f>, MRVectorAffineXf3f )
REGISTER_AUTO_CAST2( std::vector<Vector3f>, MRVectorVector3f )

const MRAffineXf3f* mrVectorAffineXf3fData( const MRVectorAffineXf3f* vec_ )
{
    ARG( vec );
    RETURN( vec.data() );
}

size_t mrVectorAffineXf3fSize( const MRVectorAffineXf3f* vec_ )
{
    ARG( vec );
    return vec.size();
}

void mrVectorAffineXf3fFree( MRVectorAffineXf3f* vec_ )
{
    ARG_PTR( vec );
    delete vec;
}

const MRVector3f* mrVectorVector3fData( const MRVectorVector3f* vec_ )
{
    ARG( vec );
    RETURN( vec.data() );
}

size_t mrVectorVector3fSize( const MRVectorVector3f* vec_ )
{
    ARG( vec );
    return vec.size();
}

void mrVectorVector3fFree( MRVectorVector3f* vec_ )
{
    ARG_PTR( vec );
    delete vec;
}
=======
MR_VECTOR_IMPL( AffineXf3f )
MR_VECTOR_IMPL( Vector3f )

MR_VECTOR_LIKE_IMPL( FaceMap, FaceId )
MR_VECTOR_LIKE_IMPL( WholeEdgeMap, EdgeId )
MR_VECTOR_LIKE_IMPL( VertMap, VertId )
>>>>>>> 9e9e3c5e
<|MERGE_RESOLUTION|>--- conflicted
+++ resolved
@@ -1,10 +1,6 @@
 #include "MRVector.h"
 
-<<<<<<< HEAD
-#include "detail/TypeCast.h"
-=======
 #include "detail/Vector.h"
->>>>>>> 9e9e3c5e
 
 #include "MRMesh/MRAffineXf.h"
 #include "MRMesh/MRId.h"
@@ -13,52 +9,9 @@
 
 using namespace MR;
 
-<<<<<<< HEAD
-REGISTER_AUTO_CAST( AffineXf3f )
-REGISTER_AUTO_CAST( Vector3f )
-REGISTER_AUTO_CAST2( std::vector<AffineXf3f>, MRVectorAffineXf3f )
-REGISTER_AUTO_CAST2( std::vector<Vector3f>, MRVectorVector3f )
-
-const MRAffineXf3f* mrVectorAffineXf3fData( const MRVectorAffineXf3f* vec_ )
-{
-    ARG( vec );
-    RETURN( vec.data() );
-}
-
-size_t mrVectorAffineXf3fSize( const MRVectorAffineXf3f* vec_ )
-{
-    ARG( vec );
-    return vec.size();
-}
-
-void mrVectorAffineXf3fFree( MRVectorAffineXf3f* vec_ )
-{
-    ARG_PTR( vec );
-    delete vec;
-}
-
-const MRVector3f* mrVectorVector3fData( const MRVectorVector3f* vec_ )
-{
-    ARG( vec );
-    RETURN( vec.data() );
-}
-
-size_t mrVectorVector3fSize( const MRVectorVector3f* vec_ )
-{
-    ARG( vec );
-    return vec.size();
-}
-
-void mrVectorVector3fFree( MRVectorVector3f* vec_ )
-{
-    ARG_PTR( vec );
-    delete vec;
-}
-=======
 MR_VECTOR_IMPL( AffineXf3f )
 MR_VECTOR_IMPL( Vector3f )
 
 MR_VECTOR_LIKE_IMPL( FaceMap, FaceId )
 MR_VECTOR_LIKE_IMPL( WholeEdgeMap, EdgeId )
-MR_VECTOR_LIKE_IMPL( VertMap, VertId )
->>>>>>> 9e9e3c5e
+MR_VECTOR_LIKE_IMPL( VertMap, VertId )