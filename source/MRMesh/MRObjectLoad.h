#pragma once

#include "MRMeshFwd.h"
#include "MRIOFilters.h"
#include "MRProgressCallback.h"
#include "MRExpected.h"
#include "MRMeshLoadSettings.h"
#include "MRUniqueTemporaryFolder.h"
#include "MRLoadedObjects.h"

#include <filesystem>

namespace MR
{

/// \ingroup DataModelGroup
/// \{

/// loads mesh from given file in new object
MRMESH_API Expected<LoadedObjectMesh> makeObjectMeshFromFile( const std::filesystem::path& file, const ProgressCallback& cb = {} );

/// loads data from given file and makes either ObjectMesh or ObjectPoints (if the file has points but not faces)
MRMESH_API Expected<LoadedObject> makeObjectFromMeshFile( const std::filesystem::path& file, const ProgressCallback& cb = {},
    bool returnOnlyMesh = false ); ///< if true the function can return only ObjectMesh and never ObjectPoints

/// loads lines from given file in new object
MRMESH_API Expected<ObjectLines> makeObjectLinesFromFile( const std::filesystem::path& file, ProgressCallback callback = {} );

/// loads points from given file in new object
MRMESH_API Expected<ObjectPoints> makeObjectPointsFromFile( const std::filesystem::path& file, ProgressCallback callback = {} );

/// loads distance map from given file in new object
MRMESH_API Expected<ObjectDistanceMap> makeObjectDistanceMapFromFile( const std::filesystem::path& file, ProgressCallback callback = {} );

/// loads gcode from given file in new object
MRMESH_API Expected<ObjectGcode> makeObjectGcodeFromFile( const std::filesystem::path& file, ProgressCallback callback = {} );

/**
 * \brief load all objects (or any type: mesh, lines, points, voxels or scene) from file
 * \param callback - callback function to set progress (for progress bar)
 */
MRMESH_API Expected<LoadedObjects> loadObjectFromFile( const std::filesystem::path& filename, const ProgressCallback& callback = {} );

// check if there are any supported files folder and subfolders
MRMESH_API bool isSupportedFileInSubfolders( const std::filesystem::path& folder );

<<<<<<< HEAD
=======
/// loads meshes from given folder in new container object
MRMESH_API Expected<LoadedObject> makeObjectTreeFromFolder( const std::filesystem::path& folder, const ProgressCallback& callback = {} );

>>>>>>> e6574139
//tries to load scene from every format listed in SceneFormatFilters
MRMESH_API Expected<LoadedObject> loadSceneFromAnySupportedFormat( const std::filesystem::path& path, const ProgressCallback& callback = {} );

/**
 * \brief loads objects tree from given scene file (zip/mru)
 * \details format specification:
 *  children are saved under folder with name of their parent object
 *  all objects parameters are saved in one JSON file in the root folder
 *
 * if postDecompress is set, it is called after decompression
 * loading is controlled with Object::deserializeModel_ and Object::deserializeFields_
 */
MRMESH_API Expected<LoadedObject> deserializeObjectTree( const std::filesystem::path& path,
                                                         const FolderCallback& postDecompress = {},
                                                         const ProgressCallback& progressCb = {} );

/**
 * \brief loads objects tree from given scene folder
 * \details format specification:
 *  children are saved under folder with name of their parent object
 *  all objects parameters are saved in one JSON file in the root folder
 *
 * loading is controlled with Object::deserializeModel_ and Object::deserializeFields_
 */
MRMESH_API Expected<LoadedObject> deserializeObjectTreeFromFolder( const std::filesystem::path& folder,
                                                                   const ProgressCallback& progressCb = {} );


/// returns filters for all supported file formats for all types of objects
MRMESH_API IOFilters getAllFilters();

/// \}

} // namespace MR<|MERGE_RESOLUTION|>--- conflicted
+++ resolved
@@ -44,12 +44,6 @@
 // check if there are any supported files folder and subfolders
 MRMESH_API bool isSupportedFileInSubfolders( const std::filesystem::path& folder );
 
-<<<<<<< HEAD
-=======
-/// loads meshes from given folder in new container object
-MRMESH_API Expected<LoadedObject> makeObjectTreeFromFolder( const std::filesystem::path& folder, const ProgressCallback& callback = {} );
-
->>>>>>> e6574139
 //tries to load scene from every format listed in SceneFormatFilters
 MRMESH_API Expected<LoadedObject> loadSceneFromAnySupportedFormat( const std::filesystem::path& path, const ProgressCallback& callback = {} );
 
