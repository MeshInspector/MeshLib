--- conflicted
+++ resolved
@@ -272,24 +272,11 @@
         color[0], color[1], color[2], color[3] ) );
 
     // positions
-<<<<<<< HEAD
     auto positions = loadBuffer_<VERTEX_POSITIONS>();
     bindVertexAttribArray( shader, "position", vertPosBuffer_, positions, 3, positions.dirty(), positions.count() != 0 );
 
-    GL_EXEC( glBindBuffer( GL_ELEMENT_ARRAY_BUFFER, edgesIndicesBufferObjId_ ) );
     auto edges = loadBuffer_<EDGES>();
-    if ( edges.dirty() )
-    {
-        GL_EXEC( glBufferData( GL_ELEMENT_ARRAY_BUFFER, sizeof( Vector2i ) * edges.size(), edges.data(), GL_DYNAMIC_DRAW ) );
-    }
-=======
-    bindVertexAttribArray( shader, "position", vertPosBuffer_, vertPosBufferObj_, 3, dirty_ & DIRTY_POSITION, vertsCount_ != 0 );
-
-    if ( meshEdgesDirty_ )
-        updateMeshEdgesBuffer_();
-    edgesIndicesBuffer_.loadDataOpt( GL_ELEMENT_ARRAY_BUFFER, meshEdgesDirty_, edgesIndicesBufferObj_ );
-    meshEdgesDirty_ = false;
->>>>>>> 8718c90e
+    edgesIndicesBuffer_.loadDataOpt( GL_ELEMENT_ARRAY_BUFFER, edges.dirty(), edges );
 
     getViewerInstance().incrementThisFrameGLPrimitivesCount( Viewer::GLPrimitivesType::LineElementsNum, elementCount_[EDGES] );
 
@@ -306,7 +293,6 @@
     auto positions = loadBuffer_<VERTEX_POSITIONS>();
     bindVertexAttribArray( shader, "position", vertPosBuffer_, positions, 3, positions.dirty(), positions.count() != 0 );
 
-<<<<<<< HEAD
     auto normals = loadBuffer_<VERTEX_NORMALS>();
     bindVertexAttribArray( shader, "normal", vertNormalsBuffer_, normals, 3, normals.dirty(), normals.count() != 0 );
 
@@ -317,15 +303,7 @@
     bindVertexAttribArray( shader, "texcoord", vertUVBuffer_, uvs, 2, uvs.dirty(), uvs.count() != 0 );
 
     auto faces = loadBuffer_<FACES>();
-    GL_EXEC( glBindBuffer( GL_ELEMENT_ARRAY_BUFFER, facesIndicesBufferObjId_ ) );
-    if ( faces.dirty() )
-    {
-        GL_EXEC( glBufferData( GL_ELEMENT_ARRAY_BUFFER, sizeof( Vector3i ) * faces.size(), faces.data(), GL_DYNAMIC_DRAW ) );
-    }
-=======
-    facesIndicesBuffer_.loadDataOpt( GL_ELEMENT_ARRAY_BUFFER, meshFacesDirty_, facesIndicesBufferObj_ );
-    meshFacesDirty_ = false;
->>>>>>> 8718c90e
+    facesIndicesBuffer_.loadDataOpt( GL_ELEMENT_ARRAY_BUFFER, faces.dirty(), faces );
 
     GL_EXEC( glActiveTexture( GL_TEXTURE0 ) );
     GL_EXEC( glBindTexture( GL_TEXTURE_2D, texture_ ) );
@@ -421,20 +399,11 @@
     GL_EXEC( glBindVertexArray( meshPickerArrayObjId_ ) );
     GL_EXEC( glUseProgram( shader ) );
 
-<<<<<<< HEAD
     auto positions = loadBuffer_<VERTEX_POSITIONS>();
     bindVertexAttribArray( shader, "position", vertPosBuffer_, positions, 3, positions.dirty(), positions.count() != 0 );
 
     auto faces = loadBuffer_<FACES>();
-    GL_EXEC( glBindBuffer( GL_ELEMENT_ARRAY_BUFFER, facesIndicesBufferObjId_ ) );
-    if ( faces.dirty() )
-    {
-        GL_EXEC( glBufferData( GL_ELEMENT_ARRAY_BUFFER, sizeof( Vector3i ) * faces.size(), faces.data(), GL_DYNAMIC_DRAW ) );
-    }
-=======
-    facesIndicesBuffer_.loadDataOpt( GL_ELEMENT_ARRAY_BUFFER, meshFacesDirty_, facesIndicesBufferObj_ );
-    meshFacesDirty_ = false;
->>>>>>> 8718c90e
+    facesIndicesBuffer_.loadDataOpt( GL_ELEMENT_ARRAY_BUFFER, faces.dirty(), faces );
 
     dirty_ &= ~DIRTY_POSITION;
     dirty_ &= ~DIRTY_FACE;
