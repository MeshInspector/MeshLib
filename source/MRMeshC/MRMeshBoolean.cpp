#include "MRMeshBoolean.h"

#include "detail/TypeCast.h"

#include "MRMesh/MRMeshBoolean.h"

using namespace MR;

REGISTER_AUTO_CAST( AffineXf3f )
REGISTER_AUTO_CAST( Mesh )
REGISTER_AUTO_CAST( BooleanOperation )
<<<<<<< HEAD
=======
REGISTER_AUTO_CAST( BooleanResultMapper )
>>>>>>> 9e9e3c5e
REGISTER_AUTO_CAST2( std::string, MRString )

MRBooleanParameters mrBooleanParametersNew( void )
{
    static const BooleanParameters def;
    return {
        .rigidB2A = auto_cast( def.rigidB2A ),
<<<<<<< HEAD
=======
        .mapper = auto_cast( def.mapper ),
>>>>>>> 9e9e3c5e
        .mergeAllNonIntersectingComponents = def.mergeAllNonIntersectingComponents,
        .cb = nullptr,
    };
}

MRBooleanResult mrBoolean( const MRMesh* meshA_, const MRMesh* meshB_, MRBooleanOperation operation_, const MRBooleanParameters* params_ )
{
    ARG( meshA ); ARG( meshB ); ARG_VAL( operation );

    BooleanParameters params;
    if ( params_ )
    {
        params = {
            .rigidB2A = auto_cast( params_->rigidB2A ),
<<<<<<< HEAD
=======
            .mapper = auto_cast( params_->mapper ),
>>>>>>> 9e9e3c5e
            .mergeAllNonIntersectingComponents = params_->mergeAllNonIntersectingComponents,
            .cb = params_->cb,
        };
    }
    auto res = MR::boolean( meshA, meshB, operation, params );
    return {
        .mesh = auto_cast( new_from( std::move( res.mesh ) ) ),
        .errorString = auto_cast( new_from( std::move( res.errorString ) ) ),
    };
}<|MERGE_RESOLUTION|>--- conflicted
+++ resolved
@@ -9,10 +9,7 @@
 REGISTER_AUTO_CAST( AffineXf3f )
 REGISTER_AUTO_CAST( Mesh )
 REGISTER_AUTO_CAST( BooleanOperation )
-<<<<<<< HEAD
-=======
 REGISTER_AUTO_CAST( BooleanResultMapper )
->>>>>>> 9e9e3c5e
 REGISTER_AUTO_CAST2( std::string, MRString )
 
 MRBooleanParameters mrBooleanParametersNew( void )
@@ -20,10 +17,7 @@
     static const BooleanParameters def;
     return {
         .rigidB2A = auto_cast( def.rigidB2A ),
-<<<<<<< HEAD
-=======
         .mapper = auto_cast( def.mapper ),
->>>>>>> 9e9e3c5e
         .mergeAllNonIntersectingComponents = def.mergeAllNonIntersectingComponents,
         .cb = nullptr,
     };
@@ -38,10 +32,7 @@
     {
         params = {
             .rigidB2A = auto_cast( params_->rigidB2A ),
-<<<<<<< HEAD
-=======
             .mapper = auto_cast( params_->mapper ),
->>>>>>> 9e9e3c5e
             .mergeAllNonIntersectingComponents = params_->mergeAllNonIntersectingComponents,
             .cb = params_->cb,
         };
