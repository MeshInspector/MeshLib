--- conflicted
+++ resolved
@@ -13,12 +13,9 @@
   <ItemGroup>
     <ClInclude Include="MRAligningTransform.h" />
     <ClInclude Include="MRChangeValue.h" />
-<<<<<<< HEAD
     <ClInclude Include="MRCylinderApproximator.h" />
     <ClInclude Include="MRCylinderObject.h" />
-=======
     <ClInclude Include="MRFinally.h" />
->>>>>>> f5cace92
     <ClInclude Include="MRInTreePathBuilder.h" />
     <ClInclude Include="MRChangeColoringType.h" />
     <ClInclude Include="MRChangeColoringActions.h" />
