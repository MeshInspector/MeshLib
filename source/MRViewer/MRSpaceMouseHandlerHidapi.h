--- conflicted
+++ resolved
@@ -64,7 +64,6 @@
 
     // if you change this value, do not forget to update MeshLib/scripts/70-space-mouse-meshlib.rules
     const std::unordered_map<VendorId, std::vector<ProductId>> vendor2device_ = {
-<<<<<<< HEAD
             { 0x046d, { 0xc603,    // spacemouse plus XT
                         0xc605,    // cadman
                         0xc606,    // spacemouse classic
@@ -130,29 +129,6 @@
         SMB_CUSTOM_1, SMB_CUSTOM_2, SMB_CUSTOM_3, SMB_CUSTOM_4, SMB_CUSTOM_5, SMB_CUSTOM_6,
         SMB_CUSTOM_7, SMB_CUSTOM_8, SMB_CUSTOM_9, SMB_CUSTOM_10, SMB_CUSTOM_11, SMB_CUSTOM_12,
         SMB_ESC, SMB_ENTER, SMB_ALT, SMB_SHIFT, SMB_CTRL, SMB_TAB, SMB_SPACE, SMB_DELETE
-=======
-            { VendorId(0x046d), { 0xc603,    // spacemouse plus XT
-                              0xc605,    // cadman
-                              0xc606,    // spacemouse classic
-                              0xc621,    // spaceball 5000
-                              0xc623,    // space traveller
-                              0xc625,    // space pilot
-                              0xc626,    // space navigator
-                              0xc627,    // space explorer
-                              0xc628,    // space navigator for notebooks
-                              0xc629,    // space pilot pro
-                              0xc62b,    // space mouse pro
-                              0xc640     // nulooq
-                            }},
-            { VendorId(0x256f), { 0xc62e,    // spacemouse wireless (USB cable)
-                              0xc62f,    // spacemouse wireless receiver
-                              0xc631,    // spacemouse pro wireless
-                              0xc632,    // spacemouse pro wireless receiver
-                              0xc633,    // spacemouse enterprise
-                              0xc635,    // spacemouse compact
-                              0xc652     // 3Dconnexion universal receiver
-                            }}
->>>>>>> 2d8de23b
     };
     */
 };
