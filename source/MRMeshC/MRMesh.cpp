--- conflicted
+++ resolved
@@ -2,10 +2,7 @@
 #include "MRMeshTopology.h"
 
 #include "detail/TypeCast.h"
-<<<<<<< HEAD
-=======
 #include "detail/Vector.h"
->>>>>>> 9e9e3c5e
 
 #include "MRMesh/MRBox.h"
 #include "MRMesh/MRBuffer.h"
@@ -18,20 +15,14 @@
 REGISTER_AUTO_CAST( AffineXf3f )
 REGISTER_AUTO_CAST( Box3f )
 REGISTER_AUTO_CAST( EdgeId )
-<<<<<<< HEAD
-=======
 REGISTER_AUTO_CAST( FaceBitSet )
->>>>>>> 9e9e3c5e
 REGISTER_AUTO_CAST( Mesh )
 REGISTER_AUTO_CAST( MeshTopology )
 REGISTER_AUTO_CAST( ThreeVertIds )
 REGISTER_AUTO_CAST( Triangle3f )
 REGISTER_AUTO_CAST( Vector3f )
-<<<<<<< HEAD
-=======
 REGISTER_AUTO_CAST( VertBitSet )
 REGISTER_VECTOR( EdgePath )
->>>>>>> 9e9e3c5e
 
 MRMesh* mrMeshCopy( const MRMesh* mesh_ )
 {
@@ -111,21 +102,13 @@
 
 void mrMeshTransform( MRMesh* mesh_, const MRAffineXf3f* xf_, const MRVertBitSet* region_ )
 {
-<<<<<<< HEAD
-    ARG( mesh ); ARG( xf ); ARG_PTR_OF( VertBitSet, region );
-=======
     ARG( mesh ); ARG( xf ); ARG_PTR( region );
->>>>>>> 9e9e3c5e
     mesh.transform( xf, region );
 }
 
 void mrMeshAddPartByMask( MRMesh* mesh_, const MRMesh* from_, const MRFaceBitSet* fromFaces_, const MRMeshAddPartByMaskParameters* params )
 {
-<<<<<<< HEAD
-    ARG( mesh ); ARG( from ); ARG_OF( FaceBitSet, fromFaces );
-=======
     ARG( mesh ); ARG( from ); ARG( fromFaces );
->>>>>>> 9e9e3c5e
 
     bool flipOrientation = false;
     // TODO: cast instead of copying
@@ -180,10 +163,6 @@
 
 double mrMeshVolume( const MRMesh* mesh_, const MRFaceBitSet* region_ )
 {
-<<<<<<< HEAD
-    ARG( mesh ); ARG_PTR_OF( FaceBitSet, region );
-=======
     ARG( mesh ); ARG_PTR( region );
->>>>>>> 9e9e3c5e
     return mesh.volume( region );
 }