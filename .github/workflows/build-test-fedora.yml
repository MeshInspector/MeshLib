name: Build and test Fedora 39

on:
  workflow_call:
    inputs:
      docker_image_tag:
        required: true
        type: string
      app_version:
        required: true
        type: string
      full_config_build:
        default: false
        required: false
        type: boolean
      autotest_data_s3_url:
        default: "s3://data-autotest/test_data_2023-mar-07"
        required: false
        type: string
      UPLOAD_ARTIFACTS:
        required: true
        type: boolean

jobs:
  fedora-build-test:
    timeout-minutes: 40
    runs-on: ubuntu-latest
    container:
      image: meshlib/meshlib-fedora39:${{inputs.docker_image_tag}}
      options: --user root
    strategy:
      fail-fast: false
      matrix:
<<<<<<< HEAD
        config: [Debug, Release]
        compiler: [Clang 17, GCC 13]
        include:
          - compiler: Clang 17
            cxx-compiler: /usr/bin/clang++-17
            c-compiler: /usr/bin/clang-17
          - compiler: GCC 13
            cxx-compiler: /usr/bin/g++
            c-compiler: /usr/bin/gcc
=======
        os: ['fedora37', 'fedora39']
        config: ['Debug', 'Release']
        compiler: ['Clang']
        full_config_build:
          - ${{fromJSON(inputs.full_config_build)}}
        exclude:
          - full_config_build: false
            os: fedora39
>>>>>>> 4da7cf57
    permissions:
      id-token: write # This is required for requesting the JWT
      contents: read  # This is required for actions/checkout

    env:
      UPLOAD_TEST_ARTIFACTS: ${{ contains(github.event.pull_request.labels.*.name, 'upload-test-artifacts') }}
      INTERNAL_BUILD: ${{ github.event_name != 'pull_request' || github.event.pull_request.head.repo.full_name == github.repository}}
      # Disables AWS Instance Metadata Service (IMDS), that not in use.
      # Workaround for aws cli s3 copy - it doesn't work anonymously without this. Specific for Ubuntu 20 and Fedora.
      # https://github.com/aws/aws-cli/issues/5623#issuecomment-801240811
      AWS_EC2_METADATA_DISABLED: true

    steps:
      - name: Checkout
        uses: actions/checkout@v4
        with:
          submodules: recursive

      - name: Install thirdparty libs
        run: |
          ln -s /usr/local/lib/meshlib-thirdparty-lib/lib ./lib
          ln -s /usr/local/lib/meshlib-thirdparty-lib/include ./include

      - name: Setup python requirements
        run: python3 -m pip install -r ./requirements/python.txt

      - name: Build
        run: ./scripts/build_source.sh
        env:
          MESHLIB_BUILD_RELEASE: ${{ fromJSON('["OFF", "ON"]')[matrix.config == 'Release'] }}
          MESHLIB_BUILD_DEBUG: ${{ fromJSON('["OFF", "ON"]')[matrix.config == 'Debug'] }}
          CMAKE_CXX_COMPILER: "/usr/bin/clang++"
          MR_VERSION: ${{ inputs.app_version }}
          MR_USE_CPP_23: "ON"
          MR_CMAKE_OPTIONS: ${{ (matrix.os == 'fedora39') && '-DMESHLIB_BUILD_MRCUDA=OFF' || '' }}

      - name: Collect Timings
        run: ./scripts/devops/collect_timing_logs.sh fedora39 ${{matrix.config}} "${{matrix.compiler}}"

      #Save timing in artifact
      - name: Upload Timings
        uses: actions/upload-artifact@v4
        with:
          name: Timing_Logs_${{matrix.os}}_${{matrix.config}}_${{matrix.compiler}}
          path: time_log/

      - name: Run Tests
        run: MR_LOCAL_RESOURCES=1 xvfb-run -a ./build/${{ matrix.config }}/bin/MeshViewer -hidden -noEventLoop

      - name: Unit Tests
        if: ${{ matrix.config == 'Debug' }}
        run: ./build/${{ matrix.config }}/bin/MRTest

      - name: Python Sanity Tests
        working-directory: ./build/${{ matrix.config }}/bin
        run: python3 ./../../../scripts/run_python_test_script.py -d '../test_python'

      - name: Configure AWS Credentials
        if: ${{ env.UPLOAD_TEST_ARTIFACTS == 'true' && env.INTERNAL_BUILD == 'true' }}
        uses: aws-actions/configure-aws-credentials@v4
        with:
          role-to-assume: arn:aws:iam::259351611210:role/GitHubMeshLibAwsCredsRole
          aws-region: us-east-1

      # cache managment: https://github.com/MeshInspector/MeshLib/actions/caches
      - name: Cache autotest data from S3 Tests
        if: ${{ github.event_name != 'pull_request' || github.event.pull_request.head.repo.full_name == github.repository}}
        id: cache-autotest
        uses: actions/cache@v4
        with:
          path: ./test_data
          key: ${{inputs.autotest_data_s3_url}}
          
      - name: Copy autotest data from S3 Tests
        if: ${{ github.event_name != 'pull_request' || github.event.pull_request.head.repo.full_name == github.repository}}
        run: aws s3 sync ${{inputs.autotest_data_s3_url}} ./test_data --delete --no-sign-request --size-only

      - name: Python Regression Tests
        if: ${{ github.event_name != 'pull_request' || github.event.pull_request.head.repo.full_name == github.repository}}
        working-directory: ./build/${{ matrix.config }}/bin
        run: python3 ./../../../scripts/run_python_test_script.py -d '../test_regression'

      - name: Copy test artifacts to S3
        if: ${{ env.UPLOAD_TEST_ARTIFACTS == 'true' && env.INTERNAL_BUILD == 'true' && !cancelled() }}
        run: aws s3 cp ./pytest_temp 's3://test-artifacts-git/tests/${{github.run_id}}/fedora/${{matrix.os}}/${{matrix.config}}' --recursive

      - name: Create RPM
        if: ${{ matrix.config == 'Release' && matrix.compiler == 'Clang 17'}}
        run: ./scripts/distribution_rpm.sh ${{inputs.app_version}}
        env:
          MESHLIB_BUILD_RELEASE: ON
          MESHLIB_BUILD_DEBUG: OFF

      - name: Upload Fedora Developer Distribution
<<<<<<< HEAD
        if: ${{ matrix.config == 'Release' && matrix.compiler == 'Clang 17'}}
        uses: actions/upload-artifact@v3
=======
        if: ${{ inputs.UPLOAD_ARTIFACTS && matrix.os == 'fedora37' && matrix.config == 'Release' && matrix.compiler == 'Clang'}}
        uses: actions/upload-artifact@v4
>>>>>>> 4da7cf57
        with:
          name: DistributivesFedora37
          path: meshlib-dev.rpm
          retention-days: 1<|MERGE_RESOLUTION|>--- conflicted
+++ resolved
@@ -31,9 +31,12 @@
     strategy:
       fail-fast: false
       matrix:
-<<<<<<< HEAD
         config: [Debug, Release]
         compiler: [Clang 17, GCC 13]
+        exclude:
+          - full_config_build: false
+            compiler: Clang 17
+            config: Debug
         include:
           - compiler: Clang 17
             cxx-compiler: /usr/bin/clang++-17
@@ -41,16 +44,6 @@
           - compiler: GCC 13
             cxx-compiler: /usr/bin/g++
             c-compiler: /usr/bin/gcc
-=======
-        os: ['fedora37', 'fedora39']
-        config: ['Debug', 'Release']
-        compiler: ['Clang']
-        full_config_build:
-          - ${{fromJSON(inputs.full_config_build)}}
-        exclude:
-          - full_config_build: false
-            os: fedora39
->>>>>>> 4da7cf57
     permissions:
       id-token: write # This is required for requesting the JWT
       contents: read  # This is required for actions/checkout
@@ -82,10 +75,10 @@
         env:
           MESHLIB_BUILD_RELEASE: ${{ fromJSON('["OFF", "ON"]')[matrix.config == 'Release'] }}
           MESHLIB_BUILD_DEBUG: ${{ fromJSON('["OFF", "ON"]')[matrix.config == 'Debug'] }}
-          CMAKE_CXX_COMPILER: "/usr/bin/clang++"
+          CMAKE_CXX_COMPILER: ${{ matrix.cxx-compiler }}
           MR_VERSION: ${{ inputs.app_version }}
           MR_USE_CPP_23: "ON"
-          MR_CMAKE_OPTIONS: ${{ (matrix.os == 'fedora39') && '-DMESHLIB_BUILD_MRCUDA=OFF' || '' }}
+          MR_CMAKE_OPTIONS: ${{ matrix.MR_CMAKE_OPTIONS }}
 
       - name: Collect Timings
         run: ./scripts/devops/collect_timing_logs.sh fedora39 ${{matrix.config}} "${{matrix.compiler}}"
@@ -123,7 +116,7 @@
         with:
           path: ./test_data
           key: ${{inputs.autotest_data_s3_url}}
-          
+
       - name: Copy autotest data from S3 Tests
         if: ${{ github.event_name != 'pull_request' || github.event.pull_request.head.repo.full_name == github.repository}}
         run: aws s3 sync ${{inputs.autotest_data_s3_url}} ./test_data --delete --no-sign-request --size-only
@@ -145,13 +138,8 @@
           MESHLIB_BUILD_DEBUG: OFF
 
       - name: Upload Fedora Developer Distribution
-<<<<<<< HEAD
         if: ${{ matrix.config == 'Release' && matrix.compiler == 'Clang 17'}}
         uses: actions/upload-artifact@v3
-=======
-        if: ${{ inputs.UPLOAD_ARTIFACTS && matrix.os == 'fedora37' && matrix.config == 'Release' && matrix.compiler == 'Clang'}}
-        uses: actions/upload-artifact@v4
->>>>>>> 4da7cf57
         with:
           name: DistributivesFedora37
           path: meshlib-dev.rpm
