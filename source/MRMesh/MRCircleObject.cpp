--- conflicted
+++ resolved
@@ -86,10 +86,6 @@
 CircleObject::CircleObject()
 {
     setDefaultFeatureObjectParams( *this );
-<<<<<<< HEAD
-    constructPolyline_();
-=======
->>>>>>> 10ac23e1
 }
 
 CircleObject::CircleObject( const std::vector<Vector3f>& pointsToApprox )
