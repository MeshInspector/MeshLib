--- conflicted
+++ resolved
@@ -1,4 +1,3 @@
-<<<<<<< HEAD
 ﻿<?xml version="1.0" encoding="utf-8"?>
 <Project ToolsVersion="4.0" xmlns="http://schemas.microsoft.com/developer/msbuild/2003">
   <ItemGroup>
@@ -682,9 +681,6 @@
     <ClInclude Include="MRProgressReadWrite.h">
       <Filter>Source Files\IO</Filter>
     </ClInclude>
-    <ClInclude Include="MRChangeVoxelsAction.h">
-      <Filter>Source Files\History</Filter>
-    </ClInclude>
     <ClInclude Include="MRMatrix3Decompose.h">
       <Filter>Source Files\Math</Filter>
     </ClInclude>
@@ -693,9 +689,6 @@
     </ClInclude>
     <ClInclude Include="MRVertexAttributeGradient.h">
       <Filter>Source Files\MeshAlgorithm</Filter>
-    </ClInclude>
-    <ClInclude Include="MRChangeVoxelSelectionAction.h">
-      <Filter>Source Files\History</Filter>
     </ClInclude>
     <ClInclude Include="MRChangePointCloudNormalsAction.h">
       <Filter>Source Files\History</Filter>
@@ -1322,8 +1315,11 @@
     <ClInclude Include="MRMapOrHashMap.h">
       <Filter>Source Files\Basic</Filter>
     </ClInclude>
-    <ClInclude Include="MRGeomDataKeeper.h">
-      <Filter>Source Files\DataModel</Filter>
+    <ClInclude Include="MRGeomDataKeeper.h">
+      <Filter>Source Files\DataModel</Filter>
+    </ClInclude>
+    <ClInclude Include="MRResizeNoInit.h">
+      <Filter>Source Files\Basic</Filter>
     </ClInclude>
   </ItemGroup>
   <ItemGroup>
@@ -2163,2164 +2159,4 @@
   <ItemGroup>
     <None Include="..\.editorconfig" />
   </ItemGroup>
-=======
-﻿<?xml version="1.0" encoding="utf-8"?>
-<Project ToolsVersion="4.0" xmlns="http://schemas.microsoft.com/developer/msbuild/2003">
-  <ItemGroup>
-    <Filter Include="Source Files">
-      <UniqueIdentifier>{8b0f8e8e-d502-4c1c-bf4a-bd6e26e948c1}</UniqueIdentifier>
-    </Filter>
-    <Filter Include="Source Files\DataModel">
-      <UniqueIdentifier>{46dd214b-ec09-403a-9f69-180e234941d3}</UniqueIdentifier>
-    </Filter>
-    <Filter Include="Source Files\Math">
-      <UniqueIdentifier>{14ec24c5-5a69-4d8c-8ee2-327274c4d165}</UniqueIdentifier>
-    </Filter>
-    <Filter Include="Source Files\Basic">
-      <UniqueIdentifier>{7d09069f-dc58-4781-8c4c-6bcf463e869a}</UniqueIdentifier>
-    </Filter>
-    <Filter Include="Source Files\Primitives">
-      <UniqueIdentifier>{752d7e31-3225-4338-9964-5d511c6b8ec1}</UniqueIdentifier>
-    </Filter>
-    <Filter Include="Source Files\SymbolMesh">
-      <UniqueIdentifier>{dd69ed88-89d4-4c22-92e5-3d01c7126046}</UniqueIdentifier>
-    </Filter>
-    <Filter Include="Source Files\System">
-      <UniqueIdentifier>{9ea2ed18-2ae5-4809-b738-03a166627a32}</UniqueIdentifier>
-    </Filter>
-    <Filter Include="Source Files\BaseStructures">
-      <UniqueIdentifier>{cc99f9b7-b598-4504-bf99-8d838fbe408f}</UniqueIdentifier>
-    </Filter>
-    <Filter Include="Source Files\IO">
-      <UniqueIdentifier>{dd1e9625-263f-4192-bb1d-baa91613a15e}</UniqueIdentifier>
-    </Filter>
-    <Filter Include="Source Files\AABBTree">
-      <UniqueIdentifier>{8523856f-61f8-4a64-be2c-e62368f09852}</UniqueIdentifier>
-    </Filter>
-    <Filter Include="Source Files\SurfacePath">
-      <UniqueIdentifier>{d5bc819e-53e1-4574-a15c-d7d4bce01a2c}</UniqueIdentifier>
-    </Filter>
-    <Filter Include="Source Files\Render">
-      <UniqueIdentifier>{63cd613f-62f1-4c45-a91b-3417a018a563}</UniqueIdentifier>
-    </Filter>
-    <Filter Include="Source Files\PointCloud">
-      <UniqueIdentifier>{c300f0c9-5a9b-44ee-98c2-1ac7dad01b16}</UniqueIdentifier>
-    </Filter>
-    <Filter Include="Source Files\History">
-      <UniqueIdentifier>{81c8f6c2-9f7d-4609-9a19-a4aaa5edfbbd}</UniqueIdentifier>
-    </Filter>
-    <Filter Include="Source Files\Components">
-      <UniqueIdentifier>{fdb0ec66-343d-41e6-80ec-44d4360e11a8}</UniqueIdentifier>
-    </Filter>
-    <Filter Include="Source Files\DistanceMap">
-      <UniqueIdentifier>{7ce0eb63-0e26-416f-a991-db2be3e673b8}</UniqueIdentifier>
-    </Filter>
-    <Filter Include="Source Files\DataModel\Features">
-      <UniqueIdentifier>{f6ea3197-3e0d-44ec-9b3e-6b8fe7e0bc15}</UniqueIdentifier>
-    </Filter>
-    <Filter Include="Source Files\DataModel\Measurements">
-      <UniqueIdentifier>{744e0637-b69b-442b-b0f8-19f0f815c033}</UniqueIdentifier>
-    </Filter>
-    <Filter Include="Source Files\MeshBuilder">
-      <UniqueIdentifier>{c83e4212-7072-40c2-8354-827c896c1628}</UniqueIdentifier>
-    </Filter>
-    <Filter Include="Source Files\Mesh">
-      <UniqueIdentifier>{2608cf85-c5d3-45cd-b44b-659771dd743c}</UniqueIdentifier>
-    </Filter>
-    <Filter Include="Source Files\MeshAlgorithm">
-      <UniqueIdentifier>{90f9bd42-738e-4a33-a884-2a347d12cbb7}</UniqueIdentifier>
-    </Filter>
-    <Filter Include="Source Files\Segmentation">
-      <UniqueIdentifier>{482540be-d903-4a0a-8c4c-c783316c31e6}</UniqueIdentifier>
-    </Filter>
-    <Filter Include="Source Files\Contours">
-      <UniqueIdentifier>{d4c0f533-10a6-48fd-9e33-a1aa4bf27a4d}</UniqueIdentifier>
-    </Filter>
-    <Filter Include="Source Files\Decimation">
-      <UniqueIdentifier>{c0473824-4c92-4d7b-8dd8-53467111d7b5}</UniqueIdentifier>
-    </Filter>
-    <Filter Include="Source Files\Triangulation">
-      <UniqueIdentifier>{e8616b21-1a75-42a5-990d-2f54914e7219}</UniqueIdentifier>
-    </Filter>
-    <Filter Include="Source Files\Boolean">
-      <UniqueIdentifier>{c1e21c06-9f10-4e81-87cd-a550a822f2bd}</UniqueIdentifier>
-    </Filter>
-    <Filter Include="Source Files\Polyline">
-      <UniqueIdentifier>{176e10d8-480b-466d-be49-299f1d1b94be}</UniqueIdentifier>
-    </Filter>
-    <Filter Include="Source Files\Voxels">
-      <UniqueIdentifier>{cfca1a51-70d1-46de-ad9f-c8662f2b85c8}</UniqueIdentifier>
-    </Filter>
-    <Filter Include="Source Files\LinearSystem">
-      <UniqueIdentifier>{77366470-1db8-45b3-9971-1b5af90c1eac}</UniqueIdentifier>
-    </Filter>
-    <Filter Include="Source Files\Gcode">
-      <UniqueIdentifier>{b00cbb7d-8f55-486d-9a3f-834bc49c40f3}</UniqueIdentifier>
-    </Filter>
-    <Filter Include="Source Files\WaterFlow">
-      <UniqueIdentifier>{3bf8efb6-7251-4ef8-890d-0e5c5940c8b8}</UniqueIdentifier>
-    </Filter>
-    <Filter Include="Source Files\SelfIntersectoins">
-      <UniqueIdentifier>{7a9f7691-d5a0-49ca-936f-cc25cfe18f8d}</UniqueIdentifier>
-    </Filter>
-    <Filter Include="Source Files\Algorithms">
-      <UniqueIdentifier>{435d3e5d-8726-43e7-be69-b9d4c1799c95}</UniqueIdentifier>
-    </Filter>
-  </ItemGroup>
-  <ItemGroup>
-    <ClInclude Include="MRMeshFwd.h">
-      <Filter>Source Files</Filter>
-    </ClInclude>
-    <ClInclude Include="MRObject.h">
-      <Filter>Source Files\DataModel</Filter>
-    </ClInclude>
-    <ClInclude Include="MRObjectLoad.h">
-      <Filter>Source Files\DataModel</Filter>
-    </ClInclude>
-    <ClInclude Include="MRVector3.h">
-      <Filter>Source Files\Math</Filter>
-    </ClInclude>
-    <ClInclude Include="MRVector.h">
-      <Filter>Source Files\Basic</Filter>
-    </ClInclude>
-    <ClInclude Include="MRTimer.h">
-      <Filter>Source Files\Basic</Filter>
-    </ClInclude>
-    <ClInclude Include="MRBox.h">
-      <Filter>Source Files\Math</Filter>
-    </ClInclude>
-    <ClInclude Include="MRVector4.h">
-      <Filter>Source Files\Math</Filter>
-    </ClInclude>
-    <ClInclude Include="MRMatrix3.h">
-      <Filter>Source Files\Math</Filter>
-    </ClInclude>
-    <ClInclude Include="MRBestFit.h">
-      <Filter>Source Files\Math</Filter>
-    </ClInclude>
-    <ClInclude Include="MRAffineXf3.h">
-      <Filter>Source Files\Math</Filter>
-    </ClInclude>
-    <ClInclude Include="MRPlane3.h">
-      <Filter>Source Files\Math</Filter>
-    </ClInclude>
-    <ClInclude Include="MRCylinder.h">
-      <Filter>Source Files\Primitives</Filter>
-    </ClInclude>
-    <ClInclude Include="MRCube.h">
-      <Filter>Source Files\Primitives</Filter>
-    </ClInclude>
-    <ClInclude Include="MRIteratorRange.h">
-      <Filter>Source Files\Basic</Filter>
-    </ClInclude>
-    <ClInclude Include="MRBitSet.h">
-      <Filter>Source Files\Basic</Filter>
-    </ClInclude>
-    <ClInclude Include="MRTorus.h">
-      <Filter>Source Files\Primitives</Filter>
-    </ClInclude>
-    <ClInclude Include="MRConstants.h">
-      <Filter>Source Files\Math</Filter>
-    </ClInclude>
-    <ClInclude Include="MRSystem.h">
-      <Filter>Source Files\System</Filter>
-    </ClInclude>
-    <ClInclude Include="MRHistogram.h">
-      <Filter>Source Files\Math</Filter>
-    </ClInclude>
-    <ClInclude Include="MRProgressCallback.h">
-      <Filter>Source Files\BaseStructures</Filter>
-    </ClInclude>
-    <ClInclude Include="MRParallelProgressReporter.h">
-      <Filter>Source Files\BaseStructures</Filter>
-    </ClInclude>
-    <ClInclude Include="MRMeshSave.h">
-      <Filter>Source Files\IO</Filter>
-    </ClInclude>
-    <ClInclude Include="MRMeshLoad.h">
-      <Filter>Source Files\IO</Filter>
-    </ClInclude>
-    <ClInclude Include="MRIOFilters.h">
-      <Filter>Source Files\IO</Filter>
-    </ClInclude>
-    <ClInclude Include="MRUnionFind.h">
-      <Filter>Source Files\Basic</Filter>
-    </ClInclude>
-    <ClInclude Include="miniply.h">
-      <Filter>Source Files\IO</Filter>
-    </ClInclude>
-    <ClInclude Include="MRTriPoint.h">
-      <Filter>Source Files\Math</Filter>
-    </ClInclude>
-    <ClInclude Include="MRObjectMesh.h">
-      <Filter>Source Files\DataModel</Filter>
-    </ClInclude>
-    <ClInclude Include="MRVisualObject.h">
-      <Filter>Source Files\DataModel</Filter>
-    </ClInclude>
-    <ClInclude Include="MRObjectFactory.h">
-      <Filter>Source Files\DataModel</Filter>
-    </ClInclude>
-    <ClInclude Include="MRSerializer.h">
-      <Filter>Source Files\IO</Filter>
-    </ClInclude>
-    <ClInclude Include="MRBitSetParallelFor.h">
-      <Filter>Source Files\Basic</Filter>
-    </ClInclude>
-    <ClInclude Include="MRObjectLines.h">
-      <Filter>Source Files\DataModel</Filter>
-    </ClInclude>
-    <ClInclude Include="MRHeap.h">
-      <Filter>Source Files\Basic</Filter>
-    </ClInclude>
-    <ClInclude Include="MRArrow.h">
-      <Filter>Source Files\Primitives</Filter>
-    </ClInclude>
-    <ClInclude Include="MRSymMatrix3.h">
-      <Filter>Source Files\Math</Filter>
-    </ClInclude>
-    <ClInclude Include="MRQuadraticForm.h">
-      <Filter>Source Files\Math</Filter>
-    </ClInclude>
-    <ClInclude Include="MRQuaternion.h">
-      <Filter>Source Files\Math</Filter>
-    </ClInclude>
-    <ClInclude Include="MRTriDist.h">
-      <Filter>Source Files\Math</Filter>
-    </ClInclude>
-    <ClInclude Include="MRAABBTree.h">
-      <Filter>Source Files\AABBTree</Filter>
-    </ClInclude>
-    <ClInclude Include="MRMeshDistance.h">
-      <Filter>Source Files\AABBTree</Filter>
-    </ClInclude>
-    <ClInclude Include="MRMakePlane.h">
-      <Filter>Source Files\Primitives</Filter>
-    </ClInclude>
-    <ClInclude Include="MRToFromEigen.h">
-      <Filter>Source Files\Math</Filter>
-    </ClInclude>
-    <ClInclude Include="MRTriangleIntersection.h">
-      <Filter>Source Files\Math</Filter>
-    </ClInclude>
-    <ClInclude Include="MRMeshCollide.h">
-      <Filter>Source Files\AABBTree</Filter>
-    </ClInclude>
-    <ClInclude Include="MRMeshProject.h">
-      <Filter>Source Files\AABBTree</Filter>
-    </ClInclude>
-    <ClInclude Include="MRStringConvert.h">
-      <Filter>Source Files\Basic</Filter>
-    </ClInclude>
-    <ClInclude Include="MRMeshTexture.h">
-      <Filter>Source Files\BaseStructures</Filter>
-    </ClInclude>
-    <ClInclude Include="MRVector2.h">
-      <Filter>Source Files\Math</Filter>
-    </ClInclude>
-    <ClInclude Include="MRColor.h">
-      <Filter>Source Files\Basic</Filter>
-    </ClInclude>
-    <ClInclude Include="MRPositionedText.h">
-      <Filter>Source Files\BaseStructures</Filter>
-    </ClInclude>
-    <ClInclude Include="MREdgePaths.h">
-      <Filter>Source Files\SurfacePath</Filter>
-    </ClInclude>
-    <ClInclude Include="MRSurfaceDistance.h">
-      <Filter>Source Files\SurfacePath</Filter>
-    </ClInclude>
-    <ClInclude Include="MRSurfacePath.h">
-      <Filter>Source Files\SurfacePath</Filter>
-    </ClInclude>
-    <ClInclude Include="MRGeodesicPath.h">
-      <Filter>Source Files\SurfacePath</Filter>
-    </ClInclude>
-    <ClInclude Include="MRSceneColors.h">
-      <Filter>Source Files\BaseStructures</Filter>
-    </ClInclude>
-    <ClInclude Include="MRVolumeIndexer.h">
-      <Filter>Source Files\Voxels</Filter>
-    </ClInclude>
-    <ClInclude Include="MRHighPrecision.h">
-      <Filter>Source Files\Math</Filter>
-    </ClInclude>
-    <ClInclude Include="MRPrecisePredicates3.h">
-      <Filter>Source Files\Math</Filter>
-    </ClInclude>
-    <ClInclude Include="MRObjectsAccess.h">
-      <Filter>Source Files\DataModel</Filter>
-    </ClInclude>
-    <ClInclude Include="MRObjectsAccess.hpp">
-      <Filter>Source Files\DataModel</Filter>
-    </ClInclude>
-    <ClInclude Include="MRObjectPoints.h">
-      <Filter>Source Files\DataModel</Filter>
-    </ClInclude>
-    <ClInclude Include="MRPointsLoad.h">
-      <Filter>Source Files\IO</Filter>
-    </ClInclude>
-    <ClInclude Include="MRPointsSave.h">
-      <Filter>Source Files\IO</Filter>
-    </ClInclude>
-    <ClInclude Include="MRMeshCollidePrecise.h">
-      <Filter>Source Files\AABBTree</Filter>
-    </ClInclude>
-    <ClInclude Include="MRFaceFace.h">
-      <Filter>Source Files\AABBTree</Filter>
-    </ClInclude>
-    <ClInclude Include="MRBase64.h">
-      <Filter>Source Files\IO</Filter>
-    </ClInclude>
-    <ClInclude Include="MRLog.h">
-      <Filter>Source Files\Basic</Filter>
-    </ClInclude>
-    <ClInclude Include="MRStreamOperators.h">
-      <Filter>Source Files\IO</Filter>
-    </ClInclude>
-    <ClInclude Include="MRMatrix4.h">
-      <Filter>Source Files\Math</Filter>
-    </ClInclude>
-    <ClInclude Include="MRImageSave.h">
-      <Filter>Source Files\IO</Filter>
-    </ClInclude>
-    <ClInclude Include="MRMatrix.h">
-      <Filter>Source Files\Math</Filter>
-    </ClInclude>
-    <ClInclude Include="MRTriMath.h">
-      <Filter>Source Files\Math</Filter>
-    </ClInclude>
-    <ClInclude Include="MRLine3.h">
-      <Filter>Source Files\Math</Filter>
-    </ClInclude>
-    <ClInclude Include="MRMeshIntersect.h">
-      <Filter>Source Files\AABBTree</Filter>
-    </ClInclude>
-    <ClInclude Include="MRRayBoxIntersection.h">
-      <Filter>Source Files\Math</Filter>
-    </ClInclude>
-    <ClInclude Include="MRAABBTreePoints.h">
-      <Filter>Source Files\AABBTree</Filter>
-    </ClInclude>
-    <ClInclude Include="MRPointsInBall.h">
-      <Filter>Source Files\AABBTree</Filter>
-    </ClInclude>
-    <ClInclude Include="MRSceneRoot.h">
-      <Filter>Source Files\DataModel</Filter>
-    </ClInclude>
-    <ClInclude Include="MRRegularGridMesh.h">
-      <Filter>Source Files\Primitives</Filter>
-    </ClInclude>
-    <ClInclude Include="MRPointCloud.h">
-      <Filter>Source Files\PointCloud</Filter>
-    </ClInclude>
-    <ClInclude Include="MRUniformSampling.h">
-      <Filter>Source Files\PointCloud</Filter>
-    </ClInclude>
-    <ClInclude Include="MRPointCloudMakeNormals.h">
-      <Filter>Source Files\PointCloud</Filter>
-    </ClInclude>
-    <ClInclude Include="MRRegularMapMesher.h">
-      <Filter>Source Files\PointCloud</Filter>
-    </ClInclude>
-    <ClInclude Include="MRIOFormatsRegistry.h">
-      <Filter>Source Files\IO</Filter>
-    </ClInclude>
-    <ClInclude Include="MRLineSegm3.h">
-      <Filter>Source Files\Math</Filter>
-    </ClInclude>
-    <ClInclude Include="MRPolylineProject.h">
-      <Filter>Source Files\AABBTree</Filter>
-    </ClInclude>
-    <ClInclude Include="MRMeshDirMax.h">
-      <Filter>Source Files\AABBTree</Filter>
-    </ClInclude>
-    <ClInclude Include="MRPointCloudRadius.h">
-      <Filter>Source Files\PointCloud</Filter>
-    </ClInclude>
-    <ClInclude Include="MRHash.h">
-      <Filter>Source Files\Basic</Filter>
-    </ClInclude>
-    <ClInclude Include="MRHistoryAction.h">
-      <Filter>Source Files\History</Filter>
-    </ClInclude>
-    <ClInclude Include="MRChangeObjectAction.h">
-      <Filter>Source Files\History</Filter>
-    </ClInclude>
-    <ClInclude Include="MRChangeSceneAction.h">
-      <Filter>Source Files\History</Filter>
-    </ClInclude>
-    <ClInclude Include="MRChangeXfAction.h">
-      <Filter>Source Files\History</Filter>
-    </ClInclude>
-    <ClInclude Include="MRCombinedHistoryAction.h">
-      <Filter>Source Files\History</Filter>
-    </ClInclude>
-    <ClInclude Include="MRChangeSelectionAction.h">
-      <Filter>Source Files\History</Filter>
-    </ClInclude>
-    <ClInclude Include="MRTunnelDetector.h">
-      <Filter>Source Files\SurfacePath</Filter>
-    </ClInclude>
-    <ClInclude Include="MRMakeRigidXf.h">
-      <Filter>Source Files\Math</Filter>
-    </ClInclude>
-    <ClInclude Include="MRUniqueThreadSafeOwner.h">
-      <Filter>Source Files\AABBTree</Filter>
-    </ClInclude>
-    <ClInclude Include="MRIRenderObject.h">
-      <Filter>Source Files\Render</Filter>
-    </ClInclude>
-    <ClInclude Include="MR2DContoursTriangulation.h">
-      <Filter>Source Files\SymbolMesh</Filter>
-    </ClInclude>
-    <ClInclude Include="MRConfig.h">
-      <Filter>Source Files\System</Filter>
-    </ClInclude>
-    <ClInclude Include="MRDenseBox.h">
-      <Filter>Source Files\Math</Filter>
-    </ClInclude>
-    <ClInclude Include="MRMeshComponents.h">
-      <Filter>Source Files\Components</Filter>
-    </ClInclude>
-    <ClInclude Include="MRObjectDistanceMap.h">
-      <Filter>Source Files\DataModel</Filter>
-    </ClInclude>
-    <ClInclude Include="MRDistanceMapSave.h">
-      <Filter>Source Files\IO</Filter>
-    </ClInclude>
-    <ClInclude Include="MRDistanceMapLoad.h">
-      <Filter>Source Files\IO</Filter>
-    </ClInclude>
-    <ClInclude Include="MRAABBTreeNode.h">
-      <Filter>Source Files\AABBTree</Filter>
-    </ClInclude>
-    <ClInclude Include="MRAABBTreeMaker.h">
-      <Filter>Source Files\AABBTree</Filter>
-    </ClInclude>
-    <ClInclude Include="MRDistanceMapParams.h">
-      <Filter>Source Files\DistanceMap</Filter>
-    </ClInclude>
-    <ClInclude Include="MRDistanceMap.h">
-      <Filter>Source Files\DistanceMap</Filter>
-    </ClInclude>
-    <ClInclude Include="MRImageLoad.h">
-      <Filter>Source Files\IO</Filter>
-    </ClInclude>
-    <ClInclude Include="MRImage.h">
-      <Filter>Source Files\BaseStructures</Filter>
-    </ClInclude>
-    <ClInclude Include="MRPolylineTopology.h">
-      <Filter>Source Files\Polyline</Filter>
-    </ClInclude>
-    <ClInclude Include="MRPolyline2Project.h">
-      <Filter>Source Files\AABBTree</Filter>
-    </ClInclude>
-    <ClInclude Include="MRMatrix2.h">
-      <Filter>Source Files\Math</Filter>
-    </ClInclude>
-    <ClInclude Include="MRAffineXf2.h">
-      <Filter>Source Files\Math</Filter>
-    </ClInclude>
-    <ClInclude Include="MRAffineXf.h">
-      <Filter>Source Files\Math</Filter>
-    </ClInclude>
-    <ClInclude Include="MRTupleBindings.h">
-      <Filter>Source Files\Math</Filter>
-    </ClInclude>
-    <ClInclude Include="MRSymMatrix2.h">
-      <Filter>Source Files\Math</Filter>
-    </ClInclude>
-    <ClInclude Include="MRString.h">
-      <Filter>Source Files\Basic</Filter>
-    </ClInclude>
-    <ClInclude Include="MRPrecisePredicates2.h">
-      <Filter>Source Files\Math</Filter>
-    </ClInclude>
-    <ClInclude Include="MRPrimitiveMapsComposition.h">
-      <Filter>Source Files\Basic</Filter>
-    </ClInclude>
-    <ClInclude Include="MRAABBTreePolyline.h">
-      <Filter>Source Files\AABBTree</Filter>
-    </ClInclude>
-    <ClInclude Include="MRBestFitQuadric.h">
-      <Filter>Source Files\Math</Filter>
-    </ClInclude>
-    <ClInclude Include="MRIntersection.h">
-      <Filter>Source Files\Math</Filter>
-    </ClInclude>
-    <ClInclude Include="MRContour.h">
-      <Filter>Source Files\Math</Filter>
-    </ClInclude>
-    <ClInclude Include="MRSurfaceDistanceBuilder.h">
-      <Filter>Source Files\SurfacePath</Filter>
-    </ClInclude>
-    <ClInclude Include="MRRestoringStreamsSink.h">
-      <Filter>Source Files\Basic</Filter>
-    </ClInclude>
-    <ClInclude Include="MRChangeMeshAction.h">
-      <Filter>Source Files\History</Filter>
-    </ClInclude>
-    <ClInclude Include="MRLineSegm.h">
-      <Filter>Source Files\Math</Filter>
-    </ClInclude>
-    <ClInclude Include="MRChangeSceneObjectsOrder.h">
-      <Filter>Source Files\History</Filter>
-    </ClInclude>
-    <ClInclude Include="MRMeshLoadObj.h">
-      <Filter>Source Files\IO</Filter>
-    </ClInclude>
-    <ClInclude Include="MRRectIndexer.h">
-      <Filter>Source Files\DistanceMap</Filter>
-    </ClInclude>
-    <ClInclude Include="MRChangeNameAction.h">
-      <Filter>Source Files\History</Filter>
-    </ClInclude>
-    <ClInclude Include="MRPolylineEdgeIterator.h">
-      <Filter>Source Files\Polyline</Filter>
-    </ClInclude>
-    <ClInclude Include="MRComputeBoundingBox.h">
-      <Filter>Source Files\Math</Filter>
-    </ClInclude>
-    <ClInclude Include="MRXfBasedCache.h">
-      <Filter>Source Files\DataModel</Filter>
-    </ClInclude>
-    <ClInclude Include="MRSceneSettings.h">
-      <Filter>Source Files\BaseStructures</Filter>
-    </ClInclude>
-    <ClInclude Include="MRLinesSave.h">
-      <Filter>Source Files\IO</Filter>
-    </ClInclude>
-    <ClInclude Include="MRLinesLoad.h">
-      <Filter>Source Files\IO</Filter>
-    </ClInclude>
-    <ClInclude Include="MRMakeSphereMesh.h">
-      <Filter>Source Files\Primitives</Filter>
-    </ClInclude>
-    <ClInclude Include="MRSphereObject.h">
-      <Filter>Source Files\DataModel\Features</Filter>
-    </ClInclude>
-    <ClInclude Include="MR2to3.h">
-      <Filter>Source Files\Math</Filter>
-    </ClInclude>
-    <ClInclude Include="MRPlaneObject.h">
-      <Filter>Source Files\DataModel\Features</Filter>
-    </ClInclude>
-    <ClInclude Include="MRPolyline.h">
-      <Filter>Source Files\Polyline</Filter>
-    </ClInclude>
-    <ClInclude Include="MRLineObject.h">
-      <Filter>Source Files\DataModel\Features</Filter>
-    </ClInclude>
-    <ClInclude Include="MRCircleObject.h">
-      <Filter>Source Files\DataModel\Features</Filter>
-    </ClInclude>
-    <ClInclude Include="MRPolyline2Collide.h">
-      <Filter>Source Files\AABBTree</Filter>
-    </ClInclude>
-    <ClInclude Include="MRHeapBytes.h">
-      <Filter>Source Files\Basic</Filter>
-    </ClInclude>
-    <ClInclude Include="MRChangePointCloudAction.h">
-      <Filter>Source Files\History</Filter>
-    </ClInclude>
-    <ClInclude Include="MRPointObject.h">
-      <Filter>Source Files\DataModel\Features</Filter>
-    </ClInclude>
-    <ClInclude Include="MRMeshBuilder.h">
-      <Filter>Source Files\MeshBuilder</Filter>
-    </ClInclude>
-    <ClInclude Include="MRIdentifyVertices.h">
-      <Filter>Source Files\MeshBuilder</Filter>
-    </ClInclude>
-    <ClInclude Include="MRMeshBuilderTypes.h">
-      <Filter>Source Files\MeshBuilder</Filter>
-    </ClInclude>
-    <ClInclude Include="MRMeshTopology.h">
-      <Filter>Source Files\Mesh</Filter>
-    </ClInclude>
-    <ClInclude Include="MRMesh.h">
-      <Filter>Source Files\Mesh</Filter>
-    </ClInclude>
-    <ClInclude Include="MRMeshTriPoint.h">
-      <Filter>Source Files\Mesh</Filter>
-    </ClInclude>
-    <ClInclude Include="MRMeshToPointCloud.h">
-      <Filter>Source Files\MeshAlgorithm</Filter>
-    </ClInclude>
-    <ClInclude Include="MRMeshMetrics.h">
-      <Filter>Source Files\MeshAlgorithm</Filter>
-    </ClInclude>
-    <ClInclude Include="MRMeshNormals.h">
-      <Filter>Source Files\MeshAlgorithm</Filter>
-    </ClInclude>
-    <ClInclude Include="MRMeshSubdivide.h">
-      <Filter>Source Files\MeshAlgorithm</Filter>
-    </ClInclude>
-    <ClInclude Include="MRMeshFixer.h">
-      <Filter>Source Files\MeshAlgorithm</Filter>
-    </ClInclude>
-    <ClInclude Include="MRMeshFillHole.h">
-      <Filter>Source Files\MeshAlgorithm</Filter>
-    </ClInclude>
-    <ClInclude Include="MREdgePoint.h">
-      <Filter>Source Files\Mesh</Filter>
-    </ClInclude>
-    <ClInclude Include="MRMeshBoundary.h">
-      <Filter>Source Files\MeshAlgorithm</Filter>
-    </ClInclude>
-    <ClInclude Include="MRMeshDelete.h">
-      <Filter>Source Files\MeshAlgorithm</Filter>
-    </ClInclude>
-    <ClInclude Include="MRMeshDelone.h">
-      <Filter>Source Files\MeshAlgorithm</Filter>
-    </ClInclude>
-    <ClInclude Include="MRPolyline2Intersect.h">
-      <Filter>Source Files\AABBTree</Filter>
-    </ClInclude>
-    <ClInclude Include="MRPolylineComponents.h">
-      <Filter>Source Files\Components</Filter>
-    </ClInclude>
-    <ClInclude Include="MRFillContourByGraphCut.h">
-      <Filter>Source Files\Segmentation</Filter>
-    </ClInclude>
-    <ClInclude Include="MRSurroundingContour.h">
-      <Filter>Source Files\Segmentation</Filter>
-    </ClInclude>
-    <ClInclude Include="MRContoursCut.h">
-      <Filter>Source Files\Contours</Filter>
-    </ClInclude>
-    <ClInclude Include="MRContoursSeparation.h">
-      <Filter>Source Files\Contours</Filter>
-    </ClInclude>
-    <ClInclude Include="MRIntersectionContour.h">
-      <Filter>Source Files\Contours</Filter>
-    </ClInclude>
-    <ClInclude Include="MRMeshDecimate.h">
-      <Filter>Source Files\Decimation</Filter>
-    </ClInclude>
-    <ClInclude Include="MRPolylineDecimate.h">
-      <Filter>Source Files\Decimation</Filter>
-    </ClInclude>
-    <ClInclude Include="MRPointCloudTriangulation.h">
-      <Filter>Source Files\Triangulation</Filter>
-    </ClInclude>
-    <ClInclude Include="MRPointCloudTriangulationHelpers.h">
-      <Filter>Source Files\Triangulation</Filter>
-    </ClInclude>
-    <ClInclude Include="MRBooleanOperation.h">
-      <Filter>Source Files\Boolean</Filter>
-    </ClInclude>
-    <ClInclude Include="MRMeshBoolean.h">
-      <Filter>Source Files\Boolean</Filter>
-    </ClInclude>
-    <ClInclude Include="MRMeshBooleanFacade.h">
-      <Filter>Source Files\Boolean</Filter>
-    </ClInclude>
-    <ClInclude Include="MRMeshSaveObj.h">
-      <Filter>Source Files\IO</Filter>
-    </ClInclude>
-    <ClInclude Include="MRPolylineSubdivide.h">
-      <Filter>Source Files\Polyline</Filter>
-    </ClInclude>
-    <ClInclude Include="MRChangePolylineAction.h">
-      <Filter>Source Files\History</Filter>
-    </ClInclude>
-    <ClInclude Include="MRRelaxParams.h">
-      <Filter>Source Files\Algorithms</Filter>
-    </ClInclude>
-    <ClInclude Include="MRMeshRelax.h">
-      <Filter>Source Files\Algorithms</Filter>
-    </ClInclude>
-    <ClInclude Include="MRPointCloudRelax.h">
-      <Filter>Source Files\Algorithms</Filter>
-    </ClInclude>
-    <ClInclude Include="MRPolylineRelax.h">
-      <Filter>Source Files\Algorithms</Filter>
-    </ClInclude>
-    <ClInclude Include="MRPrism.h">
-      <Filter>Source Files\Primitives</Filter>
-    </ClInclude>
-    <ClInclude Include="MRChangeLabelAction.h">
-      <Filter>Source Files\History</Filter>
-    </ClInclude>
-    <ClInclude Include="MRProgressReadWrite.h">
-      <Filter>Source Files\IO</Filter>
-    </ClInclude>
-    <ClInclude Include="MRMatrix3Decompose.h">
-      <Filter>Source Files\Math</Filter>
-    </ClInclude>
-    <ClInclude Include="MRBuffer.h">
-      <Filter>Source Files\Basic</Filter>
-    </ClInclude>
-    <ClInclude Include="MRVertexAttributeGradient.h">
-      <Filter>Source Files\MeshAlgorithm</Filter>
-    </ClInclude>
-    <ClInclude Include="MRChangePointCloudNormalsAction.h">
-      <Filter>Source Files\History</Filter>
-    </ClInclude>
-    <ClInclude Include="MRUniteManyMeshes.h">
-      <Filter>Source Files\Boolean</Filter>
-    </ClInclude>
-    <ClInclude Include="MRIntersectionPrecomputes2.h">
-      <Filter>Source Files\AABBTree</Filter>
-    </ClInclude>
-    <ClInclude Include="MRRayBoxIntersection2.h">
-      <Filter>Source Files\Math</Filter>
-    </ClInclude>
-    <ClInclude Include="MRIntersectionPrecomputes.h">
-      <Filter>Source Files\Math</Filter>
-    </ClInclude>
-    <ClInclude Include="MRLine.h">
-      <Filter>Source Files\Math</Filter>
-    </ClInclude>
-    <ClInclude Include="MRTimeRecord.h">
-      <Filter>Source Files\Basic</Filter>
-    </ClInclude>
-    <ClInclude Include="MROrder.h">
-      <Filter>Source Files\Mesh</Filter>
-    </ClInclude>
-    <ClInclude Include="MREdgePathsBuilder.h">
-      <Filter>Source Files\SurfacePath</Filter>
-    </ClInclude>
-    <ClInclude Include="MRExtractIsolines.h">
-      <Filter>Source Files\SurfacePath</Filter>
-    </ClInclude>
-    <ClInclude Include="MRSharpenMarchingCubesMesh.h">
-      <Filter>Source Files\Voxels</Filter>
-    </ClInclude>
-    <ClInclude Include="MREdgeMetric.h">
-      <Filter>Source Files\SurfacePath</Filter>
-    </ClInclude>
-    <ClInclude Include="MRFastWindingNumber.h">
-      <Filter>Source Files\AABBTree</Filter>
-    </ClInclude>
-    <ClInclude Include="MRChangeVertsColorMapAction.h">
-      <Filter>Source Files\History</Filter>
-    </ClInclude>
-    <ClInclude Include="MRGridSettings.h">
-      <Filter>Source Files\Mesh</Filter>
-    </ClInclude>
-    <ClInclude Include="MRPointsToMeshProjector.h">
-      <Filter>Source Files\AABBTree</Filter>
-    </ClInclude>
-    <ClInclude Include="MRParallelFor.h">
-      <Filter>Source Files\Basic</Filter>
-    </ClInclude>
-    <ClInclude Include="MRFreeFormDeformer.h">
-      <Filter>Source Files\LinearSystem</Filter>
-    </ClInclude>
-    <ClInclude Include="MRLaplacian.h">
-      <Filter>Source Files\LinearSystem</Filter>
-    </ClInclude>
-    <ClInclude Include="MRPositionVertsSmoothly.h">
-      <Filter>Source Files\LinearSystem</Filter>
-    </ClInclude>
-    <ClInclude Include="MRClosestPointInTriangle.h">
-      <Filter>Source Files\Math</Filter>
-    </ClInclude>
-    <ClInclude Include="MRNormalsToPoints.h">
-      <Filter>Source Files\LinearSystem</Filter>
-    </ClInclude>
-    <ClInclude Include="MRNormalDenoising.h">
-      <Filter>Source Files\LinearSystem</Filter>
-    </ClInclude>
-    <ClInclude Include="MRId.h">
-      <Filter>Source Files\Basic</Filter>
-    </ClInclude>
-    <ClInclude Include="MREdgeIterator.h">
-      <Filter>Source Files\Mesh</Filter>
-    </ClInclude>
-    <ClInclude Include="MRPartMapping.h">
-      <Filter>Source Files\Mesh</Filter>
-    </ClInclude>
-    <ClInclude Include="MRPointOnFace.h">
-      <Filter>Source Files\Mesh</Filter>
-    </ClInclude>
-    <ClInclude Include="MRMeshPart.h">
-      <Filter>Source Files\Mesh</Filter>
-    </ClInclude>
-    <ClInclude Include="MRMeshEigen.h">
-      <Filter>Source Files\Mesh</Filter>
-    </ClInclude>
-    <ClInclude Include="MRConvexHull.h">
-      <Filter>Source Files\MeshAlgorithm</Filter>
-    </ClInclude>
-    <ClInclude Include="MRExpandShrink.h">
-      <Filter>Source Files\MeshAlgorithm</Filter>
-    </ClInclude>
-    <ClInclude Include="MRExpected.h">
-      <Filter>Source Files\Basic</Filter>
-    </ClInclude>
-    <ClInclude Include="MRContoursStitch.h">
-      <Filter>Source Files\Contours</Filter>
-    </ClInclude>
-    <ClInclude Include="MRFillContour.h">
-      <Filter>Source Files\Contours</Filter>
-    </ClInclude>
-    <ClInclude Include="MRFillContours2D.h">
-      <Filter>Source Files\Contours</Filter>
-    </ClInclude>
-    <ClInclude Include="MRGridSampling.h">
-      <Filter>Source Files\PointCloud</Filter>
-    </ClInclude>
-    <ClInclude Include="MRNoDefInit.h">
-      <Filter>Source Files\Basic</Filter>
-    </ClInclude>
-    <ClInclude Include="MRphmap.h">
-      <Filter>Source Files\Basic</Filter>
-    </ClInclude>
-    <ClInclude Include="MRRegionBoundary.h">
-      <Filter>Source Files\MeshAlgorithm</Filter>
-    </ClInclude>
-    <ClInclude Include="MRRingIterator.h">
-      <Filter>Source Files\Basic</Filter>
-    </ClInclude>
-    <ClInclude Include="MRWriter.h">
-      <Filter>Source Files\Basic</Filter>
-    </ClInclude>
-    <ClInclude Include="MRICP.h">
-      <Filter>Source Files\MeshAlgorithm</Filter>
-    </ClInclude>
-    <ClInclude Include="MRMeshTrimWithPlane.h">
-      <Filter>Source Files\MeshAlgorithm</Filter>
-    </ClInclude>
-    <ClInclude Include="MRColorMapAggregator.h">
-      <Filter>Source Files\Basic</Filter>
-    </ClInclude>
-    <ClInclude Include="MRCloseVertices.h">
-      <Filter>Source Files\MeshAlgorithm</Filter>
-    </ClInclude>
-    <ClInclude Include="MROverlappingTris.h">
-      <Filter>Source Files\AABBTree</Filter>
-    </ClInclude>
-    <ClInclude Include="MRObjectGcode.h">
-      <Filter>Source Files\DataModel</Filter>
-    </ClInclude>
-    <ClInclude Include="MRGcodeProcessor.h">
-      <Filter>Source Files\Gcode</Filter>
-    </ClInclude>
-    <ClInclude Include="MRGcodeLoad.h">
-      <Filter>Source Files\IO</Filter>
-    </ClInclude>
-    <ClInclude Include="MRFile.h">
-      <Filter>Source Files\System</Filter>
-    </ClInclude>
-    <ClInclude Include="MRDirectory.h">
-      <Filter>Source Files\System</Filter>
-    </ClInclude>
-    <ClInclude Include="MRAxis.h">
-      <Filter>Source Files\BaseStructures</Filter>
-    </ClInclude>
-    <ClInclude Include="MRChangeObjectFields.h">
-      <Filter>Source Files\History</Filter>
-    </ClInclude>
-    <ClInclude Include="MRMutexOwner.h">
-      <Filter>Source Files\System</Filter>
-    </ClInclude>
-    <ClInclude Include="MRSignal.h">
-      <Filter>Source Files\Basic</Filter>
-    </ClInclude>
-    <ClInclude Include="MRUniquePtr.h">
-      <Filter>Source Files\Basic</Filter>
-    </ClInclude>
-    <ClInclude Include="MRViewportProperty.h">
-      <Filter>Source Files\Basic</Filter>
-    </ClInclude>
-    <ClInclude Include="MRViewportId.h">
-      <Filter>Source Files\Basic</Filter>
-    </ClInclude>
-    <ClInclude Include="MRInnerShell.h">
-      <Filter>Source Files\AABBTree</Filter>
-    </ClInclude>
-    <ClInclude Include="MRMovementBuildBody.h">
-      <Filter>Source Files\Primitives</Filter>
-    </ClInclude>
-    <ClInclude Include="MRCNCMachineSettings.h">
-      <Filter>Source Files\Gcode</Filter>
-    </ClInclude>
-    <ClInclude Include="MRIsNaN.h">
-      <Filter>Source Files\Math</Filter>
-    </ClInclude>
-    <ClInclude Include="MRIOParsing.h">
-      <Filter>Source Files\IO</Filter>
-    </ClInclude>
-    <ClInclude Include="MRTiffIO.h">
-      <Filter>Source Files\IO</Filter>
-    </ClInclude>
-    <ClInclude Include="MRTerrainTriangulation.h">
-      <Filter>Source Files\Triangulation</Filter>
-    </ClInclude>
-    <ClInclude Include="MRPointOnObject.h">
-      <Filter>Source Files\Basic</Filter>
-    </ClInclude>
-    <ClInclude Include="MRPointsProject.h">
-      <Filter>Source Files\AABBTree</Filter>
-    </ClInclude>
-    <ClInclude Include="MRSegmPoint.h">
-      <Filter>Source Files\Math</Filter>
-    </ClInclude>
-    <ClInclude Include="MREmbedTerrainStructure.h">
-      <Filter>Source Files\Boolean</Filter>
-    </ClInclude>
-    <ClInclude Include="MRMapEdge.h">
-      <Filter>Source Files\Basic</Filter>
-    </ClInclude>
-    <ClInclude Include="MRMeshExtrude.h">
-      <Filter>Source Files\Mesh</Filter>
-    </ClInclude>
-    <ClInclude Include="MRGraph.h">
-      <Filter>Source Files\Math</Filter>
-    </ClInclude>
-    <ClInclude Include="MRWatershedGraph.h">
-      <Filter>Source Files\WaterFlow</Filter>
-    </ClInclude>
-    <ClInclude Include="MRAggregateFlow.h">
-      <Filter>Source Files\WaterFlow</Filter>
-    </ClInclude>
-    <ClInclude Include="MRBasinVolume.h">
-      <Filter>Source Files\WaterFlow</Filter>
-    </ClInclude>
-    <ClInclude Include="MRMeshOverhangs.h">
-      <Filter>Source Files\MeshAlgorithm</Filter>
-    </ClInclude>
-    <ClInclude Include="MRPrecipitationSimulator.h">
-      <Filter>Source Files\WaterFlow</Filter>
-    </ClInclude>
-    <ClInclude Include="MRMeshOrPoints.h">
-      <Filter>Source Files\Mesh</Filter>
-    </ClInclude>
-    <ClInclude Include="MRZip.h">
-      <Filter>Source Files\IO</Filter>
-    </ClInclude>
-    <ClInclude Include="MRMeshLoadSettings.h">
-      <Filter>Source Files\IO</Filter>
-    </ClInclude>
-    <ClInclude Include="MROffsetContours.h">
-      <Filter>Source Files\Polyline</Filter>
-    </ClInclude>
-    <ClInclude Include="MRChangeColoringType.h">
-      <Filter>Source Files\History</Filter>
-    </ClInclude>
-    <ClInclude Include="MRFewSmallest.h">
-      <Filter>Source Files\Basic</Filter>
-    </ClInclude>
-    <ClInclude Include="MRSolarRadiation.h">
-      <Filter>Source Files\AABBTree</Filter>
-    </ClInclude>
-    <ClInclude Include="MRImproveSampling.h">
-      <Filter>Source Files\PointCloud</Filter>
-    </ClInclude>
-    <ClInclude Include="MRChangeColoringActions.h">
-      <Filter>Source Files\History</Filter>
-    </ClInclude>
-    <ClInclude Include="MRCloudPartMapping.h">
-      <Filter>Source Files\PointCloud</Filter>
-    </ClInclude>
-    <ClInclude Include="MREnumNeighbours.h">
-      <Filter>Source Files\Mesh</Filter>
-    </ClInclude>
-    <ClInclude Include="MRMeshDiff.h">
-      <Filter>Source Files\Mesh</Filter>
-    </ClInclude>
-    <ClInclude Include="MRFilterCreaseEdges.h">
-      <Filter>Source Files\MeshAlgorithm</Filter>
-    </ClInclude>
-    <ClInclude Include="MRMeshReplicate.h">
-      <Filter>Source Files\Mesh</Filter>
-    </ClInclude>
-    <ClInclude Include="MRInTreePathBuilder.h">
-      <Filter>Source Files\SurfacePath</Filter>
-    </ClInclude>
-    <ClInclude Include="MRSaveSettings.h">
-      <Filter>Source Files\IO</Filter>
-    </ClInclude>
-    <ClInclude Include="MRSceneLoad.h">
-      <Filter>Source Files\IO</Filter>
-    </ClInclude>
-    <ClInclude Include="MRChangeValue.h">
-      <Filter>Source Files\History</Filter>
-    </ClInclude>
-    <ClInclude Include="MRUVSphere.h">
-      <Filter>Source Files\Primitives</Filter>
-    </ClInclude>
-    <ClInclude Include="MRSphere.h">
-      <Filter>Source Files\Math</Filter>
-    </ClInclude>
-    <ClInclude Include="MRObjectSave.h">
-      <Filter>Source Files\IO</Filter>
-    </ClInclude>
-    <ClInclude Include="MRAligningTransform.h">
-      <Filter>Source Files\Math</Filter>
-    </ClInclude>
-    <ClInclude Include="MRPointToPointAligningTransform.h">
-      <Filter>Source Files\Math</Filter>
-    </ClInclude>
-    <ClInclude Include="MRPointToPlaneAligningTransform.h">
-      <Filter>Source Files\Math</Filter>
-    </ClInclude>
-    <ClInclude Include="MRCylinderObject.h">
-      <Filter>Source Files\DataModel\Features</Filter>
-    </ClInclude>
-    <ClInclude Include="MRFinally.h">
-      <Filter>Source Files\Basic</Filter>
-    </ClInclude>
-    <ClInclude Include="MRCylinderApproximator.h">
-      <Filter>Source Files\Math</Filter>
-    </ClInclude>
-    <ClInclude Include="MRCylinder3.h">
-      <Filter>Source Files\Math</Filter>
-    </ClInclude>
-    <ClInclude Include="MRConeObject.h">
-      <Filter>Source Files\DataModel\Features</Filter>
-    </ClInclude>
-    <ClInclude Include="MRCone3.h">
-      <Filter>Source Files\Math</Filter>
-    </ClInclude>
-    <ClInclude Include="MRConeApproximator.h">
-      <Filter>Source Files\Math</Filter>
-    </ClInclude>
-    <ClInclude Include="MRAlphaShape.h">
-      <Filter>Source Files\Triangulation</Filter>
-    </ClInclude>
-    <ClInclude Include="MRSymMatrix4.h">
-      <Filter>Source Files\Math</Filter>
-    </ClInclude>
-    <ClInclude Include="MRFeatureObject.h">
-      <Filter>Source Files\DataModel\Features</Filter>
-    </ClInclude>
-    <ClInclude Include="MRFeatures.h">
-      <Filter>Source Files\Math</Filter>
-    </ClInclude>
-    <ClInclude Include="MRSubfeatures.h">
-      <Filter>Source Files\Math</Filter>
-    </ClInclude>
-    <ClInclude Include="MRLocalTriangulations.h">
-      <Filter>Source Files\Triangulation</Filter>
-    </ClInclude>
-    <ClInclude Include="MRFlagOperators.h">
-      <Filter>Source Files\Basic</Filter>
-    </ClInclude>
-    <ClInclude Include="MRMeasurementObject.h">
-      <Filter>Source Files\DataModel\Measurements</Filter>
-    </ClInclude>
-    <ClInclude Include="MRRadiusMeasurementObject.h">
-      <Filter>Source Files\DataModel\Measurements</Filter>
-    </ClInclude>
-    <ClInclude Include="MRDistanceMeasurementObject.h">
-      <Filter>Source Files\DataModel\Measurements</Filter>
-    </ClInclude>
-    <ClInclude Include="MRAngleMeasurementObject.h">
-      <Filter>Source Files\DataModel\Measurements</Filter>
-    </ClInclude>
-    <ClInclude Include="MRUnorientedTriangle.h">
-      <Filter>Source Files\Mesh</Filter>
-    </ClInclude>
-    <ClInclude Include="MRPointsComponents.h">
-      <Filter>Source Files\Components</Filter>
-    </ClInclude>
-    <ClInclude Include="MRPointCloudDivideWithPlane.h">
-      <Filter>Source Files\PointCloud</Filter>
-    </ClInclude>
-    <ClInclude Include="MRPolylineTrimWithPlane.h">
-      <Filter>Source Files\Polyline</Filter>
-    </ClInclude>
-    <ClInclude Include="MRMisonLoad.h">
-      <Filter>Source Files\IO</Filter>
-    </ClInclude>
-    <ClInclude Include="MRAddVisualPropertiesMixin.h">
-      <Filter>Source Files\DataModel</Filter>
-    </ClInclude>
-    <ClInclude Include="MRObjectDimensionsEnum.h">
-      <Filter>Source Files\DataModel</Filter>
-    </ClInclude>
-    <ClInclude Include="MRRenderModelParameters.h">
-      <Filter>Source Files\Render</Filter>
-    </ClInclude>
-    <ClInclude Include="MRFaceDistance.h">
-      <Filter>Source Files\SurfacePath</Filter>
-    </ClInclude>
-    <ClInclude Include="MRTriMesh.h">
-      <Filter>Source Files\Mesh</Filter>
-    </ClInclude>
-    <ClInclude Include="MRAddNoise.h">
-      <Filter>Source Files\Algorithms</Filter>
-    </ClInclude>
-    <ClInclude Include="MRVectorTraits.h">
-      <Filter>Source Files\Basic</Filter>
-    </ClInclude>
-    <ClInclude Include="MRSeparationPoint.h">
-      <Filter>Source Files\Voxels</Filter>
-    </ClInclude>
-    <ClInclude Include="MRMultiwayICP.h">
-      <Filter>Source Files\MeshAlgorithm</Filter>
-    </ClInclude>
-    <ClInclude Include="MRFixSelfIntersections.h">
-      <Filter>Source Files\SelfIntersectoins</Filter>
-    </ClInclude>
-    <ClInclude Include="MRMapping.h">
-      <Filter>Source Files\Mesh</Filter>
-    </ClInclude>
-    <ClInclude Include="MRRigidXf3.h">
-      <Filter>Source Files\Math</Filter>
-    </ClInclude>
-    <ClInclude Include="MRRigidScaleXf3.h">
-      <Filter>Source Files\Math</Filter>
-    </ClInclude>
-    <ClInclude Include="MRMultiwayAligningTransform.h">
-      <Filter>Source Files\Math</Filter>
-    </ClInclude>
-    <ClInclude Include="MRIterativeSampling.h">
-      <Filter>Source Files\PointCloud</Filter>
-    </ClInclude>
-    <ClInclude Include="MRDipole.h">
-      <Filter>Source Files\Math</Filter>
-    </ClInclude>
-    <ClInclude Include="MRAABBTreeBase.h">
-      <Filter>Source Files\AABBTree</Filter>
-    </ClInclude>
-    <ClInclude Include="MRAABBTreeBase.hpp">
-      <Filter>Source Files\AABBTree</Filter>
-    </ClInclude>
-    <ClInclude Include="MRAABBTreeObjects.h">
-      <Filter>Source Files\AABBTree</Filter>
-    </ClInclude>
-    <ClInclude Include="MRAABBTreeMaker.hpp">
-      <Filter>Source Files\AABBTree</Filter>
-    </ClInclude>
-    <ClInclude Include="MRLevelOfDetails.h">
-      <Filter>Source Files\Decimation</Filter>
-    </ClInclude>
-    <ClInclude Include="MRFeatureObjectImpls.h">
-      <Filter>Source Files\DataModel\Features</Filter>
-    </ClInclude>
-    <ClInclude Include="MRFeatureRefine.h">
-      <Filter>Source Files\DataModel\Features</Filter>
-    </ClInclude>
-    <ClInclude Include="MRFeatureHelpers.h">
-      <Filter>Source Files\DataModel\Features</Filter>
-    </ClInclude>
-    <ClInclude Include="MRFillHoleNicely.h">
-      <Filter>Source Files\MeshAlgorithm</Filter>
-    </ClInclude>
-    <ClInclude Include="MREnums.h">
-      <Filter>Source Files\Basic</Filter>
-    </ClInclude>
-    <ClInclude Include="MRParabola.h">
-      <Filter>Source Files\Math</Filter>
-    </ClInclude>
-    <ClInclude Include="MRBestFitParabola.h">
-      <Filter>Source Files\Math</Filter>
-    </ClInclude>
-    <ClInclude Include="MRPointCloudDistance.h">
-      <Filter>Source Files\PointCloud</Filter>
-    </ClInclude>
-    <ClInclude Include="MRMeshRelax.hpp">
-      <Filter>Source Files\Algorithms</Filter>
-    </ClInclude>
-    <ClInclude Include="MRParallel.h">
-      <Filter>Source Files\Basic</Filter>
-    </ClInclude>
-    <ClInclude Include="MRBestFitPolynomial.h">
-      <Filter>Source Files\Math</Filter>
-    </ClInclude>
-    <ClInclude Include="MRMeta.h">
-      <Filter>Source Files\Basic</Filter>
-    </ClInclude>
-    <ClInclude Include="MRMacros.h">
-      <Filter>Source Files\Basic</Filter>
-    </ClInclude>
-    <ClInclude Include="MRStacktrace.h">
-      <Filter>Source Files\System</Filter>
-    </ClInclude>
-    <ClInclude Include="MRMeshThickness.h">
-      <Filter>Source Files\AABBTree</Filter>
-    </ClInclude>
-    <ClInclude Include="MRMeshDecimateCallbacks.h">
-      <Filter>Source Files\Decimation</Filter>
-    </ClInclude>
-    <ClInclude Include="MRICPEnums.h">
-      <Filter>Source Files\MeshAlgorithm</Filter>
-    </ClInclude>
-    <ClInclude Include="MRMeshSubdivideCallbacks.h">
-      <Filter>Source Files\MeshAlgorithm</Filter>
-    </ClInclude>
-    <ClInclude Include="MRMeshAttributesToUpdate.h">
-      <Filter>Source Files\MeshAlgorithm</Filter>
-    </ClInclude>
-    <ClInclude Include="MRCanonicalTypedefs.h">
-      <Filter>Source Files\Basic</Filter>
-    </ClInclude>
-    <ClInclude Include="MRUniqueTemporaryFolder.h">
-      <Filter>Source Files\IO</Filter>
-    </ClInclude>
-    <ClInclude Include="MRProjectionMeshAttribute.h">
-      <Filter>Source Files\MeshAlgorithm</Filter>
-    </ClInclude>
-    <ClInclude Include="MROnInit.h">
-      <Filter>Source Files\Basic</Filter>
-    </ClInclude>
-    <ClInclude Include="MRPointsLoadSettings.h">
-      <Filter>Source Files\IO</Filter>
-    </ClInclude>
-    <ClInclude Include="MRSystemPath.h">
-      <Filter>Source Files\System</Filter>
-    </ClInclude>
-    <ClInclude Include="MRScopedValue.h">
-      <Filter>Source Files\Basic</Filter>
-    </ClInclude>
-    <ClInclude Include="MRMeshMeshDistance.h">
-      <Filter>Source Files\AABBTree</Filter>
-    </ClInclude>
-    <ClInclude Include="MRSignDetectionMode.h">
-      <Filter>Source Files\Mesh</Filter>
-    </ClInclude>
-    <ClInclude Include="MRLoadedObjects.h">
-      <Filter>Source Files\IO</Filter>
-    </ClInclude>
-    <ClInclude Include="MRMarkedContour.h">
-      <Filter>Source Files\Math</Filter>
-    </ClInclude>
-    <ClInclude Include="MRPartialChangeMeshAction.h">
-      <Filter>Source Files\History</Filter>
-    </ClInclude>
-    <ClInclude Include="MRVertCoordsDiff.h">
-      <Filter>Source Files\Mesh</Filter>
-    </ClInclude>
-    <ClInclude Include="MRMeshTopologyDiff.h">
-      <Filter>Source Files\Mesh</Filter>
-    </ClInclude>
-    <ClInclude Include="MRDistanceToMeshOptions.h">
-      <Filter>Source Files\AABBTree</Filter>
-    </ClInclude>
-    <ClInclude Include="MRChangeScaleAction.h">
-      <Filter>Source Files\History</Filter>
-    </ClInclude>
-    <ClInclude Include="MRRadiusCompensation.h">
-      <Filter>Source Files\Gcode</Filter>
-    </ClInclude>
-    <ClInclude Include="MRPriorityQueue.h">
-      <Filter>Source Files\Basic</Filter>
-    </ClInclude>
-    <ClInclude Include="MRSurfaceLineOffset.h">
-      <Filter>Source Files\Mesh</Filter>
-    </ClInclude>
-    <ClInclude Include="MRSharedThreadSafeOwner.h">
-      <Filter>Source Files\AABBTree</Filter>
-    </ClInclude>
-    <ClInclude Include="MRBall.h">
-      <Filter>Source Files\Math</Filter>
-    </ClInclude>
-    <ClInclude Include="MRPointsInBox.h">
-      <Filter>Source Files\AABBTree</Filter>
-    </ClInclude>
-    <ClInclude Include="MROutlierPoints.h">
-      <Filter>Source Files\PointCloud</Filter>
-    </ClInclude>
-    <ClInclude Include="MRObjectLinesHolder.h">
-      <Filter>Source Files\DataModel</Filter>
-    </ClInclude>
-    <ClInclude Include="MRObjectMeshHolder.h">
-      <Filter>Source Files\DataModel</Filter>
-    </ClInclude>
-    <ClInclude Include="MRObjectPointsHolder.h">
-      <Filter>Source Files\DataModel</Filter>
-    </ClInclude>
-    <ClInclude Include="MRObjectMeshData.h">
-      <Filter>Source Files\DataModel</Filter>
-    </ClInclude>
-    <ClInclude Include="MRChangeMeshDataAction.h">
-      <Filter>Source Files\History</Filter>
-    </ClInclude>
-    <ClInclude Include="MRChunkIterator.h">
-      <Filter>Source Files\Basic</Filter>
-    </ClInclude>
-    <ClInclude Include="MRGTest.h">
-      <Filter>Source Files\Basic</Filter>
-    </ClInclude>
-    <ClInclude Include="MRBezier.h">
-      <Filter>Source Files\Math</Filter>
-    </ClInclude>
-    <ClInclude Include="MRMeshOrPointsObject.h">
-      <Filter>Source Files\DataModel</Filter>
-    </ClInclude>
-    <ClInclude Include="MRMeshDoubleLayer.h">
-      <Filter>Source Files\AABBTree</Filter>
-    </ClInclude>
-    <ClInclude Include="MRTbbThreadMutex.h" />
-    <ClInclude Include="MRProcessSelfTreeSubtasks.h">
-      <Filter>Source Files\AABBTree</Filter>
-    </ClInclude>
-    <ClInclude Include="MRParallelMinMax.h">
-      <Filter>Source Files\Basic</Filter>
-    </ClInclude>
-    <ClInclude Include="MRMinMaxArg.h">
-      <Filter>Source Files\Basic</Filter>
-    </ClInclude>
-    <ClInclude Include="MRClosestWeightedPoint.h">
-      <Filter>Source Files\AABBTree</Filter>
-    </ClInclude>
-    <ClInclude Include="MRTbbTaskArenaAndGroup.h">
-      <Filter>Source Files\AABBTree</Filter>
-    </ClInclude>
-    <ClInclude Include="MREdgeLengthMesh.h">
-      <Filter>Source Files\Mesh</Filter>
-    </ClInclude>
-    <ClInclude Include="MRMeshMath.h">
-      <Filter>Source Files\Mesh</Filter>
-    </ClInclude>
-    <ClInclude Include="MRDirMaxBruteForce.h">
-      <Filter>Source Files\Algorithms</Filter>
-    </ClInclude>
-    <ClInclude Include="MRDirMax.h">
-      <Filter>Source Files\AABBTree</Filter>
-    </ClInclude>
-    <ClInclude Include="MRChrono.h">
-      <Filter>Source Files\System</Filter>
-    </ClInclude>
-    <ClInclude Include="MRMapOrHashMap.h">
-      <Filter>Source Files\Basic</Filter>
-    </ClInclude>
-    <ClInclude Include="MRResizeNoInit.h">
-      <Filter>Source Files\Basic</Filter>
-    </ClInclude>
-  </ItemGroup>
-  <ItemGroup>
-    <ClCompile Include="MRParallelProgressReporter.cpp">
-      <Filter>Source Files\BaseStructures</Filter>
-    </ClCompile>
-    <ClCompile Include="MRObject.cpp">
-      <Filter>Source Files\DataModel</Filter>
-    </ClCompile>
-    <ClCompile Include="MRObjectLoad.cpp">
-      <Filter>Source Files\DataModel</Filter>
-    </ClCompile>
-    <ClCompile Include="MRTimer.cpp">
-      <Filter>Source Files\Basic</Filter>
-    </ClCompile>
-    <ClCompile Include="MRBestFit.cpp">
-      <Filter>Source Files\Math</Filter>
-    </ClCompile>
-    <ClCompile Include="MRBitSet.cpp">
-      <Filter>Source Files\Basic</Filter>
-    </ClCompile>
-    <ClCompile Include="MRAffineXf3.cpp">
-      <Filter>Source Files\Math</Filter>
-    </ClCompile>
-    <ClCompile Include="MRCylinder.cpp">
-      <Filter>Source Files\Primitives</Filter>
-    </ClCompile>
-    <ClCompile Include="MRCube.cpp">
-      <Filter>Source Files\Primitives</Filter>
-    </ClCompile>
-    <ClCompile Include="MRTorus.cpp">
-      <Filter>Source Files\Primitives</Filter>
-    </ClCompile>
-    <ClCompile Include="MRHistogram.cpp">
-      <Filter>Source Files\Math</Filter>
-    </ClCompile>
-    <ClCompile Include="MRSystem.cpp">
-      <Filter>Source Files\System</Filter>
-    </ClCompile>
-    <ClCompile Include="MRMeshSave.cpp">
-      <Filter>Source Files\IO</Filter>
-    </ClCompile>
-    <ClCompile Include="MRMeshLoad.cpp">
-      <Filter>Source Files\IO</Filter>
-    </ClCompile>
-    <ClCompile Include="miniply.cpp">
-      <Filter>Source Files\IO</Filter>
-    </ClCompile>
-    <ClCompile Include="MRObjectMesh.cpp">
-      <Filter>Source Files\DataModel</Filter>
-    </ClCompile>
-    <ClCompile Include="MRVisualObject.cpp">
-      <Filter>Source Files\DataModel</Filter>
-    </ClCompile>
-    <ClCompile Include="MRObjectFactory.cpp">
-      <Filter>Source Files\DataModel</Filter>
-    </ClCompile>
-    <ClCompile Include="MRSerializer.cpp">
-      <Filter>Source Files\IO</Filter>
-    </ClCompile>
-    <ClCompile Include="MRObjectLines.cpp">
-      <Filter>Source Files\DataModel</Filter>
-    </ClCompile>
-    <ClCompile Include="MRArrow.cpp">
-      <Filter>Source Files\Primitives</Filter>
-    </ClCompile>
-    <ClCompile Include="MRMathInstatiate.cpp">
-      <Filter>Source Files\Math</Filter>
-    </ClCompile>
-    <ClCompile Include="MRQuadraticForm.cpp">
-      <Filter>Source Files\Math</Filter>
-    </ClCompile>
-    <ClCompile Include="MRTriDist.cpp">
-      <Filter>Source Files\Math</Filter>
-    </ClCompile>
-    <ClCompile Include="MRAABBTree.cpp">
-      <Filter>Source Files\AABBTree</Filter>
-    </ClCompile>
-    <ClCompile Include="MRMeshDistance.cpp">
-      <Filter>Source Files\AABBTree</Filter>
-    </ClCompile>
-    <ClCompile Include="MRMakePlane.cpp">
-      <Filter>Source Files\Primitives</Filter>
-    </ClCompile>
-    <ClCompile Include="MRMeshCollide.cpp">
-      <Filter>Source Files\AABBTree</Filter>
-    </ClCompile>
-    <ClCompile Include="MRMeshProject.cpp">
-      <Filter>Source Files\AABBTree</Filter>
-    </ClCompile>
-    <ClCompile Include="MRStringConvert.cpp">
-      <Filter>Source Files\Basic</Filter>
-    </ClCompile>
-    <ClCompile Include="MREdgePaths.cpp">
-      <Filter>Source Files\SurfacePath</Filter>
-    </ClCompile>
-    <ClCompile Include="MRSurfaceDistance.cpp">
-      <Filter>Source Files\SurfacePath</Filter>
-    </ClCompile>
-    <ClCompile Include="MRSurfacePath.cpp">
-      <Filter>Source Files\SurfacePath</Filter>
-    </ClCompile>
-    <ClCompile Include="MRGeodesicPath.cpp">
-      <Filter>Source Files\SurfacePath</Filter>
-    </ClCompile>
-    <ClCompile Include="MRSceneColors.cpp">
-      <Filter>Source Files\BaseStructures</Filter>
-    </ClCompile>
-    <ClCompile Include="MRVolumeIndexer.cpp">
-      <Filter>Source Files\Voxels</Filter>
-    </ClCompile>
-    <ClCompile Include="MRPrecisePredicates3.cpp">
-      <Filter>Source Files\Math</Filter>
-    </ClCompile>
-    <ClCompile Include="MRObjectPoints.cpp">
-      <Filter>Source Files\DataModel</Filter>
-    </ClCompile>
-    <ClCompile Include="MRPointsLoad.cpp">
-      <Filter>Source Files\IO</Filter>
-    </ClCompile>
-    <ClCompile Include="MRPointsSave.cpp">
-      <Filter>Source Files\IO</Filter>
-    </ClCompile>
-    <ClCompile Include="MRMeshCollidePrecise.cpp">
-      <Filter>Source Files\AABBTree</Filter>
-    </ClCompile>
-    <ClCompile Include="MRBase64.cpp">
-      <Filter>Source Files\IO</Filter>
-    </ClCompile>
-    <ClCompile Include="MRLog.cpp">
-      <Filter>Source Files\Basic</Filter>
-    </ClCompile>
-    <ClCompile Include="MRStreamOperators.cpp">
-      <Filter>Source Files\IO</Filter>
-    </ClCompile>
-    <ClCompile Include="MRImageSave.cpp">
-      <Filter>Source Files\IO</Filter>
-    </ClCompile>
-    <ClCompile Include="MRMeshIntersect.cpp">
-      <Filter>Source Files\AABBTree</Filter>
-    </ClCompile>
-    <ClCompile Include="MRAABBTreePoints.cpp">
-      <Filter>Source Files\AABBTree</Filter>
-    </ClCompile>
-    <ClCompile Include="MRPointsInBall.cpp">
-      <Filter>Source Files\AABBTree</Filter>
-    </ClCompile>
-    <ClCompile Include="MRSceneRoot.cpp">
-      <Filter>Source Files\DataModel</Filter>
-    </ClCompile>
-    <ClCompile Include="MRRegularGridMesh.cpp">
-      <Filter>Source Files\Primitives</Filter>
-    </ClCompile>
-    <ClCompile Include="MRPointCloud.cpp">
-      <Filter>Source Files\PointCloud</Filter>
-    </ClCompile>
-    <ClCompile Include="MRUniformSampling.cpp">
-      <Filter>Source Files\PointCloud</Filter>
-    </ClCompile>
-    <ClCompile Include="MRPointCloudMakeNormals.cpp">
-      <Filter>Source Files\PointCloud</Filter>
-    </ClCompile>
-    <ClCompile Include="MRRegularMapMesher.cpp">
-      <Filter>Source Files\PointCloud</Filter>
-    </ClCompile>
-    <ClCompile Include="MRIOFormatsRegistry.cpp">
-      <Filter>Source Files\IO</Filter>
-    </ClCompile>
-    <ClCompile Include="MRAABBTreePolyline3.cpp">
-      <Filter>Source Files\AABBTree</Filter>
-    </ClCompile>
-    <ClCompile Include="MRPolylineProject.cpp">
-      <Filter>Source Files\AABBTree</Filter>
-    </ClCompile>
-    <ClCompile Include="MRPointCloudRadius.cpp">
-      <Filter>Source Files\PointCloud</Filter>
-    </ClCompile>
-    <ClCompile Include="MRChangeSceneAction.cpp">
-      <Filter>Source Files\History</Filter>
-    </ClCompile>
-    <ClCompile Include="MRTunnelDetector.cpp">
-      <Filter>Source Files\SurfacePath</Filter>
-    </ClCompile>
-    <ClCompile Include="MRMakeRigidXf.cpp">
-      <Filter>Source Files\Math</Filter>
-    </ClCompile>
-    <ClCompile Include="MRUniqueThreadSafeOwner.cpp">
-      <Filter>Source Files\AABBTree</Filter>
-    </ClCompile>
-    <ClCompile Include="MRIRenderObject.cpp">
-      <Filter>Source Files\Render</Filter>
-    </ClCompile>
-    <ClCompile Include="MR2DContoursTriangulation.cpp">
-      <Filter>Source Files\SymbolMesh</Filter>
-    </ClCompile>
-    <ClCompile Include="MRConfig.cpp">
-      <Filter>Source Files\System</Filter>
-    </ClCompile>
-    <ClCompile Include="MRDenseBox.cpp">
-      <Filter>Source Files\Math</Filter>
-    </ClCompile>
-    <ClCompile Include="MRMeshComponents.cpp">
-      <Filter>Source Files\Components</Filter>
-    </ClCompile>
-    <ClCompile Include="MRObjectDistanceMap.cpp">
-      <Filter>Source Files\DataModel</Filter>
-    </ClCompile>
-    <ClCompile Include="MRDistanceMapSave.cpp">
-      <Filter>Source Files\IO</Filter>
-    </ClCompile>
-    <ClCompile Include="MRDistanceMapLoad.cpp">
-      <Filter>Source Files\IO</Filter>
-    </ClCompile>
-    <ClCompile Include="MRAABBTreeMaker.cpp">
-      <Filter>Source Files\AABBTree</Filter>
-    </ClCompile>
-    <ClCompile Include="MRDistanceMapParams.cpp">
-      <Filter>Source Files\DistanceMap</Filter>
-    </ClCompile>
-    <ClCompile Include="MRDistanceMapTests.cpp">
-      <Filter>Source Files\DistanceMap</Filter>
-    </ClCompile>
-    <ClCompile Include="MRDistanceMap.cpp">
-      <Filter>Source Files\DistanceMap</Filter>
-    </ClCompile>
-    <ClCompile Include="MRImageLoad.cpp">
-      <Filter>Source Files\IO</Filter>
-    </ClCompile>
-    <ClCompile Include="MRAABBTreePolyline2.cpp">
-      <Filter>Source Files\AABBTree</Filter>
-    </ClCompile>
-    <ClCompile Include="MRAffineXf2.cpp">
-      <Filter>Source Files\Math</Filter>
-    </ClCompile>
-    <ClCompile Include="MRTupleBindings.cpp">
-      <Filter>Source Files\Math</Filter>
-    </ClCompile>
-    <ClCompile Include="MRString.cpp">
-      <Filter>Source Files\Basic</Filter>
-    </ClCompile>
-    <ClCompile Include="MRPolylineTopology.cpp">
-      <Filter>Source Files\Polyline</Filter>
-    </ClCompile>
-    <ClCompile Include="MRPrecisePredicates2.cpp">
-      <Filter>Source Files\Math</Filter>
-    </ClCompile>
-    <ClCompile Include="MRPrimitiveMapsComposition.cpp">
-      <Filter>Source Files\Basic</Filter>
-    </ClCompile>
-    <ClCompile Include="MRAABBTreePolyline.cpp">
-      <Filter>Source Files\AABBTree</Filter>
-    </ClCompile>
-    <ClCompile Include="MRBestFitQuadric.cpp">
-      <Filter>Source Files\Math</Filter>
-    </ClCompile>
-    <ClCompile Include="MRIntersection.cpp">
-      <Filter>Source Files\Math</Filter>
-    </ClCompile>
-    <ClCompile Include="MRContour.cpp">
-      <Filter>Source Files\Math</Filter>
-    </ClCompile>
-    <ClCompile Include="MRSurfaceDistanceBuilder.cpp">
-      <Filter>Source Files\SurfacePath</Filter>
-    </ClCompile>
-    <ClCompile Include="MRRestoringStreamsSink.cpp">
-      <Filter>Source Files\Basic</Filter>
-    </ClCompile>
-    <ClCompile Include="MRCombinedHistoryAction.cpp">
-      <Filter>Source Files\History</Filter>
-    </ClCompile>
-    <ClCompile Include="MRMeshLoadObj.cpp">
-      <Filter>Source Files\IO</Filter>
-    </ClCompile>
-    <ClCompile Include="MRRectIndexer.cpp">
-      <Filter>Source Files\DistanceMap</Filter>
-    </ClCompile>
-    <ClCompile Include="MRLine3.cpp">
-      <Filter>Source Files\Math</Filter>
-    </ClCompile>
-    <ClCompile Include="MRComputeBoundingBox.cpp">
-      <Filter>Source Files\Math</Filter>
-    </ClCompile>
-    <ClCompile Include="MRSceneSettings.cpp">
-      <Filter>Source Files\BaseStructures</Filter>
-    </ClCompile>
-    <ClCompile Include="MRLinesSave.cpp">
-      <Filter>Source Files\IO</Filter>
-    </ClCompile>
-    <ClCompile Include="MRLinesLoad.cpp">
-      <Filter>Source Files\IO</Filter>
-    </ClCompile>
-    <ClCompile Include="MRMakeSphereMesh.cpp">
-      <Filter>Source Files\Primitives</Filter>
-    </ClCompile>
-    <ClCompile Include="MRSphereObject.cpp">
-      <Filter>Source Files\DataModel\Features</Filter>
-    </ClCompile>
-    <ClCompile Include="MRPlaneObject.cpp">
-      <Filter>Source Files\DataModel\Features</Filter>
-    </ClCompile>
-    <ClCompile Include="MRPolyline.cpp">
-      <Filter>Source Files\Polyline</Filter>
-    </ClCompile>
-    <ClCompile Include="MRLineObject.cpp">
-      <Filter>Source Files\DataModel\Features</Filter>
-    </ClCompile>
-    <ClCompile Include="MRCircleObject.cpp">
-      <Filter>Source Files\DataModel\Features</Filter>
-    </ClCompile>
-    <ClCompile Include="MRPolyline2Collide.cpp">
-      <Filter>Source Files\AABBTree</Filter>
-    </ClCompile>
-    <ClCompile Include="MRPointObject.cpp">
-      <Filter>Source Files\DataModel\Features</Filter>
-    </ClCompile>
-    <ClCompile Include="MRMeshBuilder.cpp">
-      <Filter>Source Files\MeshBuilder</Filter>
-    </ClCompile>
-    <ClCompile Include="MRMeshBuildDeleteTest.cpp">
-      <Filter>Source Files\MeshBuilder</Filter>
-    </ClCompile>
-    <ClCompile Include="MRIdentifyVertices.cpp">
-      <Filter>Source Files\MeshBuilder</Filter>
-    </ClCompile>
-    <ClCompile Include="MRMeshTopology.cpp">
-      <Filter>Source Files\Mesh</Filter>
-    </ClCompile>
-    <ClCompile Include="MRMesh.cpp">
-      <Filter>Source Files\Mesh</Filter>
-    </ClCompile>
-    <ClCompile Include="MRMeshTriPoint.cpp">
-      <Filter>Source Files\Mesh</Filter>
-    </ClCompile>
-    <ClCompile Include="MRMeshToPointCloud.cpp">
-      <Filter>Source Files\MeshAlgorithm</Filter>
-    </ClCompile>
-    <ClCompile Include="MRMeshNormals.cpp">
-      <Filter>Source Files\MeshAlgorithm</Filter>
-    </ClCompile>
-    <ClCompile Include="MRMeshMetrics.cpp">
-      <Filter>Source Files\MeshAlgorithm</Filter>
-    </ClCompile>
-    <ClCompile Include="MRMeshSubdivide.cpp">
-      <Filter>Source Files\MeshAlgorithm</Filter>
-    </ClCompile>
-    <ClCompile Include="MRMeshFillHole.cpp">
-      <Filter>Source Files\MeshAlgorithm</Filter>
-    </ClCompile>
-    <ClCompile Include="MRMeshFixer.cpp">
-      <Filter>Source Files\MeshAlgorithm</Filter>
-    </ClCompile>
-    <ClCompile Include="MREdgePoint.cpp">
-      <Filter>Source Files\Mesh</Filter>
-    </ClCompile>
-    <ClCompile Include="MRMeshBoundary.cpp">
-      <Filter>Source Files\MeshAlgorithm</Filter>
-    </ClCompile>
-    <ClCompile Include="MRMeshDelete.cpp">
-      <Filter>Source Files\MeshAlgorithm</Filter>
-    </ClCompile>
-    <ClCompile Include="MRMeshDelone.cpp">
-      <Filter>Source Files\MeshAlgorithm</Filter>
-    </ClCompile>
-    <ClCompile Include="MRPolyline2Intersect.cpp">
-      <Filter>Source Files\AABBTree</Filter>
-    </ClCompile>
-    <ClCompile Include="MRPolylineComponents.cpp">
-      <Filter>Source Files\Components</Filter>
-    </ClCompile>
-    <ClCompile Include="MRFillContourByGraphCut.cpp">
-      <Filter>Source Files\Segmentation</Filter>
-    </ClCompile>
-    <ClCompile Include="MRSurroundingContour.cpp">
-      <Filter>Source Files\Segmentation</Filter>
-    </ClCompile>
-    <ClCompile Include="MRContoursCut.cpp">
-      <Filter>Source Files\Contours</Filter>
-    </ClCompile>
-    <ClCompile Include="MRContoursSeparation.cpp">
-      <Filter>Source Files\Contours</Filter>
-    </ClCompile>
-    <ClCompile Include="MRIntersectionContour.cpp">
-      <Filter>Source Files\Contours</Filter>
-    </ClCompile>
-    <ClCompile Include="MRMeshDecimate.cpp">
-      <Filter>Source Files\Decimation</Filter>
-    </ClCompile>
-    <ClCompile Include="MRPolylineDecimate.cpp">
-      <Filter>Source Files\Decimation</Filter>
-    </ClCompile>
-    <ClCompile Include="MRPointCloudTriangulation.cpp">
-      <Filter>Source Files\Triangulation</Filter>
-    </ClCompile>
-    <ClCompile Include="MRPointCloudTriangulationHelpers.cpp">
-      <Filter>Source Files\Triangulation</Filter>
-    </ClCompile>
-    <ClCompile Include="MRBooleanOperation.cpp">
-      <Filter>Source Files\Boolean</Filter>
-    </ClCompile>
-    <ClCompile Include="MRMeshBoolean.cpp">
-      <Filter>Source Files\Boolean</Filter>
-    </ClCompile>
-    <ClCompile Include="MRMeshBooleanFacade.cpp">
-      <Filter>Source Files\Boolean</Filter>
-    </ClCompile>
-    <ClCompile Include="MRMeshSaveObj.cpp">
-      <Filter>Source Files\IO</Filter>
-    </ClCompile>
-    <ClCompile Include="MRPolylineSubdivide.cpp">
-      <Filter>Source Files\Polyline</Filter>
-    </ClCompile>
-    <ClCompile Include="MRMeshRelax.cpp">
-      <Filter>Source Files\Algorithms</Filter>
-    </ClCompile>
-    <ClCompile Include="MRPointCloudRelax.cpp">
-      <Filter>Source Files\Algorithms</Filter>
-    </ClCompile>
-    <ClCompile Include="MRPolylineRelax.cpp">
-      <Filter>Source Files\Algorithms</Filter>
-    </ClCompile>
-    <ClCompile Include="MRPrism.cpp">
-      <Filter>Source Files\Primitives</Filter>
-    </ClCompile>
-    <ClCompile Include="MRProgressReadWrite.cpp">
-      <Filter>Source Files\IO</Filter>
-    </ClCompile>
-    <ClCompile Include="MRVertexAttributeGradient.cpp">
-      <Filter>Source Files\MeshAlgorithm</Filter>
-    </ClCompile>
-    <ClCompile Include="MRUniteManyMeshes.cpp">
-      <Filter>Source Files\Boolean</Filter>
-    </ClCompile>
-    <ClCompile Include="MROrder.cpp">
-      <Filter>Source Files\Mesh</Filter>
-    </ClCompile>
-    <ClCompile Include="MRExtractIsolines.cpp">
-      <Filter>Source Files\SurfacePath</Filter>
-    </ClCompile>
-    <ClCompile Include="MRSharpenMarchingCubesMesh.cpp">
-      <Filter>Source Files\Voxels</Filter>
-    </ClCompile>
-    <ClCompile Include="MREdgeMetric.cpp">
-      <Filter>Source Files\SurfacePath</Filter>
-    </ClCompile>
-    <ClCompile Include="MRFastWindingNumber.cpp">
-      <Filter>Source Files\AABBTree</Filter>
-    </ClCompile>
-    <ClCompile Include="MRPointsToMeshProjector.cpp">
-      <Filter>Source Files\AABBTree</Filter>
-    </ClCompile>
-    <ClCompile Include="MRFreeFormDeformer.cpp">
-      <Filter>Source Files\LinearSystem</Filter>
-    </ClCompile>
-    <ClCompile Include="MRLaplacian.cpp">
-      <Filter>Source Files\LinearSystem</Filter>
-    </ClCompile>
-    <ClCompile Include="MRPositionVertsSmoothly.cpp">
-      <Filter>Source Files\LinearSystem</Filter>
-    </ClCompile>
-    <ClCompile Include="MRNormalsToPoints.cpp">
-      <Filter>Source Files\LinearSystem</Filter>
-    </ClCompile>
-    <ClCompile Include="MRNormalDenoising.cpp">
-      <Filter>Source Files\LinearSystem</Filter>
-    </ClCompile>
-    <ClCompile Include="MRId.cpp">
-      <Filter>Source Files\Basic</Filter>
-    </ClCompile>
-    <ClCompile Include="MRPartMapping.cpp">
-      <Filter>Source Files\Mesh</Filter>
-    </ClCompile>
-    <ClCompile Include="MRMeshEigen.cpp">
-      <Filter>Source Files\Mesh</Filter>
-    </ClCompile>
-    <ClCompile Include="MRConvexHull.cpp">
-      <Filter>Source Files\MeshAlgorithm</Filter>
-    </ClCompile>
-    <ClCompile Include="MRExpandShrink.cpp">
-      <Filter>Source Files\MeshAlgorithm</Filter>
-    </ClCompile>
-    <ClCompile Include="MRContoursStitch.cpp">
-      <Filter>Source Files\Contours</Filter>
-    </ClCompile>
-    <ClCompile Include="MRFillContour.cpp">
-      <Filter>Source Files\Contours</Filter>
-    </ClCompile>
-    <ClCompile Include="MRFillContours2D.cpp">
-      <Filter>Source Files\Contours</Filter>
-    </ClCompile>
-    <ClCompile Include="MRGridSampling.cpp">
-      <Filter>Source Files\PointCloud</Filter>
-    </ClCompile>
-    <ClCompile Include="MRRegionBoundary.cpp">
-      <Filter>Source Files\MeshAlgorithm</Filter>
-    </ClCompile>
-    <ClCompile Include="MRICP.cpp">
-      <Filter>Source Files\MeshAlgorithm</Filter>
-    </ClCompile>
-    <ClCompile Include="MRMeshTrimWithPlane.cpp">
-      <Filter>Source Files\MeshAlgorithm</Filter>
-    </ClCompile>
-    <ClCompile Include="MRColorMapAggregator.cpp">
-      <Filter>Source Files\Basic</Filter>
-    </ClCompile>
-    <ClCompile Include="MRCloseVertices.cpp">
-      <Filter>Source Files\MeshAlgorithm</Filter>
-    </ClCompile>
-    <ClCompile Include="MROverlappingTris.cpp">
-      <Filter>Source Files\AABBTree</Filter>
-    </ClCompile>
-    <ClCompile Include="MRObjectGcode.cpp">
-      <Filter>Source Files\DataModel</Filter>
-    </ClCompile>
-    <ClCompile Include="MRGcodeProcessor.cpp">
-      <Filter>Source Files\Gcode</Filter>
-    </ClCompile>
-    <ClCompile Include="MRGcodeLoad.cpp">
-      <Filter>Source Files\IO</Filter>
-    </ClCompile>
-    <ClCompile Include="MRFile.cpp">
-      <Filter>Source Files\System</Filter>
-    </ClCompile>
-    <ClCompile Include="MRExpected.cpp">
-      <Filter>Source Files\Basic</Filter>
-    </ClCompile>
-    <ClCompile Include="MRViewportId.cpp">
-      <Filter>Source Files\Basic</Filter>
-    </ClCompile>
-    <ClCompile Include="MRMovementBuildBody.cpp">
-      <Filter>Source Files\Primitives</Filter>
-    </ClCompile>
-    <ClCompile Include="MRInnerShell.cpp">
-      <Filter>Source Files\AABBTree</Filter>
-    </ClCompile>
-    <ClCompile Include="MRCNCMachineSettings.cpp">
-      <Filter>Source Files\Gcode</Filter>
-    </ClCompile>
-    <ClCompile Include="MRIOParsing.cpp">
-      <Filter>Source Files\IO</Filter>
-    </ClCompile>
-    <ClCompile Include="MRTiffIO.cpp">
-      <Filter>Source Files\IO</Filter>
-    </ClCompile>
-    <ClCompile Include="MRTerrainTriangulation.cpp">
-      <Filter>Source Files\Triangulation</Filter>
-    </ClCompile>
-    <ClCompile Include="MRPointsProject.cpp">
-      <Filter>Source Files\AABBTree</Filter>
-    </ClCompile>
-    <ClCompile Include="MREmbedTerrainStructure.cpp">
-      <Filter>Source Files\Boolean</Filter>
-    </ClCompile>
-    <ClCompile Include="MRMeshExtrude.cpp">
-      <Filter>Source Files\Mesh</Filter>
-    </ClCompile>
-    <ClCompile Include="MRGraph.cpp">
-      <Filter>Source Files\Math</Filter>
-    </ClCompile>
-    <ClCompile Include="MRWatershedGraph.cpp">
-      <Filter>Source Files\WaterFlow</Filter>
-    </ClCompile>
-    <ClCompile Include="MRAggregateFlow.cpp">
-      <Filter>Source Files\WaterFlow</Filter>
-    </ClCompile>
-    <ClCompile Include="MRBasinVolume.cpp">
-      <Filter>Source Files\WaterFlow</Filter>
-    </ClCompile>
-    <ClCompile Include="MRPrecipitationSimulator.cpp">
-      <Filter>Source Files\WaterFlow</Filter>
-    </ClCompile>
-    <ClCompile Include="MRMeshOverhangs.cpp">
-      <Filter>Source Files\MeshAlgorithm</Filter>
-    </ClCompile>
-    <ClCompile Include="MRMeshOrPoints.cpp">
-      <Filter>Source Files\Mesh</Filter>
-    </ClCompile>
-    <ClCompile Include="MRZip.cpp">
-      <Filter>Source Files\IO</Filter>
-    </ClCompile>
-    <ClCompile Include="MROffsetContours.cpp">
-      <Filter>Source Files\Polyline</Filter>
-    </ClCompile>
-    <ClCompile Include="MRSolarRadiation.cpp">
-      <Filter>Source Files\AABBTree</Filter>
-    </ClCompile>
-    <ClCompile Include="MRImproveSampling.cpp">
-      <Filter>Source Files\PointCloud</Filter>
-    </ClCompile>
-    <ClCompile Include="MREnumNeighbours.cpp">
-      <Filter>Source Files\Mesh</Filter>
-    </ClCompile>
-    <ClCompile Include="MRMeshDiff.cpp">
-      <Filter>Source Files\Mesh</Filter>
-    </ClCompile>
-    <ClCompile Include="MRMeshReplicate.cpp">
-      <Filter>Source Files\Mesh</Filter>
-    </ClCompile>
-    <ClCompile Include="MRFilterCreaseEdges.cpp">
-      <Filter>Source Files\MeshAlgorithm</Filter>
-    </ClCompile>
-    <ClCompile Include="MRInTreePathBuilder.cpp">
-      <Filter>Source Files\SurfacePath</Filter>
-    </ClCompile>
-    <ClCompile Include="MRMapEdge.cpp">
-      <Filter>Source Files\Basic</Filter>
-    </ClCompile>
-    <ClCompile Include="MRSaveSettings.cpp">
-      <Filter>Source Files\IO</Filter>
-    </ClCompile>
-    <ClCompile Include="MRImage.cpp">
-      <Filter>Source Files\BaseStructures</Filter>
-    </ClCompile>
-    <ClCompile Include="MRSceneLoad.cpp">
-      <Filter>Source Files\IO</Filter>
-    </ClCompile>
-    <ClCompile Include="MRObjectSave.cpp">
-      <Filter>Source Files\IO</Filter>
-    </ClCompile>
-    <ClCompile Include="MRPointToPointAligningTransform.cpp">
-      <Filter>Source Files\Math</Filter>
-    </ClCompile>
-    <ClCompile Include="MRPointToPlaneAligningTransform.cpp">
-      <Filter>Source Files\Math</Filter>
-    </ClCompile>
-    <ClCompile Include="MRCylinderObject.cpp">
-      <Filter>Source Files\DataModel\Features</Filter>
-    </ClCompile>
-    <ClCompile Include="MRConeObject.cpp">
-      <Filter>Source Files\DataModel\Features</Filter>
-    </ClCompile>
-    <ClCompile Include="MRAlphaShape.cpp">
-      <Filter>Source Files\Triangulation</Filter>
-    </ClCompile>
-    <ClCompile Include="MRFeatures.cpp">
-      <Filter>Source Files\Math</Filter>
-    </ClCompile>
-    <ClCompile Include="MRSubfeatures.cpp">
-      <Filter>Source Files\Math</Filter>
-    </ClCompile>
-    <ClCompile Include="MRLocalTriangulations.cpp">
-      <Filter>Source Files\Triangulation</Filter>
-    </ClCompile>
-    <ClCompile Include="MRDirectory.cpp">
-      <Filter>Source Files\System</Filter>
-    </ClCompile>
-    <ClCompile Include="MRRadiusMeasurementObject.cpp">
-      <Filter>Source Files\DataModel\Measurements</Filter>
-    </ClCompile>
-    <ClCompile Include="MRDistanceMeasurementObject.cpp">
-      <Filter>Source Files\DataModel\Measurements</Filter>
-    </ClCompile>
-    <ClCompile Include="MRAngleMeasurementObject.cpp">
-      <Filter>Source Files\DataModel\Measurements</Filter>
-    </ClCompile>
-    <ClCompile Include="MRPointsComponents.cpp">
-      <Filter>Source Files\Components</Filter>
-    </ClCompile>
-    <ClCompile Include="MRPointOnObject.cpp">
-      <Filter>Source Files\Basic</Filter>
-    </ClCompile>
-    <ClCompile Include="MRPointCloudDivideWithPlane.cpp">
-      <Filter>Source Files\PointCloud</Filter>
-    </ClCompile>
-    <ClCompile Include="MRPolylineTrimWithPlane.cpp">
-      <Filter>Source Files\Polyline</Filter>
-    </ClCompile>
-    <ClCompile Include="MRFeatureObject.cpp">
-      <Filter>Source Files\DataModel\Features</Filter>
-    </ClCompile>
-    <ClCompile Include="MRHistoryAction.cpp">
-      <Filter>Source Files\History</Filter>
-    </ClCompile>
-    <ClCompile Include="MRMisonLoad.cpp">
-      <Filter>Source Files\IO</Filter>
-    </ClCompile>
-    <ClCompile Include="MRMeasurementObject.cpp">
-      <Filter>Source Files\DataModel\Measurements</Filter>
-    </ClCompile>
-    <ClCompile Include="MRObjectDimensionsEnum.cpp">
-      <Filter>Source Files\DataModel</Filter>
-    </ClCompile>
-    <ClCompile Include="MRFaceDistance.cpp">
-      <Filter>Source Files\SurfacePath</Filter>
-    </ClCompile>
-    <ClCompile Include="MRAddNoise.cpp">
-      <Filter>Source Files\Algorithms</Filter>
-    </ClCompile>
-    <ClCompile Include="MRLogWindowsExceptions.cpp">
-      <Filter>Source Files\System</Filter>
-    </ClCompile>
-    <ClCompile Include="MRSeparationPoint.cpp">
-      <Filter>Source Files\Voxels</Filter>
-    </ClCompile>
-    <ClCompile Include="MRFixSelfIntersections.cpp">
-      <Filter>Source Files\SelfIntersectoins</Filter>
-    </ClCompile>
-    <ClCompile Include="MRMultiwayICP.cpp">
-      <Filter>Source Files\MeshAlgorithm</Filter>
-    </ClCompile>
-    <ClCompile Include="MRFinally.cpp">
-      <Filter>Source Files\Basic</Filter>
-    </ClCompile>
-    <ClCompile Include="MRMultiwayAligningTransform.cpp">
-      <Filter>Source Files\Math</Filter>
-    </ClCompile>
-    <ClCompile Include="MRIterativeSampling.cpp">
-      <Filter>Source Files\PointCloud</Filter>
-    </ClCompile>
-    <ClCompile Include="MRDipole.cpp">
-      <Filter>Source Files\Math</Filter>
-    </ClCompile>
-    <ClCompile Include="MRAABBTreeObjects.cpp">
-      <Filter>Source Files\AABBTree</Filter>
-    </ClCompile>
-    <ClCompile Include="MRFeatureRefine.cpp">
-      <Filter>Source Files\DataModel\Features</Filter>
-    </ClCompile>
-    <ClCompile Include="MRFeatureHelpers.cpp">
-      <Filter>Source Files\DataModel\Features</Filter>
-    </ClCompile>
-    <ClCompile Include="MRLevelOfDetails.cpp">
-      <Filter>Source Files\MeshAlgorithm</Filter>
-    </ClCompile>
-    <ClCompile Include="MRFillHoleNicely.cpp">
-      <Filter>Source Files\MeshAlgorithm</Filter>
-    </ClCompile>
-    <ClCompile Include="MRBestFitParabola.cpp">
-      <Filter>Source Files\Math</Filter>
-    </ClCompile>
-    <ClCompile Include="MRPointCloudDistance.cpp">
-      <Filter>Source Files\PointCloud</Filter>
-    </ClCompile>
-    <ClCompile Include="MRBestFitPolynomial.cpp">
-      <Filter>Source Files\Math</Filter>
-    </ClCompile>
-    <ClCompile Include="MRMeshThickness.cpp">
-      <Filter>Source Files\AABBTree</Filter>
-    </ClCompile>
-    <ClCompile Include="MRColor.cpp">
-      <Filter>Source Files\Basic</Filter>
-    </ClCompile>
-    <ClCompile Include="MRMeshDecimateCallbacks.cpp">
-      <Filter>Source Files\Decimation</Filter>
-    </ClCompile>
-    <ClCompile Include="MRStacktrace.cpp">
-      <Filter>Source Files\System</Filter>
-    </ClCompile>
-    <ClCompile Include="MRMeshSubdivideCallbacks.cpp">
-      <Filter>Source Files\MeshAlgorithm</Filter>
-    </ClCompile>
-    <ClCompile Include="MRUniqueTemporaryFolder.cpp">
-      <Filter>Source Files\IO</Filter>
-    </ClCompile>
-    <ClCompile Include="MRSystemPath.cpp">
-      <Filter>Source Files\System</Filter>
-    </ClCompile>
-    <ClCompile Include="MRIOFilters.cpp">
-      <Filter>Source Files\IO</Filter>
-    </ClCompile>
-    <ClCompile Include="MRMeshMeshDistance.cpp">
-      <Filter>Source Files\AABBTree</Filter>
-    </ClCompile>
-    <ClCompile Include="MRSignDetectionMode.cpp">
-      <Filter>Source Files\Mesh</Filter>
-    </ClCompile>
-    <ClCompile Include="MRMarkedContour.cpp">
-      <Filter>Source Files\Math</Filter>
-    </ClCompile>
-    <ClCompile Include="MRVertCoordsDiff.cpp">
-      <Filter>Source Files\Mesh</Filter>
-    </ClCompile>
-    <ClCompile Include="MRMeshTopologyDiff.cpp">
-      <Filter>Source Files\Mesh</Filter>
-    </ClCompile>
-    <ClCompile Include="MRRadiusCompensation.cpp">
-      <Filter>Source Files\Gcode</Filter>
-    </ClCompile>
-    <ClCompile Include="MRSurfaceLineOffset.cpp">
-      <Filter>Source Files\Mesh</Filter>
-    </ClCompile>
-    <ClCompile Include="MRWasmHelpers.cpp">
-      <Filter>Source Files\System</Filter>
-    </ClCompile>
-    <ClCompile Include="MRSharedThreadSafeOwner.cpp">
-      <Filter>Source Files\AABBTree</Filter>
-    </ClCompile>
-    <ClCompile Include="MRPointsInBox.cpp">
-      <Filter>Source Files\AABBTree</Filter>
-    </ClCompile>
-    <ClCompile Include="MROutlierPoints.cpp">
-      <Filter>Source Files\PointCloud</Filter>
-    </ClCompile>
-    <ClCompile Include="MRObjectLinesHolder.cpp">
-      <Filter>Source Files\DataModel</Filter>
-    </ClCompile>
-    <ClCompile Include="MRObjectMeshHolder.cpp">
-      <Filter>Source Files\DataModel</Filter>
-    </ClCompile>
-    <ClCompile Include="MRObjectPointsHolder.cpp">
-      <Filter>Source Files\DataModel</Filter>
-    </ClCompile>
-    <ClCompile Include="MRObjectMeshData.cpp">
-      <Filter>Source Files\DataModel</Filter>
-    </ClCompile>
-    <ClCompile Include="MRChunkIterator.cpp">
-      <Filter>Source Files\Basic</Filter>
-    </ClCompile>
-    <ClCompile Include="MRMeshOrPointsObject.cpp">
-      <Filter>Source Files\DataModel</Filter>
-    </ClCompile>
-    <ClCompile Include="MRMeshDoubleLayer.cpp">
-      <Filter>Source Files\AABBTree</Filter>
-    </ClCompile>
-    <ClCompile Include="MRTbbThreadMutex.cpp" />
-    <ClCompile Include="MRProcessSelfTreeSubtasks.cpp">
-      <Filter>Source Files\AABBTree</Filter>
-    </ClCompile>
-    <ClCompile Include="MRClosestWeightedPoint.cpp">
-      <Filter>Source Files\AABBTree</Filter>
-    </ClCompile>
-    <ClCompile Include="MREdgeLengthMesh.cpp">
-      <Filter>Source Files\Mesh</Filter>
-    </ClCompile>
-    <ClCompile Include="MRMeshMath.cpp">
-      <Filter>Source Files\Mesh</Filter>
-    </ClCompile>
-    <ClCompile Include="MRDirMaxBruteForce.cpp">
-      <Filter>Source Files\Algorithms</Filter>
-    </ClCompile>
-    <ClCompile Include="MRDirMax.cpp">
-      <Filter>Source Files\AABBTree</Filter>
-    </ClCompile>
-    <ClCompile Include="MRChrono.cpp">
-      <Filter>Source Files\System</Filter>
-    </ClCompile>
-  </ItemGroup>
-  <ItemGroup>
-    <None Include="..\.editorconfig" />
-  </ItemGroup>
->>>>>>> 230dbaa3
 </Project>