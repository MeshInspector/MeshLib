﻿<?xml version="1.0" encoding="utf-8"?>
<Project ToolsVersion="4.0" xmlns="http://schemas.microsoft.com/developer/msbuild/2003">
  <ItemGroup>
    <Filter Include="Source Files">
      <UniqueIdentifier>{8b0f8e8e-d502-4c1c-bf4a-bd6e26e948c1}</UniqueIdentifier>
    </Filter>
    <Filter Include="Source Files\DataModel">
      <UniqueIdentifier>{46dd214b-ec09-403a-9f69-180e234941d3}</UniqueIdentifier>
    </Filter>
    <Filter Include="Source Files\Math">
      <UniqueIdentifier>{14ec24c5-5a69-4d8c-8ee2-327274c4d165}</UniqueIdentifier>
    </Filter>
    <Filter Include="Source Files\Basic">
      <UniqueIdentifier>{7d09069f-dc58-4781-8c4c-6bcf463e869a}</UniqueIdentifier>
    </Filter>
    <Filter Include="Source Files\Primitives">
      <UniqueIdentifier>{752d7e31-3225-4338-9964-5d511c6b8ec1}</UniqueIdentifier>
    </Filter>
    <Filter Include="Source Files\VDBConversions">
      <UniqueIdentifier>{63de0e31-0ce5-41d4-83cf-95476a8961cb}</UniqueIdentifier>
    </Filter>
    <Filter Include="Source Files\SymbolMesh">
      <UniqueIdentifier>{dd69ed88-89d4-4c22-92e5-3d01c7126046}</UniqueIdentifier>
    </Filter>
    <Filter Include="Source Files\EmbreeScene">
      <UniqueIdentifier>{509de63f-6842-445b-8648-05da25feb213}</UniqueIdentifier>
    </Filter>
    <Filter Include="Source Files\System">
      <UniqueIdentifier>{9ea2ed18-2ae5-4809-b738-03a166627a32}</UniqueIdentifier>
    </Filter>
    <Filter Include="Source Files\BaseStructures">
      <UniqueIdentifier>{cc99f9b7-b598-4504-bf99-8d838fbe408f}</UniqueIdentifier>
    </Filter>
    <Filter Include="Source Files\IO">
      <UniqueIdentifier>{dd1e9625-263f-4192-bb1d-baa91613a15e}</UniqueIdentifier>
    </Filter>
    <Filter Include="Source Files\VoxelsPath">
      <UniqueIdentifier>{cfca1a51-70d1-46de-ad9f-c8662f2b85c8}</UniqueIdentifier>
    </Filter>
    <Filter Include="Source Files\AABBTree">
      <UniqueIdentifier>{8523856f-61f8-4a64-be2c-e62368f09852}</UniqueIdentifier>
    </Filter>
    <Filter Include="Source Files\SurfacePath">
      <UniqueIdentifier>{d5bc819e-53e1-4574-a15c-d7d4bce01a2c}</UniqueIdentifier>
    </Filter>
    <Filter Include="Source Files\Render">
      <UniqueIdentifier>{63cd613f-62f1-4c45-a91b-3417a018a563}</UniqueIdentifier>
    </Filter>
    <Filter Include="Source Files\Python">
      <UniqueIdentifier>{95252bd3-f30e-416e-98f8-1e76c2c7fff4}</UniqueIdentifier>
    </Filter>
    <Filter Include="Source Files\PointCloud">
      <UniqueIdentifier>{c300f0c9-5a9b-44ee-98c2-1ac7dad01b16}</UniqueIdentifier>
    </Filter>
    <Filter Include="Source Files\Polyline">
      <UniqueIdentifier>{176e10d8-480b-466d-be49-299f1d1b94be}</UniqueIdentifier>
    </Filter>
    <Filter Include="Source Files\History">
      <UniqueIdentifier>{81c8f6c2-9f7d-4609-9a19-a4aaa5edfbbd}</UniqueIdentifier>
    </Filter>
    <Filter Include="Source Files\Tests">
      <UniqueIdentifier>{2bfe88a4-61f4-4317-8dae-b473f2202be0}</UniqueIdentifier>
    </Filter>
    <Filter Include="Source Files\Components">
      <UniqueIdentifier>{fdb0ec66-343d-41e6-80ec-44d4360e11a8}</UniqueIdentifier>
    </Filter>
    <Filter Include="Source Files\DistanceMap">
      <UniqueIdentifier>{7ce0eb63-0e26-416f-a991-db2be3e673b8}</UniqueIdentifier>
    </Filter>
    <Filter Include="Source Files\PDF">
      <UniqueIdentifier>{6e164873-f97c-4112-be31-701b3284f4c6}</UniqueIdentifier>
    </Filter>
  </ItemGroup>
  <ItemGroup>
    <ClInclude Include="MRMeshFwd.h">
      <Filter>Source Files</Filter>
    </ClInclude>
    <ClInclude Include="MRId.h">
      <Filter>Source Files</Filter>
    </ClInclude>
    <ClInclude Include="MRMeshBuilder.h">
      <Filter>Source Files</Filter>
    </ClInclude>
    <ClInclude Include="MRMeshTopology.h">
      <Filter>Source Files</Filter>
    </ClInclude>
    <ClInclude Include="MRMesh.h">
      <Filter>Source Files</Filter>
    </ClInclude>
    <ClInclude Include="MRMeshEigen.h">
      <Filter>Source Files</Filter>
    </ClInclude>
    <ClInclude Include="MRMeshNormals.h">
      <Filter>Source Files</Filter>
    </ClInclude>
    <ClInclude Include="MRMeshDelete.h">
      <Filter>Source Files</Filter>
    </ClInclude>
    <ClInclude Include="MRObject.h">
      <Filter>Source Files\DataModel</Filter>
    </ClInclude>
    <ClInclude Include="MRObjectLoad.h">
      <Filter>Source Files\DataModel</Filter>
    </ClInclude>
    <ClInclude Include="MRMeshFillHole.h">
      <Filter>Source Files</Filter>
    </ClInclude>
    <ClInclude Include="MRMeshBoundary.h">
      <Filter>Source Files</Filter>
    </ClInclude>
    <ClInclude Include="MRVector3.h">
      <Filter>Source Files\Math</Filter>
    </ClInclude>
    <ClInclude Include="MRVector.h">
      <Filter>Source Files\Basic</Filter>
    </ClInclude>
    <ClInclude Include="MRTimer.h">
      <Filter>Source Files\Basic</Filter>
    </ClInclude>
    <ClInclude Include="MRBox.h">
      <Filter>Source Files\Math</Filter>
    </ClInclude>
    <ClInclude Include="MRVector4.h">
      <Filter>Source Files\Math</Filter>
    </ClInclude>
    <ClInclude Include="MRRingIterator.h">
      <Filter>Source Files</Filter>
    </ClInclude>
    <ClInclude Include="MRExpandShrink.h">
      <Filter>Source Files</Filter>
    </ClInclude>
    <ClInclude Include="MRMatrix3.h">
      <Filter>Source Files\Math</Filter>
    </ClInclude>
    <ClInclude Include="MRBestFit.h">
      <Filter>Source Files\Math</Filter>
    </ClInclude>
    <ClInclude Include="MRAffineXf3.h">
      <Filter>Source Files\Math</Filter>
    </ClInclude>
    <ClInclude Include="MRPlane3.h">
      <Filter>Source Files\Math</Filter>
    </ClInclude>
    <ClInclude Include="MRCylinder.h">
      <Filter>Source Files\Primitives</Filter>
    </ClInclude>
    <ClInclude Include="MRCube.h">
      <Filter>Source Files\Primitives</Filter>
    </ClInclude>
    <ClInclude Include="MRMeshRelax.h">
      <Filter>Source Files</Filter>
    </ClInclude>
    <ClInclude Include="MRMeshDelone.h">
      <Filter>Source Files</Filter>
    </ClInclude>
    <ClInclude Include="MRIteratorRange.h">
      <Filter>Source Files\Basic</Filter>
    </ClInclude>
    <ClInclude Include="MREdgeIterator.h">
      <Filter>Source Files</Filter>
    </ClInclude>
    <ClInclude Include="MRMeshSubdivide.h">
      <Filter>Source Files</Filter>
    </ClInclude>
    <ClInclude Include="MRPositionVertsSmoothly.h">
      <Filter>Source Files</Filter>
    </ClInclude>
    <ClInclude Include="MRBitSet.h">
      <Filter>Source Files\Basic</Filter>
    </ClInclude>
    <ClInclude Include="MRphmap.h">
      <Filter>Source Files</Filter>
    </ClInclude>
    <ClInclude Include="MRVDBConversions.h">
      <Filter>Source Files\VDBConversions</Filter>
    </ClInclude>
    <ClInclude Include="MRMeshDelone.hpp">
      <Filter>Source Files</Filter>
    </ClInclude>
    <ClInclude Include="MRSymbolMesh.h">
      <Filter>Source Files\SymbolMesh</Filter>
    </ClInclude>
    <ClInclude Include="MRBoolean.h">
      <Filter>Source Files\VDBConversions</Filter>
    </ClInclude>
    <ClInclude Include="MRTorus.h">
      <Filter>Source Files\Primitives</Filter>
    </ClInclude>
    <ClInclude Include="MRClosestPointInTriangle.h">
      <Filter>Source Files\EmbreeScene</Filter>
    </ClInclude>
    <ClInclude Include="MRUVSphere.h">
      <Filter>Source Files\Primitives</Filter>
    </ClInclude>
    <ClInclude Include="MRLaplacian.h">
      <Filter>Source Files</Filter>
    </ClInclude>
    <ClInclude Include="MRConstants.h">
      <Filter>Source Files\Math</Filter>
    </ClInclude>
    <ClInclude Include="MRSystem.h">
      <Filter>Source Files\System</Filter>
    </ClInclude>
    <ClInclude Include="MRHistogram.h">
      <Filter>Source Files\Math</Filter>
    </ClInclude>
    <ClInclude Include="MRProgressCallback.h">
      <Filter>Source Files\BaseStructures</Filter>
    </ClInclude>
    <ClInclude Include="MRSimpleVolume.h">
      <Filter>Source Files\BaseStructures</Filter>
    </ClInclude>
    <ClInclude Include="MRFloatGrid.h">
      <Filter>Source Files\BaseStructures</Filter>
    </ClInclude>
    <ClInclude Include="MRObjectVoxels.h">
      <Filter>Source Files\DataModel</Filter>
    </ClInclude>
    <ClInclude Include="MRVoxelsSave.h">
      <Filter>Source Files\IO</Filter>
    </ClInclude>
    <ClInclude Include="MRMeshSave.h">
      <Filter>Source Files\IO</Filter>
    </ClInclude>
    <ClInclude Include="MRMeshLoad.h">
      <Filter>Source Files\IO</Filter>
    </ClInclude>
    <ClInclude Include="MRVoxelsLoad.h">
      <Filter>Source Files\IO</Filter>
    </ClInclude>
    <ClInclude Include="MRIOFilters.h">
      <Filter>Source Files\IO</Filter>
    </ClInclude>
    <ClInclude Include="MRUnionFind.h">
      <Filter>Source Files\Basic</Filter>
    </ClInclude>
    <ClInclude Include="MRVoxelPath.h">
      <Filter>Source Files\VoxelsPath</Filter>
    </ClInclude>
    <ClInclude Include="MRMeshFixer.h">
      <Filter>Source Files</Filter>
    </ClInclude>
    <ClInclude Include="MRFixUndercuts.h">
      <Filter>Source Files</Filter>
    </ClInclude>
    <ClInclude Include="MRAlignTextToMesh.h">
      <Filter>Source Files\Math</Filter>
    </ClInclude>
    <ClInclude Include="MRAligningTransform.h">
      <Filter>Source Files\Math</Filter>
    </ClInclude>
    <ClInclude Include="MRRegionBoundary.h">
      <Filter>Source Files</Filter>
    </ClInclude>
    <ClInclude Include="miniply.h">
      <Filter>Source Files\IO</Filter>
    </ClInclude>
    <ClInclude Include="MRMeshDiff.h">
      <Filter>Source Files</Filter>
    </ClInclude>
    <ClInclude Include="MRMeshTriPoint.h">
      <Filter>Source Files</Filter>
    </ClInclude>
    <ClInclude Include="MRTriPoint.h">
      <Filter>Source Files\Math</Filter>
    </ClInclude>
    <ClInclude Include="MRObjectMesh.h">
      <Filter>Source Files\DataModel</Filter>
    </ClInclude>
    <ClInclude Include="MRVisualObject.h">
      <Filter>Source Files\DataModel</Filter>
    </ClInclude>
    <ClInclude Include="MRObjectFactory.h">
      <Filter>Source Files\DataModel</Filter>
    </ClInclude>
    <ClInclude Include="MRSerializer.h">
      <Filter>Source Files\IO</Filter>
    </ClInclude>
    <ClInclude Include="MRBitSetParallelFor.h">
      <Filter>Source Files\Basic</Filter>
    </ClInclude>
    <ClInclude Include="MRObjectLines.h">
      <Filter>Source Files\DataModel</Filter>
    </ClInclude>
    <ClInclude Include="MRVoxelGraphCut.h">
      <Filter>Source Files\VoxelsPath</Filter>
    </ClInclude>
    <ClInclude Include="MRHeap.h">
      <Filter>Source Files\Basic</Filter>
    </ClInclude>
    <ClInclude Include="MRMeshMetrics.h">
      <Filter>Source Files</Filter>
    </ClInclude>
    <ClInclude Include="MRArrow.h">
      <Filter>Source Files\Primitives</Filter>
    </ClInclude>
    <ClInclude Include="MRSymMatrix3.h">
      <Filter>Source Files\Math</Filter>
    </ClInclude>
    <ClInclude Include="MRQuadraticForm.h">
      <Filter>Source Files\Math</Filter>
    </ClInclude>
    <ClInclude Include="MRFreeFormDeformer.h">
      <Filter>Source Files</Filter>
    </ClInclude>
    <ClInclude Include="MRQuaternion.h">
      <Filter>Source Files\Math</Filter>
    </ClInclude>
    <ClInclude Include="MRVolumeSegment.h">
      <Filter>Source Files\VoxelsPath</Filter>
    </ClInclude>
    <ClInclude Include="MRTriDist.h">
      <Filter>Source Files\Math</Filter>
    </ClInclude>
    <ClInclude Include="MRAABBTree.h">
      <Filter>Source Files\AABBTree</Filter>
    </ClInclude>
    <ClInclude Include="MRMeshDistance.h">
      <Filter>Source Files\AABBTree</Filter>
    </ClInclude>
    <ClInclude Include="MRPointOnFace.h">
      <Filter>Source Files</Filter>
    </ClInclude>
    <ClInclude Include="MRMakePlane.h">
      <Filter>Source Files\Primitives</Filter>
    </ClInclude>
    <ClInclude Include="MRViewportId.h">
      <Filter>Source Files\DataModel</Filter>
    </ClInclude>
    <ClInclude Include="MRToFromEigen.h">
      <Filter>Source Files\Math</Filter>
    </ClInclude>
    <ClInclude Include="MRTriangleIntersection.h">
      <Filter>Source Files\Math</Filter>
    </ClInclude>
    <ClInclude Include="MRMeshCollide.h">
      <Filter>Source Files\AABBTree</Filter>
    </ClInclude>
    <ClInclude Include="MRMeshProject.h">
      <Filter>Source Files\AABBTree</Filter>
    </ClInclude>
    <ClInclude Include="MRICP.h">
      <Filter>Source Files</Filter>
    </ClInclude>
    <ClInclude Include="MRStringConvert.h">
      <Filter>Source Files\Basic</Filter>
    </ClInclude>
    <ClInclude Include="MRMeshEdgePoint.h">
      <Filter>Source Files</Filter>
    </ClInclude>
    <ClInclude Include="MRExtractIsolines.h">
      <Filter>Source Files</Filter>
    </ClInclude>
    <ClInclude Include="MRMeshTexture.h">
      <Filter>Source Files\BaseStructures</Filter>
    </ClInclude>
    <ClInclude Include="MRMeshPart.h">
      <Filter>Source Files</Filter>
    </ClInclude>
    <ClInclude Include="MROffset.h">
      <Filter>Source Files\VDBConversions</Filter>
    </ClInclude>
    <ClInclude Include="MRVector2.h">
      <Filter>Source Files\Math</Filter>
    </ClInclude>
    <ClInclude Include="MRColor.h">
      <Filter>Source Files\Basic</Filter>
    </ClInclude>
    <ClInclude Include="MRMeshLabel.h">
      <Filter>Source Files\BaseStructures</Filter>
    </ClInclude>
    <ClInclude Include="MREdgePaths.h">
      <Filter>Source Files\SurfacePath</Filter>
    </ClInclude>
    <ClInclude Include="MRSurfaceDistance.h">
      <Filter>Source Files\SurfacePath</Filter>
    </ClInclude>
    <ClInclude Include="MRSurfacePath.h">
      <Filter>Source Files\SurfacePath</Filter>
    </ClInclude>
    <ClInclude Include="MRPlanarPath.h">
      <Filter>Source Files\SurfacePath</Filter>
    </ClInclude>
    <ClInclude Include="MRSceneColors.h">
      <Filter>Source Files\BaseStructures</Filter>
    </ClInclude>
    <ClInclude Include="MRVolumeIndexer.h">
      <Filter>Source Files\VoxelsPath</Filter>
    </ClInclude>
    <ClInclude Include="MRGridSampling.h">
      <Filter>Source Files</Filter>
    </ClInclude>
    <ClInclude Include="MRHighPrecision.h">
      <Filter>Source Files\Math</Filter>
    </ClInclude>
    <ClInclude Include="MRPrecisePredicates3.h">
      <Filter>Source Files\Math</Filter>
    </ClInclude>
    <ClInclude Include="MRObjectsAccess.h">
      <Filter>Source Files\DataModel</Filter>
    </ClInclude>
    <ClInclude Include="MRObjectsAccess.hpp">
      <Filter>Source Files\DataModel</Filter>
    </ClInclude>
    <ClInclude Include="MRObjectPoints.h">
      <Filter>Source Files\DataModel</Filter>
    </ClInclude>
    <ClInclude Include="MRPointsLoad.h">
      <Filter>Source Files\IO</Filter>
    </ClInclude>
    <ClInclude Include="MRMeshToPointCloud.h">
      <Filter>Source Files</Filter>
    </ClInclude>
    <ClInclude Include="MRPointsSave.h">
      <Filter>Source Files\IO</Filter>
    </ClInclude>
    <ClInclude Include="MRFillContour.h">
      <Filter>Source Files</Filter>
    </ClInclude>
    <ClInclude Include="MRMeshCollidePrecise.h">
      <Filter>Source Files\AABBTree</Filter>
    </ClInclude>
    <ClInclude Include="MRFaceFace.h">
      <Filter>Source Files\AABBTree</Filter>
    </ClInclude>
    <ClInclude Include="MRBase64.h">
      <Filter>Source Files\IO</Filter>
    </ClInclude>
    <ClInclude Include="MRContoursStitch.h">
      <Filter>Source Files</Filter>
    </ClInclude>
    <ClInclude Include="MRLog.h">
      <Filter>Source Files\Basic</Filter>
    </ClInclude>
    <ClInclude Include="MRStreamOperators.h">
      <Filter>Source Files\IO</Filter>
    </ClInclude>
    <ClInclude Include="MRMatrix4.h">
      <Filter>Source Files\Math</Filter>
    </ClInclude>
    <ClInclude Include="MRImageSave.h">
      <Filter>Source Files\IO</Filter>
    </ClInclude>
    <ClInclude Include="MRMatrix.h">
      <Filter>Source Files\Math</Filter>
    </ClInclude>
    <ClInclude Include="MRTriMath.h">
      <Filter>Source Files\Math</Filter>
    </ClInclude>
    <ClInclude Include="MRLine3.h">
      <Filter>Source Files\Math</Filter>
    </ClInclude>
    <ClInclude Include="MRMeshIntersect.h">
      <Filter>Source Files\AABBTree</Filter>
    </ClInclude>
    <ClInclude Include="MRIntersectionPrecomputes.h">
      <Filter>Source Files\AABBTree</Filter>
    </ClInclude>
    <ClInclude Include="MRRayBoxIntersection.h">
      <Filter>Source Files\Math</Filter>
    </ClInclude>
    <ClInclude Include="MRAABBTreePoints.h">
      <Filter>Source Files\AABBTree</Filter>
    </ClInclude>
    <ClInclude Include="MRPointsInBall.h">
      <Filter>Source Files\AABBTree</Filter>
    </ClInclude>
    <ClInclude Include="MRPython.h">
      <Filter>Source Files\Python</Filter>
    </ClInclude>
    <ClInclude Include="MRSceneRoot.h">
      <Filter>Source Files\DataModel</Filter>
    </ClInclude>
    <ClInclude Include="MRRegularGridMesh.h">
      <Filter>Source Files\Primitives</Filter>
    </ClInclude>
    <ClInclude Include="MRPointCloud.h">
      <Filter>Source Files\PointCloud</Filter>
    </ClInclude>
    <ClInclude Include="MRUniformSampling.h">
      <Filter>Source Files\PointCloud</Filter>
    </ClInclude>
    <ClInclude Include="MRPointCloudMakeNormals.h">
      <Filter>Source Files\PointCloud</Filter>
    </ClInclude>
    <ClInclude Include="MRRegularMapMesher.h">
      <Filter>Source Files\PointCloud</Filter>
    </ClInclude>
    <ClInclude Include="MRIOFormatsRegistry.h">
      <Filter>Source Files\IO</Filter>
    </ClInclude>
    <ClInclude Include="MRLineSegm3.h">
      <Filter>Source Files\Math</Filter>
    </ClInclude>
    <ClInclude Include="MRPolyline.h">
      <Filter>Source Files\Polyline</Filter>
    </ClInclude>
    <ClInclude Include="MRAABBTreePolyline3.h">
      <Filter>Source Files\AABBTree</Filter>
    </ClInclude>
    <ClInclude Include="MRPolylineProject.h">
      <Filter>Source Files\AABBTree</Filter>
    </ClInclude>
    <ClInclude Include="MRMeshDirMax.h">
      <Filter>Source Files\AABBTree</Filter>
    </ClInclude>
    <ClInclude Include="MRPointCloudRadius.h">
      <Filter>Source Files\PointCloud</Filter>
    </ClInclude>
    <ClInclude Include="MRHash.h">
      <Filter>Source Files\Basic</Filter>
    </ClInclude>
    <ClInclude Include="MRHistoryStore.h">
      <Filter>Source Files\History</Filter>
    </ClInclude>
    <ClInclude Include="MRHistoryAction.h">
      <Filter>Source Files\History</Filter>
    </ClInclude>
    <ClInclude Include="MRChangeObjectAction.h">
      <Filter>Source Files\History</Filter>
    </ClInclude>
    <ClInclude Include="MRChangeSceneAction.h">
      <Filter>Source Files\History</Filter>
    </ClInclude>
    <ClInclude Include="MRChangeXfAction.h">
      <Filter>Source Files\History</Filter>
    </ClInclude>
    <ClInclude Include="MRCombinedHistoryAction.h">
      <Filter>Source Files\History</Filter>
    </ClInclude>
    <ClInclude Include="MRChangeSelectionAction.h">
      <Filter>Source Files\History</Filter>
    </ClInclude>
    <ClInclude Include="MRTunnelDetector.h">
      <Filter>Source Files\SurfacePath</Filter>
    </ClInclude>
    <ClInclude Include="MRMakeRigidXf.h">
      <Filter>Source Files\Math</Filter>
    </ClInclude>
    <ClInclude Include="MRUniqueThreadSafeOwner.h">
      <Filter>Source Files\AABBTree</Filter>
    </ClInclude>
    <ClInclude Include="MRIRenderObject.h">
      <Filter>Source Files\Render</Filter>
    </ClInclude>
    <ClInclude Include="MRAlignTextToMesh.h">
      <Filter>Source Files\SymbolMesh</Filter>
    </ClInclude>
    <ClInclude Include="MR2DContoursTriangulation.h">
      <Filter>Source Files\SymbolMesh</Filter>
    </ClInclude>
    <ClInclude Include="MRConfig.h">
      <Filter>Source Files\System</Filter>
    </ClInclude>
    <ClInclude Include="MRFile.h">
      <Filter>Source Files\Basic</Filter>
    </ClInclude>
    <ClInclude Include="MRPartMapping.h">
      <Filter>Source Files</Filter>
    </ClInclude>
    <ClInclude Include="MRDenseBox.h">
      <Filter>Source Files\Math</Filter>
    </ClInclude>
    <ClInclude Include="MRFloatGridComponents.h">
      <Filter>Source Files\Components</Filter>
    </ClInclude>
    <ClInclude Include="MRMeshComponents.h">
      <Filter>Source Files\Components</Filter>
    </ClInclude>
    <ClInclude Include="MRGTest.h">
      <Filter>Source Files\Tests</Filter>
    </ClInclude>
    <ClInclude Include="MRObjectDistanceMap.h">
      <Filter>Source Files\DataModel</Filter>
    </ClInclude>
    <ClInclude Include="MRDistanceMapSave.h">
      <Filter>Source Files\IO</Filter>
    </ClInclude>
    <ClInclude Include="MRDistanceMapLoad.h">
      <Filter>Source Files\IO</Filter>
    </ClInclude>
    <ClInclude Include="MRAABBTreeNode.h">
      <Filter>Source Files\AABBTree</Filter>
    </ClInclude>
    <ClInclude Include="MRAABBTreeMaker.h">
      <Filter>Source Files\AABBTree</Filter>
    </ClInclude>
    <ClInclude Include="MRDistanceMapParams.h">
      <Filter>Source Files\DistanceMap</Filter>
    </ClInclude>
    <ClInclude Include="MRDistanceMap.h">
      <Filter>Source Files\DistanceMap</Filter>
    </ClInclude>
    <ClInclude Include="MRImageLoad.h">
      <Filter>Source Files\IO</Filter>
    </ClInclude>
    <ClInclude Include="MRImage.h">
      <Filter>Source Files\BaseStructures</Filter>
    </ClInclude>
    <ClInclude Include="MRPolylineTopology.h">
      <Filter>Source Files\Polyline</Filter>
    </ClInclude>
    <ClInclude Include="MRPolyline2.h">
      <Filter>Source Files\Polyline</Filter>
    </ClInclude>
    <ClInclude Include="MRAABBTreePolyline2.h">
      <Filter>Source Files\AABBTree</Filter>
    </ClInclude>
    <ClInclude Include="MRPolyline2Project.h">
      <Filter>Source Files\AABBTree</Filter>
    </ClInclude>
    <ClInclude Include="MRMatrix2.h">
      <Filter>Source Files\Math</Filter>
    </ClInclude>
    <ClInclude Include="MRAffineXf2.h">
      <Filter>Source Files\Math</Filter>
    </ClInclude>
    <ClInclude Include="MRAffineXf.h">
      <Filter>Source Files\Math</Filter>
    </ClInclude>
    <ClInclude Include="MRTupleBindings.h">
      <Filter>Source Files\Math</Filter>
    </ClInclude>
    <ClInclude Include="MRSymMatrix2.h">
      <Filter>Source Files\Math</Filter>
    </ClInclude>
    <ClInclude Include="MRString.h">
      <Filter>Source Files\Basic</Filter>
    </ClInclude>
    <ClInclude Include="MRPrecisePredicates2.h">
      <Filter>Source Files\Math</Filter>
    </ClInclude>
    <ClInclude Include="MRPrimitiveMapsComposition.h">
      <Filter>Source Files\Basic</Filter>
    </ClInclude>
    <ClInclude Include="MRPdf.h">
      <Filter>Source Files\PDF</Filter>
    </ClInclude>
    <ClInclude Include="MRAABBTreePolyline.h">
      <Filter>Source Files\AABBTree</Filter>
    </ClInclude>
    <ClInclude Include="MRPointCloudRelax.h">
      <Filter>Source Files\PointCloud</Filter>
    </ClInclude>
    <ClInclude Include="MRBestFitQuadric.h">
      <Filter>Source Files\Math</Filter>
    </ClInclude>
    <ClInclude Include="MRIntersection.h">
      <Filter>Source Files\Math</Filter>
    </ClInclude>
    <ClInclude Include="MRContour.h">
      <Filter>Source Files\Math</Filter>
    </ClInclude>
    <ClInclude Include="MRSurfaceDistanceBuilder.h">
      <Filter>Source Files\SurfacePath</Filter>
    </ClInclude>
    <ClInclude Include="MRRestoringStreamsSink.h">
      <Filter>Source Files\Basic</Filter>
    </ClInclude>
    <ClInclude Include="MRChangeMeshAction.h">
      <Filter>Source Files\History</Filter>
    </ClInclude>
    <ClInclude Include="MRVoxelsVolume.h">
      <Filter>Source Files\VDBConversions</Filter>
    </ClInclude>
    <ClInclude Include="MRLineSegm.h">
      <Filter>Source Files\Math</Filter>
    </ClInclude>
    <ClInclude Include="MRChangeSceneObjectsOrder.h">
      <Filter>Source Files\History</Filter>
    </ClInclude>
    <ClInclude Include="MRMeshLoadObj.h">
      <Filter>Source Files\IO</Filter>
    </ClInclude>
    <ClInclude Include="MRRectIndexer.h">
      <Filter>Source Files\DistanceMap</Filter>
    </ClInclude>
    <ClInclude Include="MRChangeNameAction.h">
      <Filter>Source Files\History</Filter>
    </ClInclude>
    <ClInclude Include="MREmbeddedPython.h">
      <Filter>Source Files\Python</Filter>
    </ClInclude>
    <ClInclude Include="MRPolylineEdgeIterator.h">
      <Filter>Source Files\Polyline</Filter>
    </ClInclude>
    <ClInclude Include="MRComputeBoundingBox.h">
      <Filter>Source Files\Math</Filter>
    </ClInclude>
    <ClInclude Include="MRXfBasedCache.h">
      <Filter>Source Files\DataModel</Filter>
    </ClInclude>
    <ClInclude Include="MRSceneSettings.h">
      <Filter>Source Files\BaseStructures</Filter>
    </ClInclude>
    <ClInclude Include="MRLinesSave.h">
      <Filter>Source Files\IO</Filter>
    </ClInclude>
    <ClInclude Include="MRLinesLoad.h">
      <Filter>Source Files\IO</Filter>
    </ClInclude>
<<<<<<< HEAD
    <ClInclude Include="MRFillContours2D.h" />
    <ClInclude Include="MRSphere.h">
      <Filter>Source Files\Primitives</Filter>
=======
    <ClInclude Include="MRFillContours2D.h">
      <Filter>Source Files</Filter>
>>>>>>> bbd738d8
    </ClInclude>
  </ItemGroup>
  <ItemGroup>
    <ClCompile Include="MRId.cpp">
      <Filter>Source Files</Filter>
    </ClCompile>
    <ClCompile Include="MRMeshBuilder.cpp">
      <Filter>Source Files</Filter>
    </ClCompile>
    <ClCompile Include="MRMeshTopology.cpp">
      <Filter>Source Files</Filter>
    </ClCompile>
    <ClCompile Include="MRMeshLoadSaveTest.cpp">
      <Filter>Source Files</Filter>
    </ClCompile>
    <ClCompile Include="MRMeshEigen.cpp">
      <Filter>Source Files</Filter>
    </ClCompile>
    <ClCompile Include="MRMeshNormals.cpp">
      <Filter>Source Files</Filter>
    </ClCompile>
    <ClCompile Include="MRMeshDelete.cpp">
      <Filter>Source Files</Filter>
    </ClCompile>
    <ClCompile Include="MRMeshBuildDeleteTest.cpp">
      <Filter>Source Files</Filter>
    </ClCompile>
    <ClCompile Include="MRObject.cpp">
      <Filter>Source Files\DataModel</Filter>
    </ClCompile>
    <ClCompile Include="MRObjectLoad.cpp">
      <Filter>Source Files\DataModel</Filter>
    </ClCompile>
    <ClCompile Include="MRMeshFillHole.cpp">
      <Filter>Source Files</Filter>
    </ClCompile>
    <ClCompile Include="MRMesh.cpp">
      <Filter>Source Files</Filter>
    </ClCompile>
    <ClCompile Include="MRMeshBoundary.cpp">
      <Filter>Source Files</Filter>
    </ClCompile>
    <ClCompile Include="MRTimer.cpp">
      <Filter>Source Files\Basic</Filter>
    </ClCompile>
    <ClCompile Include="MRExpandShrink.cpp">
      <Filter>Source Files</Filter>
    </ClCompile>
    <ClCompile Include="MRBestFit.cpp">
      <Filter>Source Files\Math</Filter>
    </ClCompile>
    <ClCompile Include="MRBitSet.cpp">
      <Filter>Source Files\Basic</Filter>
    </ClCompile>
    <ClCompile Include="MRAffineXf3.cpp">
      <Filter>Source Files\Math</Filter>
    </ClCompile>
    <ClCompile Include="MRCylinder.cpp">
      <Filter>Source Files\Primitives</Filter>
    </ClCompile>
    <ClCompile Include="MRBox.cpp">
      <Filter>Source Files\Math</Filter>
    </ClCompile>
    <ClCompile Include="MRCube.cpp">
      <Filter>Source Files\Primitives</Filter>
    </ClCompile>
    <ClCompile Include="MRMeshRelax.cpp">
      <Filter>Source Files</Filter>
    </ClCompile>
    <ClCompile Include="MRMeshDelone.cpp">
      <Filter>Source Files</Filter>
    </ClCompile>
    <ClCompile Include="MRMeshSubdivide.cpp">
      <Filter>Source Files</Filter>
    </ClCompile>
    <ClCompile Include="MRPositionVertsSmoothly.cpp">
      <Filter>Source Files</Filter>
    </ClCompile>
    <ClCompile Include="MRVDBConversions.cpp">
      <Filter>Source Files\VDBConversions</Filter>
    </ClCompile>
    <ClCompile Include="MRSymbolMesh.cpp">
      <Filter>Source Files\SymbolMesh</Filter>
    </ClCompile>
    <ClCompile Include="MRBoolean.cpp">
      <Filter>Source Files\VDBConversions</Filter>
    </ClCompile>
    <ClCompile Include="MRTorus.cpp">
      <Filter>Source Files\Primitives</Filter>
    </ClCompile>
    <ClCompile Include="MRUVSphere.cpp">
      <Filter>Source Files\Primitives</Filter>
    </ClCompile>
    <ClCompile Include="MRLaplacian.cpp">
      <Filter>Source Files</Filter>
    </ClCompile>
    <ClCompile Include="MRHistogram.cpp">
      <Filter>Source Files\Math</Filter>
    </ClCompile>
    <ClCompile Include="MRSystem.cpp">
      <Filter>Source Files\System</Filter>
    </ClCompile>
    <ClCompile Include="MRFloatGrid.cpp">
      <Filter>Source Files\BaseStructures</Filter>
    </ClCompile>
    <ClCompile Include="MRObjectVoxels.cpp">
      <Filter>Source Files\DataModel</Filter>
    </ClCompile>
    <ClCompile Include="MRVoxelsSave.cpp">
      <Filter>Source Files\IO</Filter>
    </ClCompile>
    <ClCompile Include="MRMeshSave.cpp">
      <Filter>Source Files\IO</Filter>
    </ClCompile>
    <ClCompile Include="MRMeshLoad.cpp">
      <Filter>Source Files\IO</Filter>
    </ClCompile>
    <ClCompile Include="MRVoxelsLoad.cpp">
      <Filter>Source Files\IO</Filter>
    </ClCompile>
    <ClCompile Include="MRVoxelPath.cpp">
      <Filter>Source Files\VoxelsPath</Filter>
    </ClCompile>
    <ClCompile Include="MRMeshFixer.cpp">
      <Filter>Source Files</Filter>
    </ClCompile>
    <ClCompile Include="MRFixUndercuts.cpp">
      <Filter>Source Files</Filter>
    </ClCompile>
    <ClCompile Include="MRAligningTransform.cpp">
      <Filter>Source Files\Math</Filter>
    </ClCompile>
    <ClCompile Include="MRRegionBoundary.cpp">
      <Filter>Source Files</Filter>
    </ClCompile>
    <ClCompile Include="miniply.cpp">
      <Filter>Source Files\IO</Filter>
    </ClCompile>
    <ClCompile Include="MRMeshDiff.cpp">
      <Filter>Source Files</Filter>
    </ClCompile>
    <ClCompile Include="MRObjectMesh.cpp">
      <Filter>Source Files\DataModel</Filter>
    </ClCompile>
    <ClCompile Include="MRVisualObject.cpp">
      <Filter>Source Files\DataModel</Filter>
    </ClCompile>
    <ClCompile Include="MRObjectFactory.cpp">
      <Filter>Source Files\DataModel</Filter>
    </ClCompile>
    <ClCompile Include="MRSerializer.cpp">
      <Filter>Source Files\IO</Filter>
    </ClCompile>
    <ClCompile Include="MRVoxelGraphCut.cpp">
      <Filter>Source Files\VoxelsPath</Filter>
    </ClCompile>
    <ClCompile Include="MRObjectLines.cpp">
      <Filter>Source Files\DataModel</Filter>
    </ClCompile>
    <ClCompile Include="MRMeshMetrics.cpp">
      <Filter>Source Files</Filter>
    </ClCompile>
    <ClCompile Include="MRArrow.cpp">
      <Filter>Source Files\Primitives</Filter>
    </ClCompile>
    <ClCompile Include="MRMathInstatiate.cpp">
      <Filter>Source Files\Math</Filter>
    </ClCompile>
    <ClCompile Include="MRQuadraticForm.cpp">
      <Filter>Source Files\Math</Filter>
    </ClCompile>
    <ClCompile Include="MRFreeFormDeformer.cpp">
      <Filter>Source Files</Filter>
    </ClCompile>
    <ClCompile Include="MRVolumeSegment.cpp">
      <Filter>Source Files\VoxelsPath</Filter>
    </ClCompile>
    <ClCompile Include="MRTriDist.cpp">
      <Filter>Source Files\Math</Filter>
    </ClCompile>
    <ClCompile Include="MRAABBTree.cpp">
      <Filter>Source Files\AABBTree</Filter>
    </ClCompile>
    <ClCompile Include="MRMeshDistance.cpp">
      <Filter>Source Files\AABBTree</Filter>
    </ClCompile>
    <ClCompile Include="MRMeshTriPoint.cpp">
      <Filter>Source Files</Filter>
    </ClCompile>
    <ClCompile Include="MRMakePlane.cpp">
      <Filter>Source Files\Primitives</Filter>
    </ClCompile>
    <ClCompile Include="MRMeshCollide.cpp">
      <Filter>Source Files\AABBTree</Filter>
    </ClCompile>
    <ClCompile Include="MRMeshProject.cpp">
      <Filter>Source Files\AABBTree</Filter>
    </ClCompile>
    <ClCompile Include="MRICP.cpp">
      <Filter>Source Files</Filter>
    </ClCompile>
    <ClCompile Include="MRStringConvert.cpp">
      <Filter>Source Files\Basic</Filter>
    </ClCompile>
    <ClCompile Include="MRExtractIsolines.cpp">
      <Filter>Source Files</Filter>
    </ClCompile>
    <ClCompile Include="MRMeshEdgePoint.cpp">
      <Filter>Source Files</Filter>
    </ClCompile>
    <ClCompile Include="MROffset.cpp">
      <Filter>Source Files\VDBConversions</Filter>
    </ClCompile>
    <ClCompile Include="MREdgePaths.cpp">
      <Filter>Source Files\SurfacePath</Filter>
    </ClCompile>
    <ClCompile Include="MRSurfaceDistance.cpp">
      <Filter>Source Files\SurfacePath</Filter>
    </ClCompile>
    <ClCompile Include="MRSurfacePath.cpp">
      <Filter>Source Files\SurfacePath</Filter>
    </ClCompile>
    <ClCompile Include="MRPlanarPath.cpp">
      <Filter>Source Files\SurfacePath</Filter>
    </ClCompile>
    <ClCompile Include="MRSceneColors.cpp">
      <Filter>Source Files\BaseStructures</Filter>
    </ClCompile>
    <ClCompile Include="MRVolumeIndexer.cpp">
      <Filter>Source Files\VoxelsPath</Filter>
    </ClCompile>
    <ClCompile Include="MRGridSampling.cpp">
      <Filter>Source Files</Filter>
    </ClCompile>
    <ClCompile Include="MRPrecisePredicates3.cpp">
      <Filter>Source Files\Math</Filter>
    </ClCompile>
    <ClCompile Include="MRObjectPoints.cpp">
      <Filter>Source Files\DataModel</Filter>
    </ClCompile>
    <ClCompile Include="MRPointsLoad.cpp">
      <Filter>Source Files\IO</Filter>
    </ClCompile>
    <ClCompile Include="MRMeshToPointCloud.cpp">
      <Filter>Source Files</Filter>
    </ClCompile>
    <ClCompile Include="MRPointsSave.cpp">
      <Filter>Source Files\IO</Filter>
    </ClCompile>
    <ClCompile Include="MRFillContour.cpp">
      <Filter>Source Files</Filter>
    </ClCompile>
    <ClCompile Include="MRMeshCollidePrecise.cpp">
      <Filter>Source Files\AABBTree</Filter>
    </ClCompile>
    <ClCompile Include="MRTriangleIntersection.cpp">
      <Filter>Source Files\Math</Filter>
    </ClCompile>
    <ClCompile Include="MRBase64.cpp">
      <Filter>Source Files\IO</Filter>
    </ClCompile>
    <ClCompile Include="MRLog.cpp">
      <Filter>Source Files\Basic</Filter>
    </ClCompile>
    <ClCompile Include="MRStreamOperators.cpp">
      <Filter>Source Files\IO</Filter>
    </ClCompile>
    <ClCompile Include="MRImageSave.cpp">
      <Filter>Source Files\IO</Filter>
    </ClCompile>
    <ClCompile Include="MRMeshIntersect.cpp">
      <Filter>Source Files\AABBTree</Filter>
    </ClCompile>
    <ClCompile Include="MRAABBTreePoints.cpp">
      <Filter>Source Files\AABBTree</Filter>
    </ClCompile>
    <ClCompile Include="MRPointsInBall.cpp">
      <Filter>Source Files\AABBTree</Filter>
    </ClCompile>
    <ClCompile Include="MRContoursStitch.cpp">
      <Filter>Source Files</Filter>
    </ClCompile>
    <ClCompile Include="MRPython.cpp">
      <Filter>Source Files\Python</Filter>
    </ClCompile>
    <ClCompile Include="MRSceneRoot.cpp">
      <Filter>Source Files\DataModel</Filter>
    </ClCompile>
    <ClCompile Include="MRRegularGridMesh.cpp">
      <Filter>Source Files\Primitives</Filter>
    </ClCompile>
    <ClCompile Include="MRPointCloud.cpp">
      <Filter>Source Files\PointCloud</Filter>
    </ClCompile>
    <ClCompile Include="MRUniformSampling.cpp">
      <Filter>Source Files\PointCloud</Filter>
    </ClCompile>
    <ClCompile Include="MRPointCloudMakeNormals.cpp">
      <Filter>Source Files\PointCloud</Filter>
    </ClCompile>
    <ClCompile Include="MRRegularMapMesher.cpp">
      <Filter>Source Files\PointCloud</Filter>
    </ClCompile>
    <ClCompile Include="MRIOFormatsRegistry.cpp">
      <Filter>Source Files\IO</Filter>
    </ClCompile>
    <ClCompile Include="MRAABBTreePolyline3.cpp">
      <Filter>Source Files\AABBTree</Filter>
    </ClCompile>
    <ClCompile Include="MRPolyline.cpp">
      <Filter>Source Files\Polyline</Filter>
    </ClCompile>
    <ClCompile Include="MRPolylineProject.cpp">
      <Filter>Source Files\AABBTree</Filter>
    </ClCompile>
    <ClCompile Include="MRMeshDirMax.cpp">
      <Filter>Source Files\AABBTree</Filter>
    </ClCompile>
    <ClCompile Include="MRPointCloudRadius.cpp">
      <Filter>Source Files\PointCloud</Filter>
    </ClCompile>
    <ClCompile Include="MRHistoryStore.cpp">
      <Filter>Source Files\History</Filter>
    </ClCompile>
    <ClCompile Include="MRChangeSceneAction.cpp">
      <Filter>Source Files\History</Filter>
    </ClCompile>
    <ClCompile Include="MRTunnelDetector.cpp">
      <Filter>Source Files\SurfacePath</Filter>
    </ClCompile>
    <ClCompile Include="MRMakeRigidXf.cpp">
      <Filter>Source Files\Math</Filter>
    </ClCompile>
    <ClCompile Include="MRUniqueThreadSafeOwner.cpp">
      <Filter>Source Files\AABBTree</Filter>
    </ClCompile>
    <ClCompile Include="MRIRenderObject.cpp">
      <Filter>Source Files\Render</Filter>
    </ClCompile>
    <ClCompile Include="MRAlignTextToMesh.cpp">
      <Filter>Source Files\Math</Filter>
    </ClCompile>
    <ClCompile Include="MR2DContoursTriangulation.cpp">
      <Filter>Source Files\SymbolMesh</Filter>
    </ClCompile>
    <ClCompile Include="MRConfig.cpp">
      <Filter>Source Files\System</Filter>
    </ClCompile>
    <ClCompile Include="MRFile.cpp">
      <Filter>Source Files\Basic</Filter>
    </ClCompile>
    <ClCompile Include="MRMeshTests.cpp">
      <Filter>Source Files\Tests</Filter>
    </ClCompile>
    <ClCompile Include="MRCPRTests.cpp">
      <Filter>Source Files\Tests</Filter>
    </ClCompile>
    <ClCompile Include="MRDenseBox.cpp">
      <Filter>Source Files\Math</Filter>
    </ClCompile>
    <ClCompile Include="MRFloatGridComponents.cpp">
      <Filter>Source Files\Components</Filter>
    </ClCompile>
    <ClCompile Include="MRMeshComponents.cpp">
      <Filter>Source Files\Components</Filter>
    </ClCompile>
    <ClCompile Include="MRBestFitTests.cpp">
      <Filter>Source Files\Tests</Filter>
    </ClCompile>
    <ClCompile Include="MRObjectDistanceMap.cpp">
      <Filter>Source Files\DataModel</Filter>
    </ClCompile>
    <ClCompile Include="MRDistanceMapSave.cpp">
      <Filter>Source Files\IO</Filter>
    </ClCompile>
    <ClCompile Include="MRDistanceMapLoad.cpp">
      <Filter>Source Files\IO</Filter>
    </ClCompile>
    <ClCompile Include="MRExtractIsolinesTests.cpp">
      <Filter>Source Files\Tests</Filter>
    </ClCompile>
    <ClCompile Include="MRAABBTreeMaker.cpp">
      <Filter>Source Files\AABBTree</Filter>
    </ClCompile>
    <ClCompile Include="MRDistanceMapParams.cpp">
      <Filter>Source Files\DistanceMap</Filter>
    </ClCompile>
    <ClCompile Include="MRDistanceMapTests.cpp">
      <Filter>Source Files\DistanceMap</Filter>
    </ClCompile>
    <ClCompile Include="MRDistanceMap.cpp">
      <Filter>Source Files\DistanceMap</Filter>
    </ClCompile>
    <ClCompile Include="MRImageLoad.cpp">
      <Filter>Source Files\IO</Filter>
    </ClCompile>
    <ClCompile Include="MRPolyline2.cpp">
      <Filter>Source Files\Polyline</Filter>
    </ClCompile>
    <ClCompile Include="MRAABBTreePolyline2.cpp">
      <Filter>Source Files\AABBTree</Filter>
    </ClCompile>
    <ClCompile Include="MRPolyline2Project.cpp">
      <Filter>Source Files\AABBTree</Filter>
    </ClCompile>
    <ClCompile Include="MRAffineXf2.cpp">
      <Filter>Source Files\Math</Filter>
    </ClCompile>
    <ClCompile Include="MRTupleBindings.cpp">
      <Filter>Source Files\Math</Filter>
    </ClCompile>
    <ClCompile Include="MRString.cpp">
      <Filter>Source Files\Basic</Filter>
    </ClCompile>
    <ClCompile Include="MRViewportId.cpp">
      <Filter>Source Files\DataModel</Filter>
    </ClCompile>
    <ClCompile Include="MRPolylineTopology.cpp">
      <Filter>Source Files\Polyline</Filter>
    </ClCompile>
    <ClCompile Include="MRPrecisePredicates2.cpp">
      <Filter>Source Files\Math</Filter>
    </ClCompile>
    <ClCompile Include="MRPrimitiveMapsComposition.cpp">
      <Filter>Source Files\Basic</Filter>
    </ClCompile>
    <ClCompile Include="MRPdf.cpp">
      <Filter>Source Files\PDF</Filter>
    </ClCompile>
    <ClCompile Include="MRAABBTreePolyline.cpp">
      <Filter>Source Files\AABBTree</Filter>
    </ClCompile>
    <ClCompile Include="MRPointCloudRelax.cpp">
      <Filter>Source Files\PointCloud</Filter>
    </ClCompile>
    <ClCompile Include="MRBestFitQuadric.cpp">
      <Filter>Source Files\Math</Filter>
    </ClCompile>
    <ClCompile Include="MRIntersection.cpp">
      <Filter>Source Files\Math</Filter>
    </ClCompile>
    <ClCompile Include="MRContour.cpp">
      <Filter>Source Files\Math</Filter>
    </ClCompile>
    <ClCompile Include="MRSurfaceDistanceBuilder.cpp">
      <Filter>Source Files\SurfacePath</Filter>
    </ClCompile>
    <ClCompile Include="MRRestoringStreamsSink.cpp">
      <Filter>Source Files\Basic</Filter>
    </ClCompile>
    <ClCompile Include="MRVoxelsVolume.cpp">
      <Filter>Source Files\VDBConversions</Filter>
    </ClCompile>
    <ClCompile Include="MRPartMapping.cpp">
      <Filter>Source Files</Filter>
    </ClCompile>
    <ClCompile Include="MRCombinedHistoryAction.cpp">
      <Filter>Source Files\History</Filter>
    </ClCompile>
    <ClCompile Include="MRMeshLoadObj.cpp">
      <Filter>Source Files\IO</Filter>
    </ClCompile>
    <ClCompile Include="MRRectIndexer.cpp">
      <Filter>Source Files\DistanceMap</Filter>
    </ClCompile>
    <ClCompile Include="MREmbeddedPython.cpp">
      <Filter>Source Files\Python</Filter>
    </ClCompile>
    <ClCompile Include="MRLine3.cpp">
      <Filter>Source Files\Math</Filter>
    </ClCompile>
    <ClCompile Include="MRComputeBoundingBox.cpp">
      <Filter>Source Files\Math</Filter>
    </ClCompile>
    <ClCompile Include="MRSceneSettings.cpp">
      <Filter>Source Files\BaseStructures</Filter>
    </ClCompile>
    <ClCompile Include="MRLinesSave.cpp">
      <Filter>Source Files\IO</Filter>
    </ClCompile>
    <ClCompile Include="MRLinesLoad.cpp">
      <Filter>Source Files\IO</Filter>
    </ClCompile>
<<<<<<< HEAD
    <ClCompile Include="MRFillContours2D.cpp" />
    <ClCompile Include="MRSphere.cpp">
      <Filter>Source Files\Primitives</Filter>
=======
    <ClCompile Include="MRFillContours2D.cpp">
      <Filter>Source Files</Filter>
>>>>>>> bbd738d8
    </ClCompile>
  </ItemGroup>
  <ItemGroup>
    <None Include="..\.editorconfig" />
  </ItemGroup>
</Project><|MERGE_RESOLUTION|>--- conflicted
+++ resolved
@@ -699,14 +699,11 @@
     <ClInclude Include="MRLinesLoad.h">
       <Filter>Source Files\IO</Filter>
     </ClInclude>
-<<<<<<< HEAD
-    <ClInclude Include="MRFillContours2D.h" />
+    <ClInclude Include="MRFillContours2D.h">
+      <Filter>Source Files</Filter>
+    </ClInclude>
     <ClInclude Include="MRSphere.h">
       <Filter>Source Files\Primitives</Filter>
-=======
-    <ClInclude Include="MRFillContours2D.h">
-      <Filter>Source Files</Filter>
->>>>>>> bbd738d8
     </ClInclude>
   </ItemGroup>
   <ItemGroup>
@@ -1190,14 +1187,11 @@
     <ClCompile Include="MRLinesLoad.cpp">
       <Filter>Source Files\IO</Filter>
     </ClCompile>
-<<<<<<< HEAD
-    <ClCompile Include="MRFillContours2D.cpp" />
+    <ClCompile Include="MRFillContours2D.cpp">
+      <Filter>Source Files</Filter>
+    </ClCompile>
     <ClCompile Include="MRSphere.cpp">
       <Filter>Source Files\Primitives</Filter>
-=======
-    <ClCompile Include="MRFillContours2D.cpp">
-      <Filter>Source Files</Filter>
->>>>>>> bbd738d8
     </ClCompile>
   </ItemGroup>
   <ItemGroup>
