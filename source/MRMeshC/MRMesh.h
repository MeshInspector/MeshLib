--- conflicted
+++ resolved
@@ -74,12 +74,8 @@
 /// \param preserveAABBTree whether to keep valid mesh's AABB tree after return (it will take longer to compute and it will occupy more memory)
 MRMESHC_API void mrMeshPackOptimally( MRMesh* mesh, bool preserveAABBTree );
 
-<<<<<<< HEAD
-/// ...
-=======
 /// returns volume of closed mesh region, if region is not closed DBL_MAX is returned
 /// if region is NULL - whole mesh is region
->>>>>>> 44039c35
 MRMESHC_API double mrMeshVolume( const MRMesh* mesh, const MRFaceBitSet* region );
 
 /// deallocates a Mesh object
