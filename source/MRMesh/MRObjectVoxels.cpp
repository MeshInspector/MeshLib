#if !defined( __EMSCRIPTEN__) && !defined( MRMESH_NO_VOXEL )
#include "MRObjectVoxels.h"
#include "MRObjectFactory.h"
#include "MRMesh.h"
#include "MRVDBConversions.h"
#include "MRFloatGrid.h"
#include "MRSimpleVolume.h"
#include "MRVoxelsSave.h"
#include "MRVoxelsLoad.h"
#include "MRSerializer.h"
#include "MRMeshNormals.h"
#include "MRTimer.h"
#include "MRPch/MRJson.h"
#include "MRSceneColors.h"
#include "MRStringConvert.h"
#include "MRPch/MRTBB.h"
#include "MRPch/MRAsyncLaunchType.h"
#include <filesystem>

namespace MR
{

MR_ADD_CLASS_FACTORY( ObjectVoxels )

constexpr size_t cVoxelsHistogramBinsNumber = 256;

void ObjectVoxels::construct( const SimpleVolume& volume, const ProgressCallback& cb )
{
    mesh_.reset();
    vdbVolume_.data = simpleVolumeToDenseGrid( volume, cb );
    vdbVolume_.dims = volume.dims;
    vdbVolume_.voxelSize = volume.voxelSize;
    indexer_ = VolumeIndexer( vdbVolume_.dims );
    activeBox_ = Box3i( Vector3i(), vdbVolume_.dims );
    reverseVoxelSize_ = { 1 / vdbVolume_.voxelSize.x,1 / vdbVolume_.voxelSize.y,1 / vdbVolume_.voxelSize.z };
    updateHistogram_( volume.min, volume.max );
}

void ObjectVoxels::construct( const FloatGrid& grid, const Vector3f& voxelSize, const ProgressCallback& cb )
{
    if ( !grid )
        return;
    vdbVolume_.data = grid;

    auto vdbDims = vdbVolume_.data->evalActiveVoxelDim();
    vdbVolume_.dims = {vdbDims.x(),vdbDims.y(),vdbDims.z()};
    indexer_ = VolumeIndexer( vdbVolume_.dims );
    activeBox_ = Box3i( Vector3i(), vdbVolume_.dims );
    vdbVolume_.voxelSize = voxelSize;
    reverseVoxelSize_ = { 1 / vdbVolume_.voxelSize.x,1 / vdbVolume_.voxelSize.y,1 / vdbVolume_.voxelSize.z };

    updateHistogramAndSurface( cb );
}

void ObjectVoxels::updateHistogramAndSurface( const ProgressCallback& cb )
{
    if ( !vdbVolume_.data )
        return;

    float min{0.0f}, max{0.0f};

<<<<<<< HEAD
#if OPENVDB_LIBRARY_MAJOR_VERSION_NUMBER >= 9 && (OPENVDB_LIBRARY_MINOR_VERSION_NUMBER >= 1 || OPENVDB_LIBRARY_PATCH_VERSION_NUMBER >= 1)
    auto minMax = openvdb::tools::minMax(vdbVolume_.data->tree());
=======
#if (OPENVDB_LIBRARY_MAJOR_VERSION_NUMBER >= 9 && (OPENVDB_LIBRARY_MINOR_VERSION_NUMBER >= 1 || OPENVDB_LIBRARY_PATCH_VERSION_NUMBER >= 1)) || \
    (OPENVDB_LIBRARY_MAJOR_VERSION_NUMBER >= 10)
    auto minMax = openvdb::tools::minMax(grid_->tree());
>>>>>>> ba03e24e
    min = minMax.min();
    max = minMax.max();
#else
    vdbVolume_.data->evalMinMax( min, max );
#endif

    updateHistogram_( min, max );

    if ( mesh_ )
    {
        mesh_.reset();
        setIsoValue( isoValue_, cb );
    }
}

bool ObjectVoxels::setIsoValue( float iso, const ProgressCallback& cb, bool updateSurface )
{
    if ( !vdbVolume_.data )
        return false; // no volume presented in this
    if ( mesh_ && iso == isoValue_ )
        return false; // current iso surface represents required iso value

    isoValue_ = iso;
    if ( updateSurface )
        updateIsoSurface( recalculateIsoSurface( isoValue_, cb ) );
    return updateSurface;
}

std::shared_ptr<Mesh> ObjectVoxels::updateIsoSurface( std::shared_ptr<Mesh> mesh )
{
    if ( mesh != mesh_ )
    {
        mesh_.swap( mesh );
        setDirtyFlags( DIRTY_ALL );
        isoSurfaceChangedSignal();
    }
    return mesh;

}

std::shared_ptr<Mesh> ObjectVoxels::recalculateIsoSurface( float iso, const ProgressCallback& cb /*= {} */ )
{
    if ( !vdbVolume_.data )
        return {};
    auto meshRes = gridToMesh( vdbVolume_.data, vdbVolume_.voxelSize, maxSurfaceTriangles_, iso, 0.0f, cb );

    FloatGrid downsampledGrid = vdbVolume_.data;
    while ( !meshRes.has_value() )
    {
        downsampledGrid = resampled( downsampledGrid, 2.0f );
        meshRes = gridToMesh( downsampledGrid, 2.0f * vdbVolume_.voxelSize, maxSurfaceTriangles_, iso, 0.0f, cb );
    }
    return std::make_shared<Mesh>( std::move( meshRes.value() ) );
}

void ObjectVoxels::setActiveBounds( const Box3i& activeBox, const ProgressCallback& cb, bool updateSurface )
{
    if ( !vdbVolume_.data )
        return;
    if ( !activeBox.valid() )
        return;

    activeBox_ = activeBox;
    auto accessor = vdbVolume_.data->getAccessor();

    int counter = 0;
    float volume = float( vdbVolume_.dims.x ) * vdbVolume_.dims.y * vdbVolume_.dims.z;
    float cbModifier = updateSurface ? 0.5f : 1.0f;

    bool insideX = false;
    bool insideY = false;
    bool insideZ = false;
    for ( int z = 0; z < vdbVolume_.dims.z; ++z )
    for ( int y = 0; y < vdbVolume_.dims.y; ++y )
    for ( int x = 0; x < vdbVolume_.dims.x; ++x )
    {
        insideX = ( x >= activeBox_.min.x && x < activeBox_.max.x );
        insideY = ( y >= activeBox_.min.y && y < activeBox_.max.y );
        insideZ = ( z >= activeBox_.min.z && z < activeBox_.max.z );
        accessor.setActiveState( {x,y,z}, insideX && insideY && insideZ );
        ++counter;
        if ( cb && ( counter % 256 == 0 ) )
            cb( cbModifier * float( counter ) / volume );
    }
    if ( updateSurface )
    {
        ProgressCallback isoProgressCallback;
        if ( cb )
            isoProgressCallback = [&] ( float p )->bool
        {
            return cb( cbModifier + ( 1.0f - cbModifier ) * p );
        };

        updateIsoSurface( recalculateIsoSurface( isoValue_, isoProgressCallback ) );
    }
}

VoxelId ObjectVoxels::getVoxelIdByCoordinate( const Vector3i& coord ) const
{
    return indexer_.toVoxelId( coord );
}

VoxelId ObjectVoxels::getVoxelIdByPoint( const Vector3f& point ) const
{
    return getVoxelIdByCoordinate( Vector3i( mult( point, reverseVoxelSize_ ) ) );
}

Vector3i ObjectVoxels::getCoordinateByVoxelId( VoxelId id ) const
{
    return indexer_.toPos( id );
}

void ObjectVoxels::setMaxSurfaceTriangles( int maxFaces )
{
    if ( maxFaces == maxSurfaceTriangles_ )
        return;
    maxSurfaceTriangles_ = maxFaces;
    if ( !mesh_ || mesh_->topology.numValidFaces() <= maxSurfaceTriangles_ )
        return;
    mesh_.reset();
    setIsoValue( isoValue_ );
}

std::shared_ptr<Object> ObjectVoxels::clone() const
{
    auto res = std::make_shared<ObjectVoxels>( ProtectedStruct{}, *this );
    if ( mesh_ )
        res->mesh_ = std::make_shared<Mesh>( *mesh_ );
    if ( vdbVolume_.data )
        res->vdbVolume_.data = MakeFloatGrid( vdbVolume_.data->deepCopy() );
    return res;
}

std::shared_ptr<Object> ObjectVoxels::shallowClone() const
{
    auto res = std::make_shared<ObjectVoxels>( ProtectedStruct{}, *this );
    if ( mesh_ )
        res->mesh_ = mesh_;
    if ( vdbVolume_.data )
        res->vdbVolume_ = vdbVolume_;
    return res;
}

void ObjectVoxels::setDirtyFlags( uint32_t mask )
{
    VisualObject::setDirtyFlags( mask );

    if ( ( mask & DIRTY_POSITION || mask & DIRTY_FACE ) && mesh_ )
        mesh_->invalidateCaches();
}

size_t ObjectVoxels::heapBytes() const
{
    return ObjectMeshHolder::heapBytes()
        + ( vdbVolume_.data ? sizeof( *vdbVolume_.data ) + vdbVolume_.data->memUsage() : 0 )
        + histogram_.heapBytes();
}

void ObjectVoxels::swapBase_( Object& other )
{
    if ( auto otherVoxels = other.asType<ObjectVoxels>() )
        std::swap( *this, *otherVoxels );
    else
        assert( false );
}

void ObjectVoxels::swapSignals_( Object& other )
{
    ObjectMeshHolder::swapSignals_( other );
    if ( auto otherVoxels = other.asType<ObjectVoxels>() )
        std::swap( isoSurfaceChangedSignal, otherVoxels->isoSurfaceChangedSignal );
    else
        assert( false );
}

class HistogramCalc
{
public:
    HistogramCalc( const ObjectVoxels& obj, float min, float max ) :
        hist{Histogram( min,max,cVoxelsHistogramBinsNumber )}, grid_{obj.grid()}, indexer_{obj.getVolumeIndexer()}
    {
    }
    HistogramCalc( HistogramCalc& x, tbb::split ) : 
        hist{Histogram( x.hist.getMin(),x.hist.getMax(),cVoxelsHistogramBinsNumber )}, grid_{x.grid_}, indexer_{x.indexer_}
    {
    }
    void join( const HistogramCalc& y )
    {
        hist.addHistogram( y.hist );
    }

    void operator()( const tbb::blocked_range<VoxelId>& r )
    {
        auto accessor = grid_->getConstAccessor();
        for ( VoxelId v = r.begin(); v < r.end(); ++v )
        {
            auto pos = indexer_.toPos( v );
            hist.addSample( accessor.getValue( {pos.x,pos.y,pos.z} ) );
        }
    }

    Histogram hist;
private:
    const FloatGrid& grid_;
    const VolumeIndexer& indexer_;
};

void ObjectVoxels::updateHistogram_( float min, float max )
{
    MR_TIMER;
    auto size = indexer_.sizeXY()* vdbVolume_.dims.z;

    HistogramCalc calc( *this, min, max );
    parallel_reduce( tbb::blocked_range<VoxelId>( VoxelId( 0 ), VoxelId( size ) ), calc );
    histogram_ = std::move( calc.hist );
}

void ObjectVoxels::setDefaultColors_()
{
    setFrontColor( SceneColors::get( SceneColors::SelectedObjectVoxels ), true );
    setFrontColor( SceneColors::get( SceneColors::UnselectedObjectVoxels ), false );
}

ObjectVoxels::ObjectVoxels( const ObjectVoxels& other ) :
    ObjectMeshHolder( other )
{
    vdbVolume_.dims = other.vdbVolume_.dims;
    isoValue_ = other.isoValue_;
    histogram_ = other.histogram_;
    vdbVolume_.voxelSize = other.vdbVolume_.voxelSize;
    activeBox_ = other.activeBox_;

    indexer_ = other.indexer_;
    reverseVoxelSize_ = other.reverseVoxelSize_;
}

ObjectVoxels::ObjectVoxels()
{
    setDefaultColors_();
}

void ObjectVoxels::applyScale( float scaleFactor )
{
    vdbVolume_.voxelSize *= scaleFactor;

    ObjectMeshHolder::applyScale( scaleFactor );
}

void ObjectVoxels::serializeFields_( Json::Value& root ) const
{
    VisualObject::serializeFields_( root );
    serializeToJson( vdbVolume_.voxelSize, root["VoxelSize"] );

    serializeToJson( vdbVolume_.dims, root["Dimensions"] );
    serializeToJson( activeBox_.min, root["MinCorner"] );
    serializeToJson( activeBox_.max, root["MaxCorner"] );
    serializeToJson( selectedVoxels_, root["SelectionVoxels"] );

    root["IsoValue"] = isoValue_;
    root["Type"].append( ObjectVoxels::TypeName() );
}

tl::expected<std::future<void>, std::string> ObjectVoxels::serializeModel_( const std::filesystem::path& path ) const
{
    if ( ancillary_ || !vdbVolume_.data )
        return {};

    return std::async( getAsyncLaunchType(),
        [this, filename = utf8string( path ) + ".raw"]() { MR::VoxelsSave::saveRAW( filename, vdbVolume_ ); } );
}

void ObjectVoxels::deserializeFields_( const Json::Value& root )
{
    VisualObject::deserializeFields_( root );
    if ( root["VoxelSize"].isDouble() )
        vdbVolume_.voxelSize = Vector3f::diagonal( ( float )root["VoxelSize"].asDouble() );
    else
        deserializeFromJson( root["VoxelSize"], vdbVolume_.voxelSize );

    deserializeFromJson( root["Dimensions"], vdbVolume_.dims );

    deserializeFromJson( root["MinCorner"], activeBox_.min );

    deserializeFromJson( root["MaxCorner"], activeBox_.max );

    deserializeFromJson( root["SelectionVoxels"], selectedVoxels_ );

    if ( root["IsoValue"].isNumeric() )
        isoValue_ = root["IsoValue"].asFloat();

    if ( !activeBox_.valid() )
        activeBox_ = Box3i( Vector3i(), vdbVolume_.dims );

    if ( activeBox_.min != Vector3i() || activeBox_.max != vdbVolume_.dims )
        setActiveBounds( activeBox_ );
    else 
        setIsoValue( isoValue_ );
}

#ifndef MRMESH_NO_DICOM
tl::expected<void, std::string> ObjectVoxels::deserializeModel_( const std::filesystem::path& path, ProgressCallback progressCb )
{
    auto res = VoxelsLoad::loadRaw( utf8string( path ) + ".raw", progressCb );
    if ( !res.has_value() )
        return tl::make_unexpected( res.error() );
    
    construct( res.value().data, res.value().voxelSize );
    if ( !vdbVolume_.data )
        return tl::make_unexpected( "No grid loaded" );

    return {};
}
#endif

std::vector<std::string> ObjectVoxels::getInfoLines() const
{
    std::vector<std::string> res = ObjectMeshHolder::getInfoLines();
    res.push_back( "dims: (" + std::to_string( vdbVolume_.dims.x ) + ", " + std::to_string( vdbVolume_.dims.y ) + ", " + std::to_string( vdbVolume_.dims.z ) + ")" );
    res.push_back( "voxel size: (" + std::to_string( vdbVolume_.voxelSize.x ) + ", " + std::to_string( vdbVolume_.voxelSize.y ) + ", " + std::to_string( vdbVolume_.voxelSize.z ) + ")" );
    res.push_back( "iso-value: " + std::to_string( isoValue_ ) );
    return res;
}

}
#endif<|MERGE_RESOLUTION|>--- conflicted
+++ resolved
@@ -59,14 +59,9 @@
 
     float min{0.0f}, max{0.0f};
 
-<<<<<<< HEAD
-#if OPENVDB_LIBRARY_MAJOR_VERSION_NUMBER >= 9 && (OPENVDB_LIBRARY_MINOR_VERSION_NUMBER >= 1 || OPENVDB_LIBRARY_PATCH_VERSION_NUMBER >= 1)
-    auto minMax = openvdb::tools::minMax(vdbVolume_.data->tree());
-=======
 #if (OPENVDB_LIBRARY_MAJOR_VERSION_NUMBER >= 9 && (OPENVDB_LIBRARY_MINOR_VERSION_NUMBER >= 1 || OPENVDB_LIBRARY_PATCH_VERSION_NUMBER >= 1)) || \
     (OPENVDB_LIBRARY_MAJOR_VERSION_NUMBER >= 10)
-    auto minMax = openvdb::tools::minMax(grid_->tree());
->>>>>>> ba03e24e
+    auto minMax = openvdb::tools::minMax(vdbVolume_.data->tree());
     min = minMax.min();
     max = minMax.max();
 #else
