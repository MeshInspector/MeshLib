--- conflicted
+++ resolved
@@ -733,13 +733,11 @@
     <ClInclude Include="MRLineObject.h">
       <Filter>Source Files\DataModel\Features</Filter>
     </ClInclude>
-<<<<<<< HEAD
-    <ClInclude Include="MRObjectChildrenHolder.h">
-      <Filter>Source Files\DataModel</Filter>
-=======
     <ClInclude Include="MRCircleObject.h">
       <Filter>Source Files\DataModel\Features</Filter>
->>>>>>> 1e21d859
+    </ClInclude>
+    <ClInclude Include="MRObjectChildrenHolder.h">
+      <Filter>Source Files\DataModel</Filter>
     </ClInclude>
   </ItemGroup>
   <ItemGroup>
