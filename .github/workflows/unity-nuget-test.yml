--- conflicted
+++ resolved
@@ -30,12 +30,7 @@
   unity-nuget-test:
     if: ${{ github.event_name == 'schedule' }} // triggered by schedule
     timeout-minutes: 10
-<<<<<<< HEAD
-    runs-on: [self-hosted, windows, x64, unity, meshinspector]
-=======
     runs-on: [ self-hosted, windows, x64, unity, meshinspector ]
-
->>>>>>> 098afc56
     steps:
       - name: Configure AWS Credentials
         uses: aws-actions/configure-aws-credentials@v4
