--- conflicted
+++ resolved
@@ -978,13 +978,11 @@
     <ClInclude Include="MRChangeObjectFields.h">
       <Filter>Source Files\History</Filter>
     </ClInclude>
-<<<<<<< HEAD
+    <ClInclude Include="MRMutexOwner.h">
+      <Filter>Source Files\System</Filter>
+    </ClInclude>
     <ClInclude Include="MRVoxelsConversionsByParts.h">
       <Filter>Source Files\Voxels</Filter>
-=======
-    <ClInclude Include="MRMutexOwner.h">
-      <Filter>Source Files\System</Filter>
->>>>>>> 653f34e0
     </ClInclude>
   </ItemGroup>
   <ItemGroup>
