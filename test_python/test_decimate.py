--- conflicted
+++ resolved
@@ -22,7 +22,6 @@
     assert (mesh.topology.getValidVerts().count() == 8)
     assert (mesh.topology.findHoleRepresentiveEdges().size() == 0)
 
-
 # TEST 2
 def decimate_2(size, pos1, pos2, pos3):
     meshA = mrmesh.makeCube(size, pos1)
@@ -37,23 +36,9 @@
 
     result = mrmesh.decimateMesh(mesh, settings)
 
-<<<<<<< HEAD
+
     assert (is_equal_vector_3(mesh.computeBoundingBox(mesh.topology.getValidFaces(),mrmesh.AffineXf3f()).min,pos1))
     assert (is_equal_vector_3(mesh.computeBoundingBox(mesh.topology.getValidFaces(),mrmesh.AffineXf3f()).max,pos3))
-=======
-    assert (
-        is_equal_vector_3(
-            mesh.computeBoundingBox(
-                mesh.topology.getValidFaces(),
-                mrmesh.AffineXf3f()).min,
-            pos1))
-    assert (
-        is_equal_vector_3(
-            mesh.computeBoundingBox(
-                mesh.topology.getValidFaces(),
-                mrmesh.AffineXf3f()).max,
-            pos3))
->>>>>>> 1ddcc8e4
 
     assert (result.vertsDeleted == 6)
     assert (result.facesDeleted == 12)
@@ -61,11 +46,7 @@
     assert (mesh.topology.getValidVerts().size() == 14)
     assert (mesh.topology.getValidVerts().count() == 8)
     assert (mesh.topology.findHoleRepresentiveEdges().size() == 0)
-<<<<<<< HEAD
     mesh.pack()
-=======
-
->>>>>>> 1ddcc8e4
 
 def test_deciamte():
     size = mrmesh.Vector3f.diagonal(2)
