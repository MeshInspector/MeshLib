--- conflicted
+++ resolved
@@ -692,27 +692,15 @@
 
     int numBtns = 1;
     // 40 - collapse button size
-    auto availWidth = ImGui::GetContentRegionAvail().x - 40.0f * menuScaling;
-    
+    auto availWidth = ImGui::GetContentRegionAvail().x - 40.0f * UI::scale();
+
     // 40 - help button size
     if ( !menuUIConfig_.helpLink.empty() )
     {
-        availWidth -= 40.0f * menuScaling;
+        availWidth -= 40.0f * UI::scale();
         ++numBtns;
     }
     // 40 - search button size
-<<<<<<< HEAD
-    // 40 - collapse button size
-    auto availWidth = ImGui::GetContentRegionAvail().x - ( ( needActive ? 3 : 2 ) * 40.0f ) * UI::scale();
-    searcher_.setSmallUI( availWidth - requiredTabSize < searcher_.getSearchStringWidth() * UI::scale() );
-    auto searcherWidth = searcher_.getWidthMenuUI();
-    availWidth -= searcherWidth * UI::scale();
-
-    if ( needActive )
-    {
-        ImGui::SetCursorPos( ImVec2( float( getViewerInstance().framebufferSize.x ) -
-            ( 110 + searcherWidth ) * UI::scale(), cTabYOffset * UI::scale() ) );
-=======
     if ( menuUIConfig_.drawSearchBar )
     {
         ++numBtns;
@@ -720,52 +708,41 @@
     // 40 - active button size (optional)
     if ( needActive )
     {
-        availWidth -= 40.0f * menuScaling;
+        availWidth -= 40.0f * UI::scale();
         ++numBtns;
     }
-    searcher_.setSmallUI( availWidth - requiredTabSize < searcher_.getSearchStringWidth() * menuScaling );
+    searcher_.setSmallUI( availWidth - requiredTabSize < searcher_.getSearchStringWidth() * UI::scale() );
     auto searcherWidth = searcher_.getWidthMenuUI();
     if ( !menuUIConfig_.drawSearchBar )
         searcherWidth = 0.0f;
-    availWidth -= searcherWidth * menuScaling;
+    availWidth -= searcherWidth * UI::scale();
 
     if ( needActive )
     {
-        float offset = ( ( numBtns - ( menuUIConfig_.drawSearchBar ? 1 : 0 ) ) * 40 - 10 + searcherWidth ) * menuScaling;
-        ImGui::SetCursorPos( ImVec2( float( getViewerInstance().framebufferSize.x ) - offset, cTabYOffset * menuScaling ) );
->>>>>>> 0dccd54c
+        float offset = ( ( numBtns - ( menuUIConfig_.drawSearchBar ? 1 : 0 ) ) * 40 - 10 + searcherWidth ) * UI::scale();
+        ImGui::SetCursorPos( ImVec2( float( getViewerInstance().framebufferSize.x ) - offset, cTabYOffset * UI::scale() ) );
         drawActiveListButton_( activeBtnSize );
         --numBtns; // drawn already
     }
 
-<<<<<<< HEAD
-    ImGui::SetCursorPos( ImVec2( float( getViewerInstance().framebufferSize.x ) - ( 70.f + searcherWidth ) * UI::scale(), cTabYOffset * UI::scale() ) );
-    drawSearchButton_();
-
-    ImGui::SetCursorPos( ImVec2( float( getViewerInstance().framebufferSize.x ) - 70.0f * UI::scale(), cTabYOffset * UI::scale() ) );
-    drawHelpButton_( "https://meshinspector.com/inapphelp/" );
-
-    ImGui::SetCursorPos( ImVec2( float( getViewerInstance().framebufferSize.x ) - 30.0f * UI::scale(), cTabYOffset * UI::scale() ) );
-=======
     if ( menuUIConfig_.drawSearchBar )
     {
-        float offset = ( ( numBtns - 1 ) * 40 - 10 + searcherWidth ) * menuScaling;
-        ImGui::SetCursorPos( ImVec2( float( getViewerInstance().framebufferSize.x ) - offset, cTabYOffset * menuScaling ) );
+        float offset = ( ( numBtns - 1 ) * 40 - 10 + searcherWidth ) * UI::scale();
+        ImGui::SetCursorPos( ImVec2( float( getViewerInstance().framebufferSize.x ) - offset, cTabYOffset * UI::scale() ) );
         drawSearchButton_();
         --numBtns;
     }
 
     if ( !menuUIConfig_.helpLink.empty() )
     {
-        float offset = ( numBtns * 40 - 10 ) * menuScaling;
-        ImGui::SetCursorPos( ImVec2( float( getViewerInstance().framebufferSize.x ) - offset, cTabYOffset * menuScaling ) );
+        float offset = ( numBtns * 40 - 10 ) * UI::scale();
+        ImGui::SetCursorPos( ImVec2( float( getViewerInstance().framebufferSize.x ) - offset, cTabYOffset * UI::scale() ) );
         drawHelpButton_( menuUIConfig_.helpLink );
         --numBtns;
     }
 
-    float offset = ( numBtns * 40 - 10 ) * menuScaling;
-    ImGui::SetCursorPos( ImVec2( float( getViewerInstance().framebufferSize.x ) - offset, cTabYOffset * menuScaling ) );
->>>>>>> 0dccd54c
+    float offset = ( numBtns * 40 - 10 ) * UI::scale();
+    ImGui::SetCursorPos( ImVec2( float( getViewerInstance().framebufferSize.x ) - offset, cTabYOffset * UI::scale() ) );
     drawCollapseButton_();
 
     return availWidth;
