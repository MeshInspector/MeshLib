--- conflicted
+++ resolved
@@ -132,6 +132,7 @@
       - name: Ubuntu python test
         if: ${{ always() && matrix.os != 'fedora:39' }}
         env:
+          OLD_MESHLIB_BINDINGS: 1
           PYTHONPATH: /usr/local/lib/MeshLib/
         working-directory: test_python
         run: python3 -m pytest -s -v
@@ -139,6 +140,7 @@
       - name: Fedora python test
         if: ${{ always() && matrix.os == 'fedora:39' }}
         env:
+          OLD_MESHLIB_BINDINGS: 1
           PYTHONPATH: /usr/local/lib64/MeshLib/
         working-directory: test_python
         run: python3 -m pytest -s -v
@@ -153,11 +155,7 @@
         os: [ x64, arm]
         include:
           - os: x64
-<<<<<<< HEAD
             runner: macos-13 # github hosted
-=======
-            runner: macos-12 # github hosted
->>>>>>> e6226a77
           - os: arm
             runner: macos-latest  # github hosted
     steps:
