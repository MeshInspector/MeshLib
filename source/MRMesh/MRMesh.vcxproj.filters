﻿<?xml version="1.0" encoding="utf-8"?>
<Project ToolsVersion="4.0" xmlns="http://schemas.microsoft.com/developer/msbuild/2003">
  <ItemGroup>
    <Filter Include="Source Files">
      <UniqueIdentifier>{8b0f8e8e-d502-4c1c-bf4a-bd6e26e948c1}</UniqueIdentifier>
    </Filter>
    <Filter Include="Source Files\DataModel">
      <UniqueIdentifier>{46dd214b-ec09-403a-9f69-180e234941d3}</UniqueIdentifier>
    </Filter>
    <Filter Include="Source Files\Math">
      <UniqueIdentifier>{14ec24c5-5a69-4d8c-8ee2-327274c4d165}</UniqueIdentifier>
    </Filter>
    <Filter Include="Source Files\Basic">
      <UniqueIdentifier>{7d09069f-dc58-4781-8c4c-6bcf463e869a}</UniqueIdentifier>
    </Filter>
    <Filter Include="Source Files\Primitives">
      <UniqueIdentifier>{752d7e31-3225-4338-9964-5d511c6b8ec1}</UniqueIdentifier>
    </Filter>
    <Filter Include="Source Files\VDBConversions">
      <UniqueIdentifier>{63de0e31-0ce5-41d4-83cf-95476a8961cb}</UniqueIdentifier>
    </Filter>
    <Filter Include="Source Files\SymbolMesh">
      <UniqueIdentifier>{dd69ed88-89d4-4c22-92e5-3d01c7126046}</UniqueIdentifier>
    </Filter>
    <Filter Include="Source Files\System">
      <UniqueIdentifier>{9ea2ed18-2ae5-4809-b738-03a166627a32}</UniqueIdentifier>
    </Filter>
    <Filter Include="Source Files\BaseStructures">
      <UniqueIdentifier>{cc99f9b7-b598-4504-bf99-8d838fbe408f}</UniqueIdentifier>
    </Filter>
    <Filter Include="Source Files\IO">
      <UniqueIdentifier>{dd1e9625-263f-4192-bb1d-baa91613a15e}</UniqueIdentifier>
    </Filter>
    <Filter Include="Source Files\AABBTree">
      <UniqueIdentifier>{8523856f-61f8-4a64-be2c-e62368f09852}</UniqueIdentifier>
    </Filter>
    <Filter Include="Source Files\SurfacePath">
      <UniqueIdentifier>{d5bc819e-53e1-4574-a15c-d7d4bce01a2c}</UniqueIdentifier>
    </Filter>
    <Filter Include="Source Files\Render">
      <UniqueIdentifier>{63cd613f-62f1-4c45-a91b-3417a018a563}</UniqueIdentifier>
    </Filter>
    <Filter Include="Source Files\Python">
      <UniqueIdentifier>{95252bd3-f30e-416e-98f8-1e76c2c7fff4}</UniqueIdentifier>
    </Filter>
    <Filter Include="Source Files\PointCloud">
      <UniqueIdentifier>{c300f0c9-5a9b-44ee-98c2-1ac7dad01b16}</UniqueIdentifier>
    </Filter>
    <Filter Include="Source Files\History">
      <UniqueIdentifier>{81c8f6c2-9f7d-4609-9a19-a4aaa5edfbbd}</UniqueIdentifier>
    </Filter>
    <Filter Include="Source Files\Tests">
      <UniqueIdentifier>{2bfe88a4-61f4-4317-8dae-b473f2202be0}</UniqueIdentifier>
    </Filter>
    <Filter Include="Source Files\Components">
      <UniqueIdentifier>{fdb0ec66-343d-41e6-80ec-44d4360e11a8}</UniqueIdentifier>
    </Filter>
    <Filter Include="Source Files\DistanceMap">
      <UniqueIdentifier>{7ce0eb63-0e26-416f-a991-db2be3e673b8}</UniqueIdentifier>
    </Filter>
    <Filter Include="Source Files\PDF">
      <UniqueIdentifier>{6e164873-f97c-4112-be31-701b3284f4c6}</UniqueIdentifier>
    </Filter>
    <Filter Include="Source Files\DataModel\Features">
      <UniqueIdentifier>{f6ea3197-3e0d-44ec-9b3e-6b8fe7e0bc15}</UniqueIdentifier>
    </Filter>
    <Filter Include="Source Files\DataModel\ModelHolder">
      <UniqueIdentifier>{2e5c8a08-b968-4732-be0c-9b07bb4b051e}</UniqueIdentifier>
    </Filter>
    <Filter Include="Source Files\MeshBuilder">
      <UniqueIdentifier>{c83e4212-7072-40c2-8354-827c896c1628}</UniqueIdentifier>
    </Filter>
    <Filter Include="Source Files\Mesh">
      <UniqueIdentifier>{2608cf85-c5d3-45cd-b44b-659771dd743c}</UniqueIdentifier>
    </Filter>
    <Filter Include="Source Files\MeshAlgorithm">
      <UniqueIdentifier>{90f9bd42-738e-4a33-a884-2a347d12cbb7}</UniqueIdentifier>
    </Filter>
    <Filter Include="Source Files\Segmentation">
      <UniqueIdentifier>{482540be-d903-4a0a-8c4c-c783316c31e6}</UniqueIdentifier>
    </Filter>
    <Filter Include="Source Files\Contours">
      <UniqueIdentifier>{d4c0f533-10a6-48fd-9e33-a1aa4bf27a4d}</UniqueIdentifier>
    </Filter>
    <Filter Include="Source Files\Decimation">
      <UniqueIdentifier>{c0473824-4c92-4d7b-8dd8-53467111d7b5}</UniqueIdentifier>
    </Filter>
    <Filter Include="Source Files\Triangulation">
      <UniqueIdentifier>{e8616b21-1a75-42a5-990d-2f54914e7219}</UniqueIdentifier>
    </Filter>
    <Filter Include="Source Files\Boolean">
      <UniqueIdentifier>{c1e21c06-9f10-4e81-87cd-a550a822f2bd}</UniqueIdentifier>
    </Filter>
    <Filter Include="Source Files\Polyline">
      <UniqueIdentifier>{176e10d8-480b-466d-be49-299f1d1b94be}</UniqueIdentifier>
    </Filter>
    <Filter Include="Source Files\Relax">
      <UniqueIdentifier>{435d3e5d-8726-43e7-be69-b9d4c1799c95}</UniqueIdentifier>
    </Filter>
    <Filter Include="Source Files\Voxels">
      <UniqueIdentifier>{cfca1a51-70d1-46de-ad9f-c8662f2b85c8}</UniqueIdentifier>
    </Filter>
    <Filter Include="Source Files\LinearSystem">
      <UniqueIdentifier>{77366470-1db8-45b3-9971-1b5af90c1eac}</UniqueIdentifier>
    </Filter>
    <Filter Include="Source Files\Gcode">
      <UniqueIdentifier>{b00cbb7d-8f55-486d-9a3f-834bc49c40f3}</UniqueIdentifier>
    </Filter>
    <Filter Include="Source Files\WaterFlow">
      <UniqueIdentifier>{3bf8efb6-7251-4ef8-890d-0e5c5940c8b8}</UniqueIdentifier>
    </Filter>
  </ItemGroup>
  <ItemGroup>
    <ClInclude Include="MRMeshFwd.h">
      <Filter>Source Files</Filter>
    </ClInclude>
    <ClInclude Include="MRObject.h">
      <Filter>Source Files\DataModel</Filter>
    </ClInclude>
    <ClInclude Include="MRObjectLoad.h">
      <Filter>Source Files\DataModel</Filter>
    </ClInclude>
    <ClInclude Include="MRVector3.h">
      <Filter>Source Files\Math</Filter>
    </ClInclude>
    <ClInclude Include="MRVector.h">
      <Filter>Source Files\Basic</Filter>
    </ClInclude>
    <ClInclude Include="MRTimer.h">
      <Filter>Source Files\Basic</Filter>
    </ClInclude>
    <ClInclude Include="MRBox.h">
      <Filter>Source Files\Math</Filter>
    </ClInclude>
    <ClInclude Include="MRVector4.h">
      <Filter>Source Files\Math</Filter>
    </ClInclude>
    <ClInclude Include="MRMatrix3.h">
      <Filter>Source Files\Math</Filter>
    </ClInclude>
    <ClInclude Include="MRBestFit.h">
      <Filter>Source Files\Math</Filter>
    </ClInclude>
    <ClInclude Include="MRAffineXf3.h">
      <Filter>Source Files\Math</Filter>
    </ClInclude>
    <ClInclude Include="MRPlane3.h">
      <Filter>Source Files\Math</Filter>
    </ClInclude>
    <ClInclude Include="MRCylinder.h">
      <Filter>Source Files\Primitives</Filter>
    </ClInclude>
    <ClInclude Include="MRCube.h">
      <Filter>Source Files\Primitives</Filter>
    </ClInclude>
    <ClInclude Include="MRIteratorRange.h">
      <Filter>Source Files\Basic</Filter>
    </ClInclude>
    <ClInclude Include="MRBitSet.h">
      <Filter>Source Files\Basic</Filter>
    </ClInclude>
    <ClInclude Include="MRVDBConversions.h">
      <Filter>Source Files\VDBConversions</Filter>
    </ClInclude>
    <ClInclude Include="MRSymbolMesh.h">
      <Filter>Source Files\SymbolMesh</Filter>
    </ClInclude>
    <ClInclude Include="MRBoolean.h">
      <Filter>Source Files\VDBConversions</Filter>
    </ClInclude>
    <ClInclude Include="MRTorus.h">
      <Filter>Source Files\Primitives</Filter>
    </ClInclude>
    <ClInclude Include="MRUVSphere.h">
      <Filter>Source Files\Primitives</Filter>
    </ClInclude>
    <ClInclude Include="MRConstants.h">
      <Filter>Source Files\Math</Filter>
    </ClInclude>
    <ClInclude Include="MRSystem.h">
      <Filter>Source Files\System</Filter>
    </ClInclude>
    <ClInclude Include="MRHistogram.h">
      <Filter>Source Files\Math</Filter>
    </ClInclude>
    <ClInclude Include="MRProgressCallback.h">
      <Filter>Source Files\BaseStructures</Filter>
    </ClInclude>
    <ClInclude Include="MRSimpleVolume.h">
      <Filter>Source Files\BaseStructures</Filter>
    </ClInclude>
    <ClInclude Include="MRFloatGrid.h">
      <Filter>Source Files\BaseStructures</Filter>
    </ClInclude>
    <ClInclude Include="MRObjectVoxels.h">
      <Filter>Source Files\DataModel</Filter>
    </ClInclude>
    <ClInclude Include="MRVoxelsSave.h">
      <Filter>Source Files\IO</Filter>
    </ClInclude>
    <ClInclude Include="MRMeshSave.h">
      <Filter>Source Files\IO</Filter>
    </ClInclude>
    <ClInclude Include="MRMeshLoad.h">
      <Filter>Source Files\IO</Filter>
    </ClInclude>
    <ClInclude Include="MRVoxelsLoad.h">
      <Filter>Source Files\IO</Filter>
    </ClInclude>
    <ClInclude Include="MRIOFilters.h">
      <Filter>Source Files\IO</Filter>
    </ClInclude>
    <ClInclude Include="MRUnionFind.h">
      <Filter>Source Files\Basic</Filter>
    </ClInclude>
    <ClInclude Include="MRVoxelPath.h">
      <Filter>Source Files\Voxels</Filter>
    </ClInclude>
    <ClInclude Include="MRAlignTextToMesh.h">
      <Filter>Source Files\Math</Filter>
    </ClInclude>
    <ClInclude Include="MRAligningTransform.h">
      <Filter>Source Files\Math</Filter>
    </ClInclude>
    <ClInclude Include="miniply.h">
      <Filter>Source Files\IO</Filter>
    </ClInclude>
    <ClInclude Include="MRTriPoint.h">
      <Filter>Source Files\Math</Filter>
    </ClInclude>
    <ClInclude Include="MRObjectMesh.h">
      <Filter>Source Files\DataModel</Filter>
    </ClInclude>
    <ClInclude Include="MRVisualObject.h">
      <Filter>Source Files\DataModel</Filter>
    </ClInclude>
    <ClInclude Include="MRObjectFactory.h">
      <Filter>Source Files\DataModel</Filter>
    </ClInclude>
    <ClInclude Include="MRSerializer.h">
      <Filter>Source Files\IO</Filter>
    </ClInclude>
    <ClInclude Include="MRBitSetParallelFor.h">
      <Filter>Source Files\Basic</Filter>
    </ClInclude>
    <ClInclude Include="MRObjectLines.h">
      <Filter>Source Files\DataModel</Filter>
    </ClInclude>
    <ClInclude Include="MRVoxelGraphCut.h">
      <Filter>Source Files\Voxels</Filter>
    </ClInclude>
    <ClInclude Include="MRHeap.h">
      <Filter>Source Files\Basic</Filter>
    </ClInclude>
    <ClInclude Include="MRArrow.h">
      <Filter>Source Files\Primitives</Filter>
    </ClInclude>
    <ClInclude Include="MRSymMatrix3.h">
      <Filter>Source Files\Math</Filter>
    </ClInclude>
    <ClInclude Include="MRQuadraticForm.h">
      <Filter>Source Files\Math</Filter>
    </ClInclude>
    <ClInclude Include="MRQuaternion.h">
      <Filter>Source Files\Math</Filter>
    </ClInclude>
    <ClInclude Include="MRVolumeSegment.h">
      <Filter>Source Files\Voxels</Filter>
    </ClInclude>
    <ClInclude Include="MRTriDist.h">
      <Filter>Source Files\Math</Filter>
    </ClInclude>
    <ClInclude Include="MRAABBTree.h">
      <Filter>Source Files\AABBTree</Filter>
    </ClInclude>
    <ClInclude Include="MRMeshDistance.h">
      <Filter>Source Files\AABBTree</Filter>
    </ClInclude>
    <ClInclude Include="MRMakePlane.h">
      <Filter>Source Files\Primitives</Filter>
    </ClInclude>
    <ClInclude Include="MRToFromEigen.h">
      <Filter>Source Files\Math</Filter>
    </ClInclude>
    <ClInclude Include="MRTriangleIntersection.h">
      <Filter>Source Files\Math</Filter>
    </ClInclude>
    <ClInclude Include="MRMeshCollide.h">
      <Filter>Source Files\AABBTree</Filter>
    </ClInclude>
    <ClInclude Include="MRMeshProject.h">
      <Filter>Source Files\AABBTree</Filter>
    </ClInclude>
    <ClInclude Include="MRStringConvert.h">
      <Filter>Source Files\Basic</Filter>
    </ClInclude>
    <ClInclude Include="MRMeshTexture.h">
      <Filter>Source Files\BaseStructures</Filter>
    </ClInclude>
    <ClInclude Include="MROffset.h">
      <Filter>Source Files\VDBConversions</Filter>
    </ClInclude>
    <ClInclude Include="MRVector2.h">
      <Filter>Source Files\Math</Filter>
    </ClInclude>
    <ClInclude Include="MRColor.h">
      <Filter>Source Files\Basic</Filter>
    </ClInclude>
    <ClInclude Include="MRPositionedText.h">
      <Filter>Source Files\BaseStructures</Filter>
    </ClInclude>
    <ClInclude Include="MREdgePaths.h">
      <Filter>Source Files\SurfacePath</Filter>
    </ClInclude>
    <ClInclude Include="MRSurfaceDistance.h">
      <Filter>Source Files\SurfacePath</Filter>
    </ClInclude>
    <ClInclude Include="MRSurfacePath.h">
      <Filter>Source Files\SurfacePath</Filter>
    </ClInclude>
    <ClInclude Include="MRGeodesicPath.h">
      <Filter>Source Files\SurfacePath</Filter>
    </ClInclude>
    <ClInclude Include="MRSceneColors.h">
      <Filter>Source Files\BaseStructures</Filter>
    </ClInclude>
    <ClInclude Include="MRVolumeIndexer.h">
      <Filter>Source Files\Voxels</Filter>
    </ClInclude>
    <ClInclude Include="MRHighPrecision.h">
      <Filter>Source Files\Math</Filter>
    </ClInclude>
    <ClInclude Include="MRPrecisePredicates3.h">
      <Filter>Source Files\Math</Filter>
    </ClInclude>
    <ClInclude Include="MRObjectsAccess.h">
      <Filter>Source Files\DataModel</Filter>
    </ClInclude>
    <ClInclude Include="MRObjectsAccess.hpp">
      <Filter>Source Files\DataModel</Filter>
    </ClInclude>
    <ClInclude Include="MRObjectPoints.h">
      <Filter>Source Files\DataModel</Filter>
    </ClInclude>
    <ClInclude Include="MRPointsLoad.h">
      <Filter>Source Files\IO</Filter>
    </ClInclude>
    <ClInclude Include="MRPointsSave.h">
      <Filter>Source Files\IO</Filter>
    </ClInclude>
    <ClInclude Include="MRMeshCollidePrecise.h">
      <Filter>Source Files\AABBTree</Filter>
    </ClInclude>
    <ClInclude Include="MRFaceFace.h">
      <Filter>Source Files\AABBTree</Filter>
    </ClInclude>
    <ClInclude Include="MRBase64.h">
      <Filter>Source Files\IO</Filter>
    </ClInclude>
    <ClInclude Include="MRLog.h">
      <Filter>Source Files\Basic</Filter>
    </ClInclude>
    <ClInclude Include="MRStreamOperators.h">
      <Filter>Source Files\IO</Filter>
    </ClInclude>
    <ClInclude Include="MRMatrix4.h">
      <Filter>Source Files\Math</Filter>
    </ClInclude>
    <ClInclude Include="MRImageSave.h">
      <Filter>Source Files\IO</Filter>
    </ClInclude>
    <ClInclude Include="MRMatrix.h">
      <Filter>Source Files\Math</Filter>
    </ClInclude>
    <ClInclude Include="MRTriMath.h">
      <Filter>Source Files\Math</Filter>
    </ClInclude>
    <ClInclude Include="MRLine3.h">
      <Filter>Source Files\Math</Filter>
    </ClInclude>
    <ClInclude Include="MRMeshIntersect.h">
      <Filter>Source Files\AABBTree</Filter>
    </ClInclude>
    <ClInclude Include="MRRayBoxIntersection.h">
      <Filter>Source Files\Math</Filter>
    </ClInclude>
    <ClInclude Include="MRAABBTreePoints.h">
      <Filter>Source Files\AABBTree</Filter>
    </ClInclude>
    <ClInclude Include="MRPointsInBall.h">
      <Filter>Source Files\AABBTree</Filter>
    </ClInclude>
    <ClInclude Include="MRPython.h">
      <Filter>Source Files\Python</Filter>
    </ClInclude>
    <ClInclude Include="MRSceneRoot.h">
      <Filter>Source Files\DataModel</Filter>
    </ClInclude>
    <ClInclude Include="MRRegularGridMesh.h">
      <Filter>Source Files\Primitives</Filter>
    </ClInclude>
    <ClInclude Include="MRPointCloud.h">
      <Filter>Source Files\PointCloud</Filter>
    </ClInclude>
    <ClInclude Include="MRUniformSampling.h">
      <Filter>Source Files\PointCloud</Filter>
    </ClInclude>
    <ClInclude Include="MRPointCloudMakeNormals.h">
      <Filter>Source Files\PointCloud</Filter>
    </ClInclude>
    <ClInclude Include="MRRegularMapMesher.h">
      <Filter>Source Files\PointCloud</Filter>
    </ClInclude>
    <ClInclude Include="MRIOFormatsRegistry.h">
      <Filter>Source Files\IO</Filter>
    </ClInclude>
    <ClInclude Include="MRLineSegm3.h">
      <Filter>Source Files\Math</Filter>
    </ClInclude>
    <ClInclude Include="MRPolylineProject.h">
      <Filter>Source Files\AABBTree</Filter>
    </ClInclude>
    <ClInclude Include="MRMeshDirMax.h">
      <Filter>Source Files\AABBTree</Filter>
    </ClInclude>
    <ClInclude Include="MRPointCloudRadius.h">
      <Filter>Source Files\PointCloud</Filter>
    </ClInclude>
    <ClInclude Include="MRHash.h">
      <Filter>Source Files\Basic</Filter>
    </ClInclude>
    <ClInclude Include="MRHistoryStore.h">
      <Filter>Source Files\History</Filter>
    </ClInclude>
    <ClInclude Include="MRHistoryAction.h">
      <Filter>Source Files\History</Filter>
    </ClInclude>
    <ClInclude Include="MRChangeObjectAction.h">
      <Filter>Source Files\History</Filter>
    </ClInclude>
    <ClInclude Include="MRChangeSceneAction.h">
      <Filter>Source Files\History</Filter>
    </ClInclude>
    <ClInclude Include="MRChangeXfAction.h">
      <Filter>Source Files\History</Filter>
    </ClInclude>
    <ClInclude Include="MRCombinedHistoryAction.h">
      <Filter>Source Files\History</Filter>
    </ClInclude>
    <ClInclude Include="MRChangeSelectionAction.h">
      <Filter>Source Files\History</Filter>
    </ClInclude>
    <ClInclude Include="MRTunnelDetector.h">
      <Filter>Source Files\SurfacePath</Filter>
    </ClInclude>
    <ClInclude Include="MRMakeRigidXf.h">
      <Filter>Source Files\Math</Filter>
    </ClInclude>
    <ClInclude Include="MRUniqueThreadSafeOwner.h">
      <Filter>Source Files\AABBTree</Filter>
    </ClInclude>
    <ClInclude Include="MRIRenderObject.h">
      <Filter>Source Files\Render</Filter>
    </ClInclude>
    <ClInclude Include="MRAlignTextToMesh.h">
      <Filter>Source Files\SymbolMesh</Filter>
    </ClInclude>
    <ClInclude Include="MR2DContoursTriangulation.h">
      <Filter>Source Files\SymbolMesh</Filter>
    </ClInclude>
    <ClInclude Include="MRConfig.h">
      <Filter>Source Files\System</Filter>
    </ClInclude>
    <ClInclude Include="MRDenseBox.h">
      <Filter>Source Files\Math</Filter>
    </ClInclude>
    <ClInclude Include="MRFloatGridComponents.h">
      <Filter>Source Files\Components</Filter>
    </ClInclude>
    <ClInclude Include="MRMeshComponents.h">
      <Filter>Source Files\Components</Filter>
    </ClInclude>
    <ClInclude Include="MRGTest.h">
      <Filter>Source Files\Tests</Filter>
    </ClInclude>
    <ClInclude Include="MRObjectDistanceMap.h">
      <Filter>Source Files\DataModel</Filter>
    </ClInclude>
    <ClInclude Include="MRDistanceMapSave.h">
      <Filter>Source Files\IO</Filter>
    </ClInclude>
    <ClInclude Include="MRDistanceMapLoad.h">
      <Filter>Source Files\IO</Filter>
    </ClInclude>
    <ClInclude Include="MRAABBTreeNode.h">
      <Filter>Source Files\AABBTree</Filter>
    </ClInclude>
    <ClInclude Include="MRAABBTreeMaker.h">
      <Filter>Source Files\AABBTree</Filter>
    </ClInclude>
    <ClInclude Include="MRDistanceMapParams.h">
      <Filter>Source Files\DistanceMap</Filter>
    </ClInclude>
    <ClInclude Include="MRDistanceMap.h">
      <Filter>Source Files\DistanceMap</Filter>
    </ClInclude>
    <ClInclude Include="MRImageLoad.h">
      <Filter>Source Files\IO</Filter>
    </ClInclude>
    <ClInclude Include="MRImage.h">
      <Filter>Source Files\BaseStructures</Filter>
    </ClInclude>
    <ClInclude Include="MRPolylineTopology.h">
      <Filter>Source Files\Polyline</Filter>
    </ClInclude>
    <ClInclude Include="MRPolyline2Project.h">
      <Filter>Source Files\AABBTree</Filter>
    </ClInclude>
    <ClInclude Include="MRMatrix2.h">
      <Filter>Source Files\Math</Filter>
    </ClInclude>
    <ClInclude Include="MRAffineXf2.h">
      <Filter>Source Files\Math</Filter>
    </ClInclude>
    <ClInclude Include="MRAffineXf.h">
      <Filter>Source Files\Math</Filter>
    </ClInclude>
    <ClInclude Include="MRTupleBindings.h">
      <Filter>Source Files\Math</Filter>
    </ClInclude>
    <ClInclude Include="MRSymMatrix2.h">
      <Filter>Source Files\Math</Filter>
    </ClInclude>
    <ClInclude Include="MRString.h">
      <Filter>Source Files\Basic</Filter>
    </ClInclude>
    <ClInclude Include="MRPrecisePredicates2.h">
      <Filter>Source Files\Math</Filter>
    </ClInclude>
    <ClInclude Include="MRPrimitiveMapsComposition.h">
      <Filter>Source Files\Basic</Filter>
    </ClInclude>
    <ClInclude Include="MRPdf.h">
      <Filter>Source Files\PDF</Filter>
    </ClInclude>
    <ClInclude Include="MRAABBTreePolyline.h">
      <Filter>Source Files\AABBTree</Filter>
    </ClInclude>
    <ClInclude Include="MRBestFitQuadric.h">
      <Filter>Source Files\Math</Filter>
    </ClInclude>
    <ClInclude Include="MRIntersection.h">
      <Filter>Source Files\Math</Filter>
    </ClInclude>
    <ClInclude Include="MRContour.h">
      <Filter>Source Files\Math</Filter>
    </ClInclude>
    <ClInclude Include="MRSurfaceDistanceBuilder.h">
      <Filter>Source Files\SurfacePath</Filter>
    </ClInclude>
    <ClInclude Include="MRRestoringStreamsSink.h">
      <Filter>Source Files\Basic</Filter>
    </ClInclude>
    <ClInclude Include="MRChangeMeshAction.h">
      <Filter>Source Files\History</Filter>
    </ClInclude>
    <ClInclude Include="MRVoxelsVolume.h">
      <Filter>Source Files\VDBConversions</Filter>
    </ClInclude>
    <ClInclude Include="MRLineSegm.h">
      <Filter>Source Files\Math</Filter>
    </ClInclude>
    <ClInclude Include="MRChangeSceneObjectsOrder.h">
      <Filter>Source Files\History</Filter>
    </ClInclude>
    <ClInclude Include="MRMeshLoadObj.h">
      <Filter>Source Files\IO</Filter>
    </ClInclude>
    <ClInclude Include="MRRectIndexer.h">
      <Filter>Source Files\DistanceMap</Filter>
    </ClInclude>
    <ClInclude Include="MRChangeNameAction.h">
      <Filter>Source Files\History</Filter>
    </ClInclude>
    <ClInclude Include="MREmbeddedPython.h">
      <Filter>Source Files\Python</Filter>
    </ClInclude>
    <ClInclude Include="MRPolylineEdgeIterator.h">
      <Filter>Source Files\Polyline</Filter>
    </ClInclude>
    <ClInclude Include="MRComputeBoundingBox.h">
      <Filter>Source Files\Math</Filter>
    </ClInclude>
    <ClInclude Include="MRXfBasedCache.h">
      <Filter>Source Files\DataModel</Filter>
    </ClInclude>
    <ClInclude Include="MRSceneSettings.h">
      <Filter>Source Files\BaseStructures</Filter>
    </ClInclude>
    <ClInclude Include="MRLinesSave.h">
      <Filter>Source Files\IO</Filter>
    </ClInclude>
    <ClInclude Include="MRLinesLoad.h">
      <Filter>Source Files\IO</Filter>
    </ClInclude>
    <ClInclude Include="MRSphere.h">
      <Filter>Source Files\Primitives</Filter>
    </ClInclude>
    <ClInclude Include="MRSphereObject.h">
      <Filter>Source Files\DataModel\Features</Filter>
    </ClInclude>
    <ClInclude Include="MRObjectMeshHolder.h">
      <Filter>Source Files\DataModel\ModelHolder</Filter>
    </ClInclude>
    <ClInclude Include="MR2to3.h">
      <Filter>Source Files\Math</Filter>
    </ClInclude>
    <ClInclude Include="MRPlaneObject.h">
      <Filter>Source Files\DataModel\Features</Filter>
    </ClInclude>
    <ClInclude Include="MRPolyline.h">
      <Filter>Source Files\Polyline</Filter>
    </ClInclude>
    <ClInclude Include="MRObjectLinesHolder.h">
      <Filter>Source Files\DataModel\ModelHolder</Filter>
    </ClInclude>
    <ClInclude Include="MRLineObject.h">
      <Filter>Source Files\DataModel\Features</Filter>
    </ClInclude>
    <ClInclude Include="MRCircleObject.h">
      <Filter>Source Files\DataModel\Features</Filter>
    </ClInclude>
    <ClInclude Include="MRPolyline2Collide.h">
      <Filter>Source Files\AABBTree</Filter>
    </ClInclude>
    <ClInclude Include="MRHeapBytes.h">
      <Filter>Source Files\Basic</Filter>
    </ClInclude>
    <ClInclude Include="MRObjectPointsHolder.h">
      <Filter>Source Files\DataModel\ModelHolder</Filter>
    </ClInclude>
    <ClInclude Include="MRChangePointCloudAction.h">
      <Filter>Source Files\History</Filter>
    </ClInclude>
    <ClInclude Include="MRPointObject.h">
      <Filter>Source Files\DataModel\Features</Filter>
    </ClInclude>
    <ClInclude Include="MRMeshBuilder.h">
      <Filter>Source Files\MeshBuilder</Filter>
    </ClInclude>
    <ClInclude Include="MRIdentifyVertices.h">
      <Filter>Source Files\MeshBuilder</Filter>
    </ClInclude>
    <ClInclude Include="MRMeshBuilderTypes.h">
      <Filter>Source Files\MeshBuilder</Filter>
    </ClInclude>
    <ClInclude Include="MRMeshTopology.h">
      <Filter>Source Files\Mesh</Filter>
    </ClInclude>
    <ClInclude Include="MRMesh.h">
      <Filter>Source Files\Mesh</Filter>
    </ClInclude>
    <ClInclude Include="MRMeshTriPoint.h">
      <Filter>Source Files\Mesh</Filter>
    </ClInclude>
    <ClInclude Include="MRMeshToPointCloud.h">
      <Filter>Source Files\MeshAlgorithm</Filter>
    </ClInclude>
    <ClInclude Include="MRMeshMetrics.h">
      <Filter>Source Files\MeshAlgorithm</Filter>
    </ClInclude>
    <ClInclude Include="MRMeshNormals.h">
      <Filter>Source Files\MeshAlgorithm</Filter>
    </ClInclude>
    <ClInclude Include="MRMeshSubdivide.h">
      <Filter>Source Files\MeshAlgorithm</Filter>
    </ClInclude>
    <ClInclude Include="MRMeshFixer.h">
      <Filter>Source Files\MeshAlgorithm</Filter>
    </ClInclude>
    <ClInclude Include="MRMeshFillHole.h">
      <Filter>Source Files\MeshAlgorithm</Filter>
    </ClInclude>
    <ClInclude Include="MREdgePoint.h">
      <Filter>Source Files\Mesh</Filter>
    </ClInclude>
    <ClInclude Include="MRMeshDiff.h">
      <Filter>Source Files\MeshAlgorithm</Filter>
    </ClInclude>
    <ClInclude Include="MRMeshBoundary.h">
      <Filter>Source Files\MeshAlgorithm</Filter>
    </ClInclude>
    <ClInclude Include="MRMeshDelete.h">
      <Filter>Source Files\MeshAlgorithm</Filter>
    </ClInclude>
    <ClInclude Include="MRMeshDelone.h">
      <Filter>Source Files\MeshAlgorithm</Filter>
    </ClInclude>
    <ClInclude Include="MRPolyline2Intersect.h">
      <Filter>Source Files\AABBTree</Filter>
    </ClInclude>
    <ClInclude Include="MRPolylineComponents.h">
      <Filter>Source Files\Components</Filter>
    </ClInclude>
    <ClInclude Include="MRFillContourByGraphCut.h">
      <Filter>Source Files\Segmentation</Filter>
    </ClInclude>
    <ClInclude Include="MRSurroundingContour.h">
      <Filter>Source Files\Segmentation</Filter>
    </ClInclude>
    <ClInclude Include="MRContoursCut.h">
      <Filter>Source Files\Contours</Filter>
    </ClInclude>
    <ClInclude Include="MRContoursSeparation.h">
      <Filter>Source Files\Contours</Filter>
    </ClInclude>
    <ClInclude Include="MRIntersectionContour.h">
      <Filter>Source Files\Contours</Filter>
    </ClInclude>
    <ClInclude Include="MRMeshDecimate.h">
      <Filter>Source Files\Decimation</Filter>
    </ClInclude>
    <ClInclude Include="MRMeshDecimateParallel.h">
      <Filter>Source Files\Decimation</Filter>
    </ClInclude>
    <ClInclude Include="MRPolylineDecimate.h">
      <Filter>Source Files\Decimation</Filter>
    </ClInclude>
    <ClInclude Include="MRPointCloudTriangulation.h">
      <Filter>Source Files\Triangulation</Filter>
    </ClInclude>
    <ClInclude Include="MRPointCloudTriangulationHelpers.h">
      <Filter>Source Files\Triangulation</Filter>
    </ClInclude>
    <ClInclude Include="MRBooleanOperation.h">
      <Filter>Source Files\Boolean</Filter>
    </ClInclude>
    <ClInclude Include="MRMeshBoolean.h">
      <Filter>Source Files\Boolean</Filter>
    </ClInclude>
    <ClInclude Include="MRMeshBooleanFacade.h">
      <Filter>Source Files\Boolean</Filter>
    </ClInclude>
    <ClInclude Include="MRPartialOffset.h">
      <Filter>Source Files\Boolean</Filter>
    </ClInclude>
    <ClInclude Include="MRMeshSaveObj.h">
      <Filter>Source Files\IO</Filter>
    </ClInclude>
    <ClInclude Include="MRObjectLabel.h">
      <Filter>Source Files\DataModel</Filter>
    </ClInclude>
    <ClInclude Include="MRPolylineSubdivide.h">
      <Filter>Source Files\Polyline</Filter>
    </ClInclude>
    <ClInclude Include="MRChangePolylineAction.h">
      <Filter>Source Files\History</Filter>
    </ClInclude>
    <ClInclude Include="MRRelaxParams.h">
      <Filter>Source Files\Relax</Filter>
    </ClInclude>
    <ClInclude Include="MRMeshRelax.h">
      <Filter>Source Files\Relax</Filter>
    </ClInclude>
    <ClInclude Include="MRPointCloudRelax.h">
      <Filter>Source Files\Relax</Filter>
    </ClInclude>
    <ClInclude Include="MRPolylineRelax.h">
      <Filter>Source Files\Relax</Filter>
    </ClInclude>
    <ClInclude Include="MRPrism.h">
      <Filter>Source Files\Primitives</Filter>
    </ClInclude>
    <ClInclude Include="MRChangeLabelAction.h">
      <Filter>Source Files\History</Filter>
    </ClInclude>
    <ClInclude Include="MRProgressReadWrite.h">
      <Filter>Source Files\IO</Filter>
    </ClInclude>
    <ClInclude Include="MRChangeVoxelsAction.h">
      <Filter>Source Files\History</Filter>
    </ClInclude>
    <ClInclude Include="MRMatrix3Decompose.h">
      <Filter>Source Files\Math</Filter>
    </ClInclude>
    <ClInclude Include="MRBuffer.h">
      <Filter>Source Files\Basic</Filter>
    </ClInclude>
    <ClInclude Include="MRVertexAttributeGradient.h">
      <Filter>Source Files\MeshAlgorithm</Filter>
    </ClInclude>
    <ClInclude Include="MRChangeVoxelSelectionAction.h">
      <Filter>Source Files\History</Filter>
    </ClInclude>
    <ClInclude Include="MRChangePointCloudNormalsAction.h">
      <Filter>Source Files\History</Filter>
    </ClInclude>
    <ClInclude Include="MRUniteManyMeshes.h">
      <Filter>Source Files\Boolean</Filter>
    </ClInclude>
    <ClInclude Include="MRPlanarPath.h">
      <Filter>Source Files\SurfacePath</Filter>
    </ClInclude>
    <ClInclude Include="MRIntersectionPrecomputes2.h">
      <Filter>Source Files\AABBTree</Filter>
    </ClInclude>
    <ClInclude Include="MRRayBoxIntersection2.h">
      <Filter>Source Files\Math</Filter>
    </ClInclude>
    <ClInclude Include="MRIntersectionPrecomputes.h">
      <Filter>Source Files\Math</Filter>
    </ClInclude>
    <ClInclude Include="MRLine.h">
      <Filter>Source Files\Math</Filter>
    </ClInclude>
    <ClInclude Include="MRTimeRecord.h">
      <Filter>Source Files\Basic</Filter>
    </ClInclude>
    <ClInclude Include="MROrder.h">
      <Filter>Source Files\Mesh</Filter>
    </ClInclude>
    <ClInclude Include="MREdgePathsBuilder.h">
      <Filter>Source Files\SurfacePath</Filter>
    </ClInclude>
    <ClInclude Include="MRExtractIsolines.h">
      <Filter>Source Files\SurfacePath</Filter>
    </ClInclude>
    <ClInclude Include="MRMarchingCubes.h">
      <Filter>Source Files\Voxels</Filter>
    </ClInclude>
    <ClInclude Include="MRSharpenMarchingCubesMesh.h">
      <Filter>Source Files\Voxels</Filter>
    </ClInclude>
    <ClInclude Include="MREdgeMetric.h">
      <Filter>Source Files\SurfacePath</Filter>
    </ClInclude>
    <ClInclude Include="MRFastWindingNumber.h">
      <Filter>Source Files\AABBTree</Filter>
    </ClInclude>
    <ClInclude Include="MROpenVDBHelper.h">
      <Filter>Source Files\VDBConversions</Filter>
    </ClInclude>
    <ClInclude Include="MRChangeVertsColorMapAction.h">
      <Filter>Source Files\History</Filter>
    </ClInclude>
    <ClInclude Include="MRSignDetectionMode.h">
      <Filter>Source Files\Voxels</Filter>
    </ClInclude>
    <ClInclude Include="MRGridSettings.h">
      <Filter>Source Files\Mesh</Filter>
    </ClInclude>
    <ClInclude Include="MRPointsToMeshProjector.h">
      <Filter>Source Files\AABBTree</Filter>
    </ClInclude>
    <ClInclude Include="MRGltfSerializer.h">
      <Filter>Source Files\IO</Filter>
    </ClInclude>
    <ClInclude Include="MRParallelFor.h">
      <Filter>Source Files\Basic</Filter>
    </ClInclude>
    <ClInclude Include="MRFreeFormDeformer.h">
      <Filter>Source Files\LinearSystem</Filter>
    </ClInclude>
    <ClInclude Include="MRToolPath.h">
      <Filter>Source Files\SurfacePath</Filter>
    </ClInclude>
    <ClInclude Include="MRLaplacian.h">
      <Filter>Source Files\LinearSystem</Filter>
    </ClInclude>
    <ClInclude Include="MRPositionVertsSmoothly.h">
      <Filter>Source Files\LinearSystem</Filter>
    </ClInclude>
    <ClInclude Include="MRClosestPointInTriangle.h">
      <Filter>Source Files\Math</Filter>
    </ClInclude>
    <ClInclude Include="MRNormalsToPoints.h">
      <Filter>Source Files\LinearSystem</Filter>
    </ClInclude>
    <ClInclude Include="MRNormalDenoising.h">
      <Filter>Source Files\LinearSystem</Filter>
    </ClInclude>
    <ClInclude Include="MRId.h">
      <Filter>Source Files\Basic</Filter>
    </ClInclude>
    <ClInclude Include="MREdgeIterator.h">
      <Filter>Source Files\Mesh</Filter>
    </ClInclude>
    <ClInclude Include="MRPartMapping.h">
      <Filter>Source Files\Mesh</Filter>
    </ClInclude>
    <ClInclude Include="MRPointOnFace.h">
      <Filter>Source Files\Mesh</Filter>
    </ClInclude>
    <ClInclude Include="MRMeshPart.h">
      <Filter>Source Files\Mesh</Filter>
    </ClInclude>
    <ClInclude Include="MRMeshEigen.h">
      <Filter>Source Files\Mesh</Filter>
    </ClInclude>
    <ClInclude Include="MRConvexHull.h">
      <Filter>Source Files\MeshAlgorithm</Filter>
    </ClInclude>
    <ClInclude Include="MRExpandShrink.h">
      <Filter>Source Files\MeshAlgorithm</Filter>
    </ClInclude>
    <ClInclude Include="MRExpected.h">
      <Filter>Source Files\Basic</Filter>
    </ClInclude>
    <ClInclude Include="MRContoursStitch.h">
      <Filter>Source Files\Contours</Filter>
    </ClInclude>
    <ClInclude Include="MRFillContour.h">
      <Filter>Source Files\Contours</Filter>
    </ClInclude>
    <ClInclude Include="MRFillContours2D.h">
      <Filter>Source Files\Contours</Filter>
    </ClInclude>
    <ClInclude Include="MRFixUndercuts.h">
      <Filter>Source Files\MeshAlgorithm</Filter>
    </ClInclude>
    <ClInclude Include="MRGridSampling.h">
      <Filter>Source Files\PointCloud</Filter>
    </ClInclude>
    <ClInclude Include="MRNoDefInit.h">
      <Filter>Source Files\Basic</Filter>
    </ClInclude>
    <ClInclude Include="MRphmap.h">
      <Filter>Source Files\Basic</Filter>
    </ClInclude>
    <ClInclude Include="MRRegionBoundary.h">
      <Filter>Source Files\MeshAlgorithm</Filter>
    </ClInclude>
    <ClInclude Include="MRRingIterator.h">
      <Filter>Source Files\Basic</Filter>
    </ClInclude>
    <ClInclude Include="MRWriter.h">
      <Filter>Source Files\Basic</Filter>
    </ClInclude>
    <ClInclude Include="MRICP.h">
      <Filter>Source Files\MeshAlgorithm</Filter>
    </ClInclude>
    <ClInclude Include="MRMeshTrimWithPlane.h">
      <Filter>Source Files\MeshAlgorithm</Filter>
    </ClInclude>
    <ClInclude Include="MRColorMapAggregator.h">
      <Filter>Source Files\Basic</Filter>
    </ClInclude>
    <ClInclude Include="MRCloseVertices.h">
      <Filter>Source Files\MeshAlgorithm</Filter>
    </ClInclude>
    <ClInclude Include="MROverlappingTris.h">
      <Filter>Source Files\AABBTree</Filter>
    </ClInclude>
    <ClInclude Include="MRObjectGcode.h">
      <Filter>Source Files\DataModel</Filter>
    </ClInclude>
    <ClInclude Include="MRGcodeProcessor.h">
      <Filter>Source Files\Gcode</Filter>
    </ClInclude>
    <ClInclude Include="MRGcodeLoad.h">
      <Filter>Source Files\IO</Filter>
    </ClInclude>
    <ClInclude Include="MRFile.h">
      <Filter>Source Files\System</Filter>
    </ClInclude>
    <ClInclude Include="MRDirectory.h">
      <Filter>Source Files\System</Filter>
    </ClInclude>
    <ClInclude Include="MRAxis.h">
      <Filter>Source Files\BaseStructures</Filter>
    </ClInclude>
    <ClInclude Include="MRChangeObjectFields.h">
      <Filter>Source Files\History</Filter>
    </ClInclude>
    <ClInclude Include="MRMutexOwner.h">
      <Filter>Source Files\System</Filter>
    </ClInclude>
    <ClInclude Include="MRSignal.h">
      <Filter>Source Files\Basic</Filter>
    </ClInclude>
    <ClInclude Include="MRUniquePtr.h">
      <Filter>Source Files\Basic</Filter>
    </ClInclude>
    <ClInclude Include="MRViewportProperty.h">
      <Filter>Source Files\Basic</Filter>
    </ClInclude>
    <ClInclude Include="MRViewportId.h">
      <Filter>Source Files\Basic</Filter>
    </ClInclude>
    <ClInclude Include="MRVoxelsConversionsByParts.h">
      <Filter>Source Files\Voxels</Filter>
    </ClInclude>
    <ClInclude Include="MRInnerShell.h">
      <Filter>Source Files\AABBTree</Filter>
    </ClInclude>
    <ClInclude Include="MRMovementBuildBody.h">
      <Filter>Source Files\Primitives</Filter>
    </ClInclude>
    <ClInclude Include="MRVDBProgressInterrupter.h">
      <Filter>Source Files\VDBConversions</Filter>
    </ClInclude>
    <ClInclude Include="MRVDBFloatGrid.h">
      <Filter>Source Files\BaseStructures</Filter>
    </ClInclude>
    <ClInclude Include="MRCNCMachineSettings.h">
      <Filter>Source Files\Gcode</Filter>
    </ClInclude>
    <ClInclude Include="MRMeshToDistanceVolume.h">
      <Filter>Source Files\Voxels</Filter>
    </ClInclude>
    <ClInclude Include="MRIsNaN.h">
      <Filter>Source Files\Math</Filter>
    </ClInclude>
    <ClInclude Include="MRVoxelsConversions.h">
      <Filter>Source Files\Voxels</Filter>
    </ClInclude>
    <ClInclude Include="MRIOParsing.h">
      <Filter>Source Files\IO</Filter>
    </ClInclude>
    <ClInclude Include="MRTiffIO.h">
      <Filter>Source Files\IO</Filter>
    </ClInclude>
    <ClInclude Include="MRTerrainTriangulation.h">
      <Filter>Source Files\Triangulation</Filter>
    </ClInclude>
    <ClInclude Include="MRPointOnObject.h">
      <Filter>Source Files\Basic</Filter>
    </ClInclude>
    <ClInclude Include="MRPointsProject.h">
      <Filter>Source Files\AABBTree</Filter>
    </ClInclude>
    <ClInclude Include="MRSegmPoint.h">
      <Filter>Source Files\Math</Filter>
    </ClInclude>
    <ClInclude Include="MREmbedTerrainStructure.h">
      <Filter>Source Files\Boolean</Filter>
    </ClInclude>
    <ClInclude Include="MRMapEdge.h">
      <Filter>Source Files\Basic</Filter>
    </ClInclude>
    <ClInclude Include="MRMeshExtrude.h">
      <Filter>Source Files\Mesh</Filter>
    </ClInclude>
    <ClInclude Include="MRGraph.h">
      <Filter>Source Files\Math</Filter>
    </ClInclude>
    <ClInclude Include="MRWatershedGraph.h">
      <Filter>Source Files\WaterFlow</Filter>
    </ClInclude>
    <ClInclude Include="MRAggregateFlow.h">
      <Filter>Source Files\WaterFlow</Filter>
    </ClInclude>
    <ClInclude Include="MRBasinVolume.h">
      <Filter>Source Files\WaterFlow</Filter>
    </ClInclude>
<<<<<<< HEAD
    <ClInclude Include="MRMeshOverhangs.h">
      <Filter>Source Files\MeshAlgorithm</Filter>
=======
    <ClInclude Include="MRPrecipitationSimulator.h">
      <Filter>Source Files\WaterFlow</Filter>
>>>>>>> a1e2ad83
    </ClInclude>
  </ItemGroup>
  <ItemGroup>
    <ClCompile Include="MRObject.cpp">
      <Filter>Source Files\DataModel</Filter>
    </ClCompile>
    <ClCompile Include="MRObjectLoad.cpp">
      <Filter>Source Files\DataModel</Filter>
    </ClCompile>
    <ClCompile Include="MRTimer.cpp">
      <Filter>Source Files\Basic</Filter>
    </ClCompile>
    <ClCompile Include="MRBestFit.cpp">
      <Filter>Source Files\Math</Filter>
    </ClCompile>
    <ClCompile Include="MRBitSet.cpp">
      <Filter>Source Files\Basic</Filter>
    </ClCompile>
    <ClCompile Include="MRAffineXf3.cpp">
      <Filter>Source Files\Math</Filter>
    </ClCompile>
    <ClCompile Include="MRCylinder.cpp">
      <Filter>Source Files\Primitives</Filter>
    </ClCompile>
    <ClCompile Include="MRBox.cpp">
      <Filter>Source Files\Math</Filter>
    </ClCompile>
    <ClCompile Include="MRCube.cpp">
      <Filter>Source Files\Primitives</Filter>
    </ClCompile>
    <ClCompile Include="MRVDBConversions.cpp">
      <Filter>Source Files\VDBConversions</Filter>
    </ClCompile>
    <ClCompile Include="MRSymbolMesh.cpp">
      <Filter>Source Files\SymbolMesh</Filter>
    </ClCompile>
    <ClCompile Include="MRBoolean.cpp">
      <Filter>Source Files\VDBConversions</Filter>
    </ClCompile>
    <ClCompile Include="MRTorus.cpp">
      <Filter>Source Files\Primitives</Filter>
    </ClCompile>
    <ClCompile Include="MRUVSphere.cpp">
      <Filter>Source Files\Primitives</Filter>
    </ClCompile>
    <ClCompile Include="MRHistogram.cpp">
      <Filter>Source Files\Math</Filter>
    </ClCompile>
    <ClCompile Include="MRSystem.cpp">
      <Filter>Source Files\System</Filter>
    </ClCompile>
    <ClCompile Include="MRFloatGrid.cpp">
      <Filter>Source Files\BaseStructures</Filter>
    </ClCompile>
    <ClCompile Include="MRObjectVoxels.cpp">
      <Filter>Source Files\DataModel</Filter>
    </ClCompile>
    <ClCompile Include="MRVoxelsSave.cpp">
      <Filter>Source Files\IO</Filter>
    </ClCompile>
    <ClCompile Include="MRMeshSave.cpp">
      <Filter>Source Files\IO</Filter>
    </ClCompile>
    <ClCompile Include="MRMeshLoad.cpp">
      <Filter>Source Files\IO</Filter>
    </ClCompile>
    <ClCompile Include="MRVoxelsLoad.cpp">
      <Filter>Source Files\IO</Filter>
    </ClCompile>
    <ClCompile Include="MRVoxelPath.cpp">
      <Filter>Source Files\Voxels</Filter>
    </ClCompile>
    <ClCompile Include="MRAligningTransform.cpp">
      <Filter>Source Files\Math</Filter>
    </ClCompile>
    <ClCompile Include="miniply.cpp">
      <Filter>Source Files\IO</Filter>
    </ClCompile>
    <ClCompile Include="MRObjectMesh.cpp">
      <Filter>Source Files\DataModel</Filter>
    </ClCompile>
    <ClCompile Include="MRVisualObject.cpp">
      <Filter>Source Files\DataModel</Filter>
    </ClCompile>
    <ClCompile Include="MRObjectFactory.cpp">
      <Filter>Source Files\DataModel</Filter>
    </ClCompile>
    <ClCompile Include="MRSerializer.cpp">
      <Filter>Source Files\IO</Filter>
    </ClCompile>
    <ClCompile Include="MRVoxelGraphCut.cpp">
      <Filter>Source Files\Voxels</Filter>
    </ClCompile>
    <ClCompile Include="MRObjectLines.cpp">
      <Filter>Source Files\DataModel</Filter>
    </ClCompile>
    <ClCompile Include="MRArrow.cpp">
      <Filter>Source Files\Primitives</Filter>
    </ClCompile>
    <ClCompile Include="MRMathInstatiate.cpp">
      <Filter>Source Files\Math</Filter>
    </ClCompile>
    <ClCompile Include="MRQuadraticForm.cpp">
      <Filter>Source Files\Math</Filter>
    </ClCompile>
    <ClCompile Include="MRVolumeSegment.cpp">
      <Filter>Source Files\Voxels</Filter>
    </ClCompile>
    <ClCompile Include="MRTriDist.cpp">
      <Filter>Source Files\Math</Filter>
    </ClCompile>
    <ClCompile Include="MRAABBTree.cpp">
      <Filter>Source Files\AABBTree</Filter>
    </ClCompile>
    <ClCompile Include="MRMeshDistance.cpp">
      <Filter>Source Files\AABBTree</Filter>
    </ClCompile>
    <ClCompile Include="MRMakePlane.cpp">
      <Filter>Source Files\Primitives</Filter>
    </ClCompile>
    <ClCompile Include="MRMeshCollide.cpp">
      <Filter>Source Files\AABBTree</Filter>
    </ClCompile>
    <ClCompile Include="MRMeshProject.cpp">
      <Filter>Source Files\AABBTree</Filter>
    </ClCompile>
    <ClCompile Include="MRStringConvert.cpp">
      <Filter>Source Files\Basic</Filter>
    </ClCompile>
    <ClCompile Include="MROffset.cpp">
      <Filter>Source Files\VDBConversions</Filter>
    </ClCompile>
    <ClCompile Include="MREdgePaths.cpp">
      <Filter>Source Files\SurfacePath</Filter>
    </ClCompile>
    <ClCompile Include="MRSurfaceDistance.cpp">
      <Filter>Source Files\SurfacePath</Filter>
    </ClCompile>
    <ClCompile Include="MRSurfacePath.cpp">
      <Filter>Source Files\SurfacePath</Filter>
    </ClCompile>
    <ClCompile Include="MRGeodesicPath.cpp">
      <Filter>Source Files\SurfacePath</Filter>
    </ClCompile>
    <ClCompile Include="MRSceneColors.cpp">
      <Filter>Source Files\BaseStructures</Filter>
    </ClCompile>
    <ClCompile Include="MRVolumeIndexer.cpp">
      <Filter>Source Files\Voxels</Filter>
    </ClCompile>
    <ClCompile Include="MRPrecisePredicates3.cpp">
      <Filter>Source Files\Math</Filter>
    </ClCompile>
    <ClCompile Include="MRObjectPoints.cpp">
      <Filter>Source Files\DataModel</Filter>
    </ClCompile>
    <ClCompile Include="MRPointsLoad.cpp">
      <Filter>Source Files\IO</Filter>
    </ClCompile>
    <ClCompile Include="MRPointsSave.cpp">
      <Filter>Source Files\IO</Filter>
    </ClCompile>
    <ClCompile Include="MRMeshCollidePrecise.cpp">
      <Filter>Source Files\AABBTree</Filter>
    </ClCompile>
    <ClCompile Include="MRTriangleIntersection.cpp">
      <Filter>Source Files\Math</Filter>
    </ClCompile>
    <ClCompile Include="MRBase64.cpp">
      <Filter>Source Files\IO</Filter>
    </ClCompile>
    <ClCompile Include="MRLog.cpp">
      <Filter>Source Files\Basic</Filter>
    </ClCompile>
    <ClCompile Include="MRStreamOperators.cpp">
      <Filter>Source Files\IO</Filter>
    </ClCompile>
    <ClCompile Include="MRImageSave.cpp">
      <Filter>Source Files\IO</Filter>
    </ClCompile>
    <ClCompile Include="MRMeshIntersect.cpp">
      <Filter>Source Files\AABBTree</Filter>
    </ClCompile>
    <ClCompile Include="MRAABBTreePoints.cpp">
      <Filter>Source Files\AABBTree</Filter>
    </ClCompile>
    <ClCompile Include="MRPointsInBall.cpp">
      <Filter>Source Files\AABBTree</Filter>
    </ClCompile>
    <ClCompile Include="MRPython.cpp">
      <Filter>Source Files\Python</Filter>
    </ClCompile>
    <ClCompile Include="MRSceneRoot.cpp">
      <Filter>Source Files\DataModel</Filter>
    </ClCompile>
    <ClCompile Include="MRRegularGridMesh.cpp">
      <Filter>Source Files\Primitives</Filter>
    </ClCompile>
    <ClCompile Include="MRPointCloud.cpp">
      <Filter>Source Files\PointCloud</Filter>
    </ClCompile>
    <ClCompile Include="MRUniformSampling.cpp">
      <Filter>Source Files\PointCloud</Filter>
    </ClCompile>
    <ClCompile Include="MRPointCloudMakeNormals.cpp">
      <Filter>Source Files\PointCloud</Filter>
    </ClCompile>
    <ClCompile Include="MRRegularMapMesher.cpp">
      <Filter>Source Files\PointCloud</Filter>
    </ClCompile>
    <ClCompile Include="MRIOFormatsRegistry.cpp">
      <Filter>Source Files\IO</Filter>
    </ClCompile>
    <ClCompile Include="MRAABBTreePolyline3.cpp">
      <Filter>Source Files\AABBTree</Filter>
    </ClCompile>
    <ClCompile Include="MRPolylineProject.cpp">
      <Filter>Source Files\AABBTree</Filter>
    </ClCompile>
    <ClCompile Include="MRMeshDirMax.cpp">
      <Filter>Source Files\AABBTree</Filter>
    </ClCompile>
    <ClCompile Include="MRPointCloudRadius.cpp">
      <Filter>Source Files\PointCloud</Filter>
    </ClCompile>
    <ClCompile Include="MRHistoryStore.cpp">
      <Filter>Source Files\History</Filter>
    </ClCompile>
    <ClCompile Include="MRChangeSceneAction.cpp">
      <Filter>Source Files\History</Filter>
    </ClCompile>
    <ClCompile Include="MRTunnelDetector.cpp">
      <Filter>Source Files\SurfacePath</Filter>
    </ClCompile>
    <ClCompile Include="MRMakeRigidXf.cpp">
      <Filter>Source Files\Math</Filter>
    </ClCompile>
    <ClCompile Include="MRUniqueThreadSafeOwner.cpp">
      <Filter>Source Files\AABBTree</Filter>
    </ClCompile>
    <ClCompile Include="MRIRenderObject.cpp">
      <Filter>Source Files\Render</Filter>
    </ClCompile>
    <ClCompile Include="MR2DContoursTriangulation.cpp">
      <Filter>Source Files\SymbolMesh</Filter>
    </ClCompile>
    <ClCompile Include="MRConfig.cpp">
      <Filter>Source Files\System</Filter>
    </ClCompile>
    <ClCompile Include="MRMeshTests.cpp">
      <Filter>Source Files\Tests</Filter>
    </ClCompile>
    <ClCompile Include="MRCPRTests.cpp">
      <Filter>Source Files\Tests</Filter>
    </ClCompile>
    <ClCompile Include="MRDenseBox.cpp">
      <Filter>Source Files\Math</Filter>
    </ClCompile>
    <ClCompile Include="MRFloatGridComponents.cpp">
      <Filter>Source Files\Components</Filter>
    </ClCompile>
    <ClCompile Include="MRMeshComponents.cpp">
      <Filter>Source Files\Components</Filter>
    </ClCompile>
    <ClCompile Include="MRBestFitTests.cpp">
      <Filter>Source Files\Tests</Filter>
    </ClCompile>
    <ClCompile Include="MRObjectDistanceMap.cpp">
      <Filter>Source Files\DataModel</Filter>
    </ClCompile>
    <ClCompile Include="MRDistanceMapSave.cpp">
      <Filter>Source Files\IO</Filter>
    </ClCompile>
    <ClCompile Include="MRDistanceMapLoad.cpp">
      <Filter>Source Files\IO</Filter>
    </ClCompile>
    <ClCompile Include="MRExtractIsolinesTests.cpp">
      <Filter>Source Files\Tests</Filter>
    </ClCompile>
    <ClCompile Include="MRAABBTreeMaker.cpp">
      <Filter>Source Files\AABBTree</Filter>
    </ClCompile>
    <ClCompile Include="MRDistanceMapParams.cpp">
      <Filter>Source Files\DistanceMap</Filter>
    </ClCompile>
    <ClCompile Include="MRDistanceMapTests.cpp">
      <Filter>Source Files\DistanceMap</Filter>
    </ClCompile>
    <ClCompile Include="MRDistanceMap.cpp">
      <Filter>Source Files\DistanceMap</Filter>
    </ClCompile>
    <ClCompile Include="MRImageLoad.cpp">
      <Filter>Source Files\IO</Filter>
    </ClCompile>
    <ClCompile Include="MRAABBTreePolyline2.cpp">
      <Filter>Source Files\AABBTree</Filter>
    </ClCompile>
    <ClCompile Include="MRAffineXf2.cpp">
      <Filter>Source Files\Math</Filter>
    </ClCompile>
    <ClCompile Include="MRTupleBindings.cpp">
      <Filter>Source Files\Math</Filter>
    </ClCompile>
    <ClCompile Include="MRString.cpp">
      <Filter>Source Files\Basic</Filter>
    </ClCompile>
    <ClCompile Include="MRPolylineTopology.cpp">
      <Filter>Source Files\Polyline</Filter>
    </ClCompile>
    <ClCompile Include="MRPrecisePredicates2.cpp">
      <Filter>Source Files\Math</Filter>
    </ClCompile>
    <ClCompile Include="MRPrimitiveMapsComposition.cpp">
      <Filter>Source Files\Basic</Filter>
    </ClCompile>
    <ClCompile Include="MRPdf.cpp">
      <Filter>Source Files\PDF</Filter>
    </ClCompile>
    <ClCompile Include="MRAABBTreePolyline.cpp">
      <Filter>Source Files\AABBTree</Filter>
    </ClCompile>
    <ClCompile Include="MRBestFitQuadric.cpp">
      <Filter>Source Files\Math</Filter>
    </ClCompile>
    <ClCompile Include="MRIntersection.cpp">
      <Filter>Source Files\Math</Filter>
    </ClCompile>
    <ClCompile Include="MRContour.cpp">
      <Filter>Source Files\Math</Filter>
    </ClCompile>
    <ClCompile Include="MRSurfaceDistanceBuilder.cpp">
      <Filter>Source Files\SurfacePath</Filter>
    </ClCompile>
    <ClCompile Include="MRRestoringStreamsSink.cpp">
      <Filter>Source Files\Basic</Filter>
    </ClCompile>
    <ClCompile Include="MRVoxelsVolume.cpp">
      <Filter>Source Files\VDBConversions</Filter>
    </ClCompile>
    <ClCompile Include="MRCombinedHistoryAction.cpp">
      <Filter>Source Files\History</Filter>
    </ClCompile>
    <ClCompile Include="MRMeshLoadObj.cpp">
      <Filter>Source Files\IO</Filter>
    </ClCompile>
    <ClCompile Include="MRRectIndexer.cpp">
      <Filter>Source Files\DistanceMap</Filter>
    </ClCompile>
    <ClCompile Include="MREmbeddedPython.cpp">
      <Filter>Source Files\Python</Filter>
    </ClCompile>
    <ClCompile Include="MRLine3.cpp">
      <Filter>Source Files\Math</Filter>
    </ClCompile>
    <ClCompile Include="MRComputeBoundingBox.cpp">
      <Filter>Source Files\Math</Filter>
    </ClCompile>
    <ClCompile Include="MRSceneSettings.cpp">
      <Filter>Source Files\BaseStructures</Filter>
    </ClCompile>
    <ClCompile Include="MRLinesSave.cpp">
      <Filter>Source Files\IO</Filter>
    </ClCompile>
    <ClCompile Include="MRLinesLoad.cpp">
      <Filter>Source Files\IO</Filter>
    </ClCompile>
    <ClCompile Include="MRSphere.cpp">
      <Filter>Source Files\Primitives</Filter>
    </ClCompile>
    <ClCompile Include="MRSphereObject.cpp">
      <Filter>Source Files\DataModel\Features</Filter>
    </ClCompile>
    <ClCompile Include="MRObjectMeshHolder.cpp">
      <Filter>Source Files\DataModel\ModelHolder</Filter>
    </ClCompile>
    <ClCompile Include="MRPlaneObject.cpp">
      <Filter>Source Files\DataModel\Features</Filter>
    </ClCompile>
    <ClCompile Include="MRPolyline.cpp">
      <Filter>Source Files\Polyline</Filter>
    </ClCompile>
    <ClCompile Include="MRObjectLinesHolder.cpp">
      <Filter>Source Files\DataModel\ModelHolder</Filter>
    </ClCompile>
    <ClCompile Include="MRLineObject.cpp">
      <Filter>Source Files\DataModel\Features</Filter>
    </ClCompile>
    <ClCompile Include="MRCircleObject.cpp">
      <Filter>Source Files\DataModel\Features</Filter>
    </ClCompile>
    <ClCompile Include="MRPolyline2Collide.cpp">
      <Filter>Source Files\AABBTree</Filter>
    </ClCompile>
    <ClCompile Include="MRObjectPointsHolder.cpp">
      <Filter>Source Files\DataModel\ModelHolder</Filter>
    </ClCompile>
    <ClCompile Include="MRPointObject.cpp">
      <Filter>Source Files\DataModel\Features</Filter>
    </ClCompile>
    <ClCompile Include="MRMeshBuilder.cpp">
      <Filter>Source Files\MeshBuilder</Filter>
    </ClCompile>
    <ClCompile Include="MRMeshBuildDeleteTest.cpp">
      <Filter>Source Files\MeshBuilder</Filter>
    </ClCompile>
    <ClCompile Include="MRIdentifyVertices.cpp">
      <Filter>Source Files\MeshBuilder</Filter>
    </ClCompile>
    <ClCompile Include="MRAlignTextToMesh.cpp">
      <Filter>Source Files\SymbolMesh</Filter>
    </ClCompile>
    <ClCompile Include="MRMeshLoadSaveTest.cpp">
      <Filter>Source Files\Tests</Filter>
    </ClCompile>
    <ClCompile Include="MRMeshTopology.cpp">
      <Filter>Source Files\Mesh</Filter>
    </ClCompile>
    <ClCompile Include="MRMesh.cpp">
      <Filter>Source Files\Mesh</Filter>
    </ClCompile>
    <ClCompile Include="MRMeshTriPoint.cpp">
      <Filter>Source Files\Mesh</Filter>
    </ClCompile>
    <ClCompile Include="MRMeshToPointCloud.cpp">
      <Filter>Source Files\MeshAlgorithm</Filter>
    </ClCompile>
    <ClCompile Include="MRMeshNormals.cpp">
      <Filter>Source Files\MeshAlgorithm</Filter>
    </ClCompile>
    <ClCompile Include="MRMeshMetrics.cpp">
      <Filter>Source Files\MeshAlgorithm</Filter>
    </ClCompile>
    <ClCompile Include="MRMeshSubdivide.cpp">
      <Filter>Source Files\MeshAlgorithm</Filter>
    </ClCompile>
    <ClCompile Include="MRMeshFillHole.cpp">
      <Filter>Source Files\MeshAlgorithm</Filter>
    </ClCompile>
    <ClCompile Include="MRMeshFixer.cpp">
      <Filter>Source Files\MeshAlgorithm</Filter>
    </ClCompile>
    <ClCompile Include="MREdgePoint.cpp">
      <Filter>Source Files\Mesh</Filter>
    </ClCompile>
    <ClCompile Include="MRMeshBoundary.cpp">
      <Filter>Source Files\MeshAlgorithm</Filter>
    </ClCompile>
    <ClCompile Include="MRMeshDelete.cpp">
      <Filter>Source Files\MeshAlgorithm</Filter>
    </ClCompile>
    <ClCompile Include="MRMeshDelone.cpp">
      <Filter>Source Files\MeshAlgorithm</Filter>
    </ClCompile>
    <ClCompile Include="MRMeshDiff.cpp">
      <Filter>Source Files\MeshAlgorithm</Filter>
    </ClCompile>
    <ClCompile Include="MRPolyline2Intersect.cpp">
      <Filter>Source Files\AABBTree</Filter>
    </ClCompile>
    <ClCompile Include="MRPolylineComponents.cpp">
      <Filter>Source Files\Components</Filter>
    </ClCompile>
    <ClCompile Include="MRExampleTest.cpp">
      <Filter>Source Files\Tests</Filter>
    </ClCompile>
    <ClCompile Include="MRFillContourByGraphCut.cpp">
      <Filter>Source Files\Segmentation</Filter>
    </ClCompile>
    <ClCompile Include="MRSurroundingContour.cpp">
      <Filter>Source Files\Segmentation</Filter>
    </ClCompile>
    <ClCompile Include="MRContoursCut.cpp">
      <Filter>Source Files\Contours</Filter>
    </ClCompile>
    <ClCompile Include="MRContoursSeparation.cpp">
      <Filter>Source Files\Contours</Filter>
    </ClCompile>
    <ClCompile Include="MRIntersectionContour.cpp">
      <Filter>Source Files\Contours</Filter>
    </ClCompile>
    <ClCompile Include="MRMeshDecimate.cpp">
      <Filter>Source Files\Decimation</Filter>
    </ClCompile>
    <ClCompile Include="MRMeshDecimateParallel.cpp">
      <Filter>Source Files\Decimation</Filter>
    </ClCompile>
    <ClCompile Include="MRPolylineDecimate.cpp">
      <Filter>Source Files\Decimation</Filter>
    </ClCompile>
    <ClCompile Include="MRPointCloudTriangulation.cpp">
      <Filter>Source Files\Triangulation</Filter>
    </ClCompile>
    <ClCompile Include="MRPointCloudTriangulationHelpers.cpp">
      <Filter>Source Files\Triangulation</Filter>
    </ClCompile>
    <ClCompile Include="MRBooleanOperation.cpp">
      <Filter>Source Files\Boolean</Filter>
    </ClCompile>
    <ClCompile Include="MRMeshBoolean.cpp">
      <Filter>Source Files\Boolean</Filter>
    </ClCompile>
    <ClCompile Include="MRMeshBooleanFacade.cpp">
      <Filter>Source Files\Boolean</Filter>
    </ClCompile>
    <ClCompile Include="MRPartialOffset.cpp">
      <Filter>Source Files\Boolean</Filter>
    </ClCompile>
    <ClCompile Include="MRMeshSaveObj.cpp">
      <Filter>Source Files\IO</Filter>
    </ClCompile>
    <ClCompile Include="MRObjectLabel.cpp">
      <Filter>Source Files\DataModel</Filter>
    </ClCompile>
    <ClCompile Include="MRPolylineSubdivide.cpp">
      <Filter>Source Files\Polyline</Filter>
    </ClCompile>
    <ClCompile Include="MRMeshRelax.cpp">
      <Filter>Source Files\Relax</Filter>
    </ClCompile>
    <ClCompile Include="MRPointCloudRelax.cpp">
      <Filter>Source Files\Relax</Filter>
    </ClCompile>
    <ClCompile Include="MRPolylineRelax.cpp">
      <Filter>Source Files\Relax</Filter>
    </ClCompile>
    <ClCompile Include="MRPrism.cpp">
      <Filter>Source Files\Primitives</Filter>
    </ClCompile>
    <ClCompile Include="MRProgressReadWrite.cpp">
      <Filter>Source Files\IO</Filter>
    </ClCompile>
    <ClCompile Include="MRVertexAttributeGradient.cpp">
      <Filter>Source Files\MeshAlgorithm</Filter>
    </ClCompile>
    <ClCompile Include="MRUniteManyMeshes.cpp">
      <Filter>Source Files\Boolean</Filter>
    </ClCompile>
    <ClCompile Include="MROrder.cpp">
      <Filter>Source Files\Mesh</Filter>
    </ClCompile>
    <ClCompile Include="MRTriMath.cpp">
      <Filter>Source Files\Math</Filter>
    </ClCompile>
    <ClCompile Include="MRExtractIsolines.cpp">
      <Filter>Source Files\SurfacePath</Filter>
    </ClCompile>
    <ClCompile Include="MRMarchingCubes.cpp">
      <Filter>Source Files\Voxels</Filter>
    </ClCompile>
    <ClCompile Include="MRSharpenMarchingCubesMesh.cpp">
      <Filter>Source Files\Voxels</Filter>
    </ClCompile>
    <ClCompile Include="MREdgeMetric.cpp">
      <Filter>Source Files\SurfacePath</Filter>
    </ClCompile>
    <ClCompile Include="MRFastWindingNumber.cpp">
      <Filter>Source Files\AABBTree</Filter>
    </ClCompile>
    <ClCompile Include="MRPointsToMeshProjector.cpp">
      <Filter>Source Files\AABBTree</Filter>
    </ClCompile>
    <ClCompile Include="MRVoxelsLoadGav.cpp">
      <Filter>Source Files\IO</Filter>
    </ClCompile>
    <ClCompile Include="MRGltfSerializer.cpp">
      <Filter>Source Files\IO</Filter>
    </ClCompile>
    <ClCompile Include="MRToolPath.cpp">
      <Filter>Source Files\SurfacePath</Filter>
    </ClCompile>
    <ClCompile Include="MRFreeFormDeformer.cpp">
      <Filter>Source Files\LinearSystem</Filter>
    </ClCompile>
    <ClCompile Include="MRLaplacian.cpp">
      <Filter>Source Files\LinearSystem</Filter>
    </ClCompile>
    <ClCompile Include="MRPositionVertsSmoothly.cpp">
      <Filter>Source Files\LinearSystem</Filter>
    </ClCompile>
    <ClCompile Include="MRNormalsToPoints.cpp">
      <Filter>Source Files\LinearSystem</Filter>
    </ClCompile>
    <ClCompile Include="MRNormalDenoising.cpp">
      <Filter>Source Files\LinearSystem</Filter>
    </ClCompile>
    <ClCompile Include="MRId.cpp">
      <Filter>Source Files\Basic</Filter>
    </ClCompile>
    <ClCompile Include="MRPartMapping.cpp">
      <Filter>Source Files\Mesh</Filter>
    </ClCompile>
    <ClCompile Include="MRMeshEigen.cpp">
      <Filter>Source Files\Mesh</Filter>
    </ClCompile>
    <ClCompile Include="MRConvexHull.cpp">
      <Filter>Source Files\MeshAlgorithm</Filter>
    </ClCompile>
    <ClCompile Include="MRExpandShrink.cpp">
      <Filter>Source Files\MeshAlgorithm</Filter>
    </ClCompile>
    <ClCompile Include="MRContoursStitch.cpp">
      <Filter>Source Files\Contours</Filter>
    </ClCompile>
    <ClCompile Include="MRFillContour.cpp">
      <Filter>Source Files\Contours</Filter>
    </ClCompile>
    <ClCompile Include="MRFillContours2D.cpp">
      <Filter>Source Files\Contours</Filter>
    </ClCompile>
    <ClCompile Include="MRFixUndercuts.cpp">
      <Filter>Source Files\MeshAlgorithm</Filter>
    </ClCompile>
    <ClCompile Include="MRGridSampling.cpp">
      <Filter>Source Files\PointCloud</Filter>
    </ClCompile>
    <ClCompile Include="MRRegionBoundary.cpp">
      <Filter>Source Files\MeshAlgorithm</Filter>
    </ClCompile>
    <ClCompile Include="MRICP.cpp">
      <Filter>Source Files\MeshAlgorithm</Filter>
    </ClCompile>
    <ClCompile Include="MRMeshTrimWithPlane.cpp">
      <Filter>Source Files\MeshAlgorithm</Filter>
    </ClCompile>
    <ClCompile Include="MRColorMapAggregator.cpp">
      <Filter>Source Files\Basic</Filter>
    </ClCompile>
    <ClCompile Include="MRCloseVertices.cpp">
      <Filter>Source Files\MeshAlgorithm</Filter>
    </ClCompile>
    <ClCompile Include="MROverlappingTris.cpp">
      <Filter>Source Files\AABBTree</Filter>
    </ClCompile>
    <ClCompile Include="MRObjectGcode.cpp">
      <Filter>Source Files\DataModel</Filter>
    </ClCompile>
    <ClCompile Include="MRGcodeProcessor.cpp">
      <Filter>Source Files\Gcode</Filter>
    </ClCompile>
    <ClCompile Include="MRGcodeLoad.cpp">
      <Filter>Source Files\IO</Filter>
    </ClCompile>
    <ClCompile Include="MRFile.cpp">
      <Filter>Source Files\System</Filter>
    </ClCompile>
    <ClCompile Include="MRVoxelsConversionsByParts.cpp">
      <Filter>Source Files\Voxels</Filter>
    </ClCompile>
    <ClCompile Include="MRExpected.cpp">
      <Filter>Source Files\Basic</Filter>
    </ClCompile>
    <ClCompile Include="MRViewportId.cpp">
      <Filter>Source Files\Basic</Filter>
    </ClCompile>
    <ClCompile Include="MRMovementBuildBody.cpp">
      <Filter>Source Files\Primitives</Filter>
    </ClCompile>
    <ClCompile Include="MRInnerShell.cpp">
      <Filter>Source Files\AABBTree</Filter>
    </ClCompile>
    <ClCompile Include="MRCNCMachineSettings.cpp">
      <Filter>Source Files\Gcode</Filter>
    </ClCompile>
    <ClCompile Include="MRMeshToDistanceVolume.cpp">
      <Filter>Source Files\Voxels</Filter>
    </ClCompile>
    <ClCompile Include="MRIOParsing.cpp">
      <Filter>Source Files\IO</Filter>
    </ClCompile>
    <ClCompile Include="MRTiffIO.cpp">
      <Filter>Source Files\IO</Filter>
    </ClCompile>
    <ClCompile Include="MRTerrainTriangulation.cpp">
      <Filter>Source Files\Triangulation</Filter>
    </ClCompile>
    <ClCompile Include="MRPointsProject.cpp">
      <Filter>Source Files\AABBTree</Filter>
    </ClCompile>
    <ClCompile Include="MREmbedTerrainStructure.cpp">
      <Filter>Source Files\Boolean</Filter>
    </ClCompile>
    <ClCompile Include="MRMeshExtrude.cpp">
      <Filter>Source Files\Mesh</Filter>
    </ClCompile>
    <ClCompile Include="MRGraph.cpp">
      <Filter>Source Files\Math</Filter>
    </ClCompile>
    <ClCompile Include="MRWatershedGraph.cpp">
      <Filter>Source Files\WaterFlow</Filter>
    </ClCompile>
    <ClCompile Include="MRAggregateFlow.cpp">
      <Filter>Source Files\WaterFlow</Filter>
    </ClCompile>
    <ClCompile Include="MRBasinVolume.cpp">
      <Filter>Source Files\WaterFlow</Filter>
    </ClCompile>
    <ClCompile Include="MRPointsLoadE57.cpp">
      <Filter>Source Files\IO</Filter>
    </ClCompile>
    <ClCompile Include="MRPointsLoadLas.cpp">
      <Filter>Source Files\IO</Filter>
    </ClCompile>
<<<<<<< HEAD
    <ClCompile Include="MRMeshOverhangs.cpp">
      <Filter>Source Files\MeshAlgorithm</Filter>
=======
    <ClCompile Include="MRPrecipitationSimulator.cpp">
      <Filter>Source Files\WaterFlow</Filter>
>>>>>>> a1e2ad83
    </ClCompile>
  </ItemGroup>
  <ItemGroup>
    <None Include="..\.editorconfig" />
  </ItemGroup>
</Project><|MERGE_RESOLUTION|>--- conflicted
+++ resolved
@@ -1053,13 +1053,11 @@
     <ClInclude Include="MRBasinVolume.h">
       <Filter>Source Files\WaterFlow</Filter>
     </ClInclude>
-<<<<<<< HEAD
     <ClInclude Include="MRMeshOverhangs.h">
       <Filter>Source Files\MeshAlgorithm</Filter>
-=======
+    </ClInclude>
     <ClInclude Include="MRPrecipitationSimulator.h">
       <Filter>Source Files\WaterFlow</Filter>
->>>>>>> a1e2ad83
     </ClInclude>
   </ItemGroup>
   <ItemGroup>
@@ -1762,13 +1760,11 @@
     <ClCompile Include="MRPointsLoadLas.cpp">
       <Filter>Source Files\IO</Filter>
     </ClCompile>
-<<<<<<< HEAD
-    <ClCompile Include="MRMeshOverhangs.cpp">
-      <Filter>Source Files\MeshAlgorithm</Filter>
-=======
     <ClCompile Include="MRPrecipitationSimulator.cpp">
       <Filter>Source Files\WaterFlow</Filter>
->>>>>>> a1e2ad83
+    </ClCompile>
+    <ClCompile Include="MRMeshOverhangs.cpp">
+      <Filter>Source Files\MeshAlgorithm</Filter>
     </ClCompile>
   </ItemGroup>
   <ItemGroup>
