#include "MRVisualObject.h"
#include "MRObjectFactory.h"
#include "MRSerializer.h"
#include "MRSceneColors.h"
#include "MRMesh.h"
#include "MRObjectMesh.h"
#include "MRTimer.h"
#include "MRHeapBytes.h"
#include <filesystem>
#include <tl/expected.hpp>
#include "MRPch/MRJson.h"

namespace MR
{

MR_ADD_CLASS_FACTORY( VisualObject )

VisualObject::VisualObject()
{
    setDefaultColors_();
}

VisualObject::VisualObject( const VisualObject& other ):
    Object( other )
{
    showTexture_ = other.showTexture_;
    clipByPlane_ = other.clipByPlane_;
    showLabels_ = other.showLabels_;
    showName_ = other.showName_;
    cropLabels_ = other.cropLabels_;
    pickable_ = other.pickable_;
    invertNormals_ = other.invertNormals_;

    labelsColor_ = other.labelsColor_;

    shininess_ = other.shininess_;

    coloringType_ = other.coloringType_;
    vertsColorMap_ = other.vertsColorMap_;
    selectedColor_ = other.selectedColor_;
    unselectedColor_ = other.unselectedColor_;
    backFacesColor_ = other.backFacesColor_;
    depthTest_ = other.depthTest_;
    texture_ = other.texture_;
    uvCoordinates_ = other.uvCoordinates_;
    labels_ = other.labels_;
}

void VisualObject::setVisualizeProperty( bool value, unsigned type, ViewportMask viewportMask )
{
    auto res = getVisualizePropertyMask( type );
    if ( value )
        res |= viewportMask;
    else
        res &= ~viewportMask;

    setVisualizePropertyMask( type, res );
}

void VisualObject::setVisualizePropertyMask( unsigned type, ViewportMask viewportMask )
{
    auto& mask = getVisualizePropertyMask_( type );
    if ( mask == viewportMask )
        return;
    mask = viewportMask;
    needRedraw_ = true;
}

bool VisualObject::getVisualizeProperty( unsigned type, ViewportMask viewportMask ) const
{
    return !( getVisualizePropertyMask( type ) & viewportMask ).empty();
}

void VisualObject::toggleVisualizeProperty( unsigned type, ViewportMask viewportMask )
{
    setVisualizePropertyMask( type, getVisualizePropertyMask( type ) ^ viewportMask );
}

void VisualObject::setAllVisualizeProperties( const AllVisualizeProperties& properties )
{
    for ( int i = 0; i < properties.size(); ++i )
        getVisualizePropertyMask_( unsigned( i ) ) = properties[i];
}

AllVisualizeProperties VisualObject::getAllVisualizeProperties() const
{
    AllVisualizeProperties res;
    res.resize( VisualizeMaskType::VisualizePropsCount );
    for ( int i = 0; i < res.size(); ++i )
        res[i] = getVisualizePropertyMask( unsigned( i ) );
    return res;
}

const Color& VisualObject::getFrontColor( bool selected /*= true */ ) const
{
    return selected ? selectedColor_ : unselectedColor_;
}

void VisualObject::setFrontColor( const Color& color, bool selected /*= true */ )
{
    auto& oldColor = selected ? selectedColor_ : unselectedColor_;
    if ( oldColor == color )
        return;

    oldColor = color;
}

const Color& VisualObject::getBackColor() const
{
    return backFacesColor_;
}

void VisualObject::setBackColor( const Color& color )
{
    if ( backFacesColor_ == color )
        return;
    backFacesColor_ = color;
    dirty_ |= DIRTY_BACK_FACES;
}

const Color& VisualObject::getLabelsColor() const
{
    return labelsColor_;
}

void VisualObject::setLabelsColor( const Color& color )
{
    labelsColor_ = color;
    needRedraw_ = true;
}

void VisualObject::setDirtyFlags( uint32_t mask )
{
    if ( mask & DIRTY_POSITION )
        mask |= DIRTY_RENDER_NORMALS | DIRTY_BOUNDING_BOX | DIRTY_BORDER_LINES | DIRTY_EDGES_SELECTION;
    if ( mask & DIRTY_FACE )
        mask |= DIRTY_RENDER_NORMALS | DIRTY_BORDER_LINES | DIRTY_EDGES_SELECTION | DIRTY_POSITION;
    // DIRTY_POSITION because we use corner rendering and need to update render verts

    dirty_ |= mask;
}

const uint32_t& VisualObject::getDirtyFlags() const
{
    return dirty_;
}

void VisualObject::resetDirty() const
{
    // Bounding box and normals (all caches) is cleared only if it was recounted
    dirty_ &= DIRTY_CACHES;
}

Box3f VisualObject::getBoundingBox() const
{
    std::unique_lock lock( readCacheMutex_.getMutex() );
    if ( dirty_ & DIRTY_BOUNDING_BOX )
    {
        boundingBoxCache_ = computeBoundingBox_();
        dirty_ &= ~DIRTY_BOUNDING_BOX;
    }
    return boundingBoxCache_;
}

<<<<<<< HEAD
Box3f VisualObject::getBoundingBoxXf( ViewportId id ) const
{
    std::unique_lock lock( readCacheMutex_.getMutex() );
    if( dirty_ & DIRTY_BOUNDING_BOX_XF )
    {
        auto box = computeBoundingBoxXf_( id ); //TODO check that bbox in id is default one
        boundingBoxCacheXf_.set( box, id );
        dirty_ &= ~DIRTY_BOUNDING_BOX_XF;
        return box;
    }
    return boundingBoxCacheXf_.get( id );
}

=======
>>>>>>> 28ee01d3
void VisualObject::setPickable( bool on, ViewportMask viewportMask /*= ViewportMask::all() */ )
{
    if ( on )
        pickable_ |= viewportMask;
    else
        pickable_ &= ~viewportMask;
}

void VisualObject::setColoringType( ColoringType coloringType )
{
    if ( coloringType == coloringType_ )
        return;
    coloringType_ = coloringType;
    switch ( coloringType )
    {
    case ColoringType::SolidColor:
        break;
    case ColoringType::PrimitivesColorMap:
        dirty_ |= DIRTY_PRIMITIVE_COLORMAP;
        break;
    case ColoringType::VertsColorMap:
        dirty_ |= DIRTY_VERTS_COLORMAP;
        break;
    default:
        break;
    }
}

std::shared_ptr<Object> VisualObject::clone() const
{
    return std::make_shared<VisualObject>( ProtectedStruct{}, *this );
}

std::shared_ptr<Object> VisualObject::shallowClone() const
{
    return clone();
}

void VisualObject::render( const RenderParams& params ) const
{
    setupRenderObject_();
    if ( !renderObj_ )
        return;

    renderObj_->render( params );
}

void VisualObject::renderForPicker( const BaseRenderParams& params, unsigned id) const
{
    setupRenderObject_();
    if ( !renderObj_ )
        return;

    renderObj_->renderPicker( params, id );
}

void VisualObject::swapBase_( Object& other )
{    
    if ( auto otherVis = other.asType<VisualObject>() )
        std::swap( *this, *otherVis );
    else
        assert( false );
}

ViewportMask& VisualObject::getVisualizePropertyMask_( unsigned type )
{
    return const_cast< ViewportMask& >( getVisualizePropertyMask( type ) );
}

const ViewportMask& VisualObject::getVisualizePropertyMask( unsigned type ) const
{
    switch ( VisualizeMaskType::Type( type ) )
    {
    case MR::VisualizeMaskType::Visibility:
        return visibilityMask_;
    case MR::VisualizeMaskType::Texture:
        return showTexture_;
    case MR::VisualizeMaskType::InvertedNormals:
        return invertNormals_;
    case MR::VisualizeMaskType::Labels:
        return showLabels_;
    case MR::VisualizeMaskType::ClippedByPlane:
        return clipByPlane_;
    case MR::VisualizeMaskType::Name:
        return showName_;
    case MR::VisualizeMaskType::CropLabelsByViewportRect:
        return cropLabels_;
    case MR::VisualizeMaskType::DepthTest:
        return depthTest_;
    default:
        assert( false );
        return visibilityMask_;
    }
}

void VisualObject::serializeFields_( Json::Value& root ) const
{
    Object::serializeFields_( root );
    root["InvertNormals"] = !invertNormals_.empty();
    root["ShowLabes"] = showLabels();

    auto writeColors = [&root]( const char * fieldName, const Color& val )
    {
        auto& colors = root["Colors"]["Faces"][fieldName];
        serializeToJson( Vector4f( val ), colors["Diffuse"] );// To support old version 
    };

    writeColors( "SelectedMode", selectedColor_ );
    writeColors( "UnselectedMode", unselectedColor_ );
    writeColors( "BackFaces", backFacesColor_ );

    // labels
    serializeToJson( Vector4f( labelsColor_ ), root["Colors"]["Labels"] );

    // append base type
    root["Type"].append( VisualObject::TypeName() );
}

void VisualObject::deserializeFields_( const Json::Value& root )
{
    Object::deserializeFields_( root );

    if ( root["InvertNormals"].isBool() ) // Support old versions
        invertNormals_ = root["InvertNormals"].asBool() ? ViewportMask::all() : ViewportMask{};
    if ( root["ShowLabes"].isBool() )
        showLabels( root["ShowLabes"].asBool() );

    auto readColors = [&root]( const char* fieldName, Color& res )
    {
        const auto& colors = root["Colors"]["Faces"][fieldName];
        Vector4f resVec;
        deserializeFromJson( colors["Diffuse"], resVec );
        res = Color( resVec );
    };

    readColors( "SelectedMode", selectedColor_ );
    readColors( "UnselectedMode", unselectedColor_ );
    readColors( "BackFaces", backFacesColor_ );

    Vector4f resVec;
    // labels
    deserializeFromJson( root["Colors"]["Labels"], resVec );
    labelsColor_ = Color( resVec );

    dirty_ = DIRTY_ALL;
}

Box3f VisualObject::getWorldBox() const
{
    return transformed( getBoundingBox(), worldXf() );
}

size_t VisualObject::heapBytes() const
{
    return Object::heapBytes()
        + vertsColorMap_.heapBytes()
        + texture_.heapBytes()
        + uvCoordinates_.heapBytes()
        + MR::heapBytes( labels_ )
        + MR::heapBytes( renderObj_ );
}

void VisualObject::boundingBoxToInfoLines_( std::vector<std::string> & res ) const
{
    auto bbox = getBoundingBox();
    if ( bbox.valid() )
    {
        std::stringstream ss;
        ss << "box min: (" << bbox.min.x << ", " << bbox.min.y << ", " << bbox.min.z << ")";
        res.push_back( ss.str() );

        ss = {};
        ss << "box max: (" << bbox.max.x << ", " << bbox.max.y << ", " << bbox.max.z << ")";
        res.push_back( ss.str() );

        ss = {};
        const auto bcenter = bbox.center();
        ss << "box center: (" << bcenter.x << ", " << bcenter.y << ", " << bcenter.z << ")";
        res.push_back( ss.str() );

        ss = {};
        const auto bsize = bbox.size();
        ss << "(" << bsize.x << ", " << bsize.y << ", " << bsize.z << ")";
        const auto boxStr = ss.str();
        res.push_back( "box size: " + boxStr );

        const auto wbox = getWorldBox();
        if ( wbox.valid() )
        {
            const auto wbsize = wbox.size();
            ss = {};
            ss << "(" << wbsize.x << ", " << wbsize.y << ", " << wbsize.z << ")";
            const auto wboxStr = ss.str();
            if ( boxStr != wboxStr )
                res.push_back( "world box size: " + wboxStr );
        }
    }
    else
        res.push_back( "empty box" );
}

void VisualObject::setDefaultColors_()
{
    setFrontColor( SceneColors::get( SceneColors::SelectedObjectMesh ) );
    setFrontColor( SceneColors::get( SceneColors::UnselectedObjectMesh ), false );
    setBackColor( SceneColors::get( SceneColors::BackFaces ) );
    setLabelsColor( SceneColors::get( SceneColors::Labels ) );
}

IRenderObject::BufferMode VisualObject::getRenderBufferMode() const
{
    if ( !renderObj_ )
        return IRenderObject::AllocationEfficient;
    return renderObj_->getBufferMode();
}

void VisualObject::setRenderBufferMode( IRenderObject::BufferMode bufferMode )
{
    if ( !renderObj_ )
        return;
    renderObj_->setBufferMode( bufferMode );
}

} //namespace MR<|MERGE_RESOLUTION|>--- conflicted
+++ resolved
@@ -162,22 +162,6 @@
     return boundingBoxCache_;
 }
 
-<<<<<<< HEAD
-Box3f VisualObject::getBoundingBoxXf( ViewportId id ) const
-{
-    std::unique_lock lock( readCacheMutex_.getMutex() );
-    if( dirty_ & DIRTY_BOUNDING_BOX_XF )
-    {
-        auto box = computeBoundingBoxXf_( id ); //TODO check that bbox in id is default one
-        boundingBoxCacheXf_.set( box, id );
-        dirty_ &= ~DIRTY_BOUNDING_BOX_XF;
-        return box;
-    }
-    return boundingBoxCacheXf_.get( id );
-}
-
-=======
->>>>>>> 28ee01d3
 void VisualObject::setPickable( bool on, ViewportMask viewportMask /*= ViewportMask::all() */ )
 {
     if ( on )
