#pragma once

#include "MRPch/MRBindingMacros.h"
#include "MRVisualObject.h"
#include "MRXfBasedCache.h"
#include "MRMeshPart.h"
#include "MRObjectMeshData.h"

namespace MR
{

enum class MRMESH_CLASS MeshVisualizePropertyType
{
    Faces,
    Texture,
    Edges,
    Points,
    SelectedFaces,
    SelectedEdges,
    EnableShading,
    FlatShading,
    OnlyOddFragments,
    BordersHighlight,
    PolygonOffsetFromCamera, // recommended for drawing edges on top of mesh
    _count [[maybe_unused]],
};
template <> struct IsVisualizeMaskEnum<MeshVisualizePropertyType> : std::true_type {};

/// an object that stores a mesh
/// \ingroup ModelHolderGroup
class MRMESH_CLASS ObjectMeshHolder : public VisualObject
{
public:
    MRMESH_API ObjectMeshHolder();

    ObjectMeshHolder( ObjectMeshHolder&& ) noexcept = default;
    ObjectMeshHolder& operator = ( ObjectMeshHolder&& ) noexcept = default;

    constexpr static const char* TypeName() noexcept { return "MeshHolder"; }
    virtual const char* typeName() const override { return TypeName(); }

    MRMESH_API virtual void applyScale( float scaleFactor ) override;

    /// mesh object can be seen if the mesh has at least one edge
    MRMESH_API virtual bool hasVisualRepresentation() const override;

    [[nodiscard]] virtual bool hasModel() const override { return bool( data_.mesh ); }

    #ifdef __GNUC__
    #pragma GCC diagnostic push
    #pragma GCC diagnostic ignored "-Wstrict-aliasing" // Fingers crossed.
    #endif
    const std::shared_ptr< const Mesh >& mesh() const
    { return reinterpret_cast< const std::shared_ptr<const Mesh>& >( data_.mesh ); } // reinterpret_cast to avoid making a copy of shared_ptr
    #ifdef __GNUC__
    #pragma GCC diagnostic pop
    #endif

    /// \return the pair ( mesh, selected triangles ) if any triangle is selected or whole mesh otherwise
    MeshPart meshPart() const { return data_.selectedFaces.any() ? MeshPart{ *data_.mesh, &data_.selectedFaces } : *data_.mesh; }

    MRMESH_API virtual std::shared_ptr<Object> clone() const override;
    MRMESH_API virtual std::shared_ptr<Object> shallowClone() const override;

    MRMESH_API virtual void setDirtyFlags( uint32_t mask, bool invalidateCaches = true ) override;

    const FaceBitSet& getSelectedFaces() const { return data_.selectedFaces; }
    MRMESH_API virtual void selectFaces( FaceBitSet newSelection );
    /// returns colors of selected triangles
    MRMESH_API const Color& getSelectedFacesColor( ViewportId id = {} ) const;
    /// sets colors of selected triangles
    MRMESH_API virtual void setSelectedFacesColor( const Color& color, ViewportId id = {} );

    const UndirectedEdgeBitSet& getSelectedEdges() const { return data_.selectedEdges; }
    MRMESH_API virtual void selectEdges( UndirectedEdgeBitSet newSelection );
    /// returns colors of selected edges
    MRMESH_API const Color& getSelectedEdgesColor( ViewportId id = {} ) const;
    /// sets colors of selected edges
    MRMESH_API virtual void setSelectedEdgesColor( const Color& color, ViewportId id = {} );

    MRMESH_API const ViewportProperty<Color>& getSelectedEdgesColorsForAllViewports() const;
    MRMESH_API virtual void setSelectedEdgesColorsForAllViewports( ViewportProperty<Color> val );

    MRMESH_API const ViewportProperty<Color>& getSelectedFacesColorsForAllViewports() const;
    MRMESH_API virtual void setSelectedFacesColorsForAllViewports( ViewportProperty<Color> val );

    MRMESH_API const ViewportProperty<Color>& getEdgesColorsForAllViewports() const;
    MRMESH_API virtual void setEdgesColorsForAllViewports( ViewportProperty<Color> val );

    MRMESH_API const ViewportProperty<Color>& getBordersColorsForAllViewports() const;
    MRMESH_API virtual void setBordersColorsForAllViewports( ViewportProperty<Color> val );

    /// Edges on mesh, that will have sharp visualization even with smooth shading
    const UndirectedEdgeBitSet& creases() const { return data_.creases; }
    MRMESH_API virtual void setCreases( UndirectedEdgeBitSet creases );

    /// sets flat (true) or smooth (false) shading
    void setFlatShading( bool on )
    { return setVisualizeProperty( on, MeshVisualizePropertyType::FlatShading, ViewportMask::all() ); }
    bool flatShading() const
    { return getVisualizeProperty( MeshVisualizePropertyType::FlatShading, ViewportMask::any() ); }

    [[nodiscard]] MRMESH_API bool supportsVisualizeProperty( AnyVisualizeMaskEnum type ) const override;

    /// get all visualize properties masks
    MRMESH_API AllVisualizeProperties getAllVisualizeProperties() const override;
    /// returns mask of viewports where given property is set
    MRMESH_API const ViewportMask& getVisualizePropertyMask( AnyVisualizeMaskEnum type ) const override;

    /// provides read-only access to whole ObjectMeshData
    const ObjectMeshData& data() const { return data_; }

    /// sets whole new ObjectMeshData
    virtual void setData( ObjectMeshData && data ) { data_ = std::move( data ); setDirtyFlags( DIRTY_ALL ); }

    /// swaps whole ObjectMeshData with given argument
    virtual void updateData( ObjectMeshData& data ) { std::swap( data_, data ); setDirtyFlags( DIRTY_ALL ); }

    /// returns per-vertex colors of the object
    const VertColors& getVertsColorMap() const { return data_.vertColors; }

    /// sets per-vertex colors of the object
    virtual void setVertsColorMap( VertColors vertsColorMap ) { data_.vertColors = std::move( vertsColorMap ); setDirtyFlags( DIRTY_VERTS_COLORMAP ); }

    /// swaps per-vertex colors of the object with given argument
    virtual void updateVertsColorMap( VertColors& vertsColorMap ) { std::swap( data_.vertColors, vertsColorMap ); setDirtyFlags( DIRTY_VERTS_COLORMAP ); }

    const FaceColors& getFacesColorMap() const { return data_.faceColors; }
    virtual void setFacesColorMap( FaceColors facesColorMap ) { data_.faceColors = std::move( facesColorMap ); setDirtyFlags( DIRTY_PRIMITIVE_COLORMAP ); }
    virtual void updateFacesColorMap( FaceColors& updated ) { std::swap( data_.faceColors, updated ); setDirtyFlags( DIRTY_PRIMITIVE_COLORMAP ); }

    MRMESH_API virtual void setEdgeWidth( float edgeWidth );
    float getEdgeWidth() const { return edgeWidth_; }
    MRMESH_API virtual void setPointSize( float size );
    virtual float getPointSize() const { return pointSize_; }

    const Color& getEdgesColor( ViewportId id = {} ) const { return edgesColor_.get(id); }
    virtual void setEdgesColor( const Color& color, ViewportId id = {} )
    { edgesColor_.set( color, id ); needRedraw_ = true; }

    const Color& getPointsColor( ViewportId id = {} ) const { return pointsColor_.get(id); }
    virtual void setPointsColor( const Color& color, ViewportId id = {} )
    { pointsColor_.set( color, id ); needRedraw_ = true; }

    const Color& getBordersColor( ViewportId id = {} ) const { return bordersColor_.get( id ); }
    virtual void setBordersColor( const Color& color, ViewportId id = {} )
    { bordersColor_.set( color, id ); needRedraw_ = true; }

    /// \note this ctor is public only for std::make_shared used inside clone()
    ObjectMeshHolder( ProtectedStruct, const ObjectMeshHolder& obj ) : ObjectMeshHolder( obj )
    {}

    /// returns first texture in the vector. If there is no textures, returns empty texture
    MRMESH_API const MeshTexture& getTexture() const;
    // for backward compatibility
    [[deprecated]] MRMESH_API MR_BIND_IGNORE virtual void setTexture( MeshTexture texture );
    [[deprecated]] MRMESH_API MR_BIND_IGNORE virtual void updateTexture( MeshTexture& updated );
    const Vector<MeshTexture, TextureId>& getTextures() const { return textures_; }
    virtual void setTextures( Vector<MeshTexture, TextureId> texture ) { textures_ = std::move( texture );  setDirtyFlags( DIRTY_TEXTURE ); }
    virtual void updateTextures( Vector<MeshTexture, TextureId>& updated ) { std::swap( textures_, updated );  setDirtyFlags( DIRTY_TEXTURE ); }

    /// the texture ids for the faces if more than one texture is used to texture the object
    /// texture coordinates (data_.uvCoordinates) at a point can belong to different textures, depending on which face the point belongs to
    virtual void setTexturePerFace( Vector<TextureId, FaceId> texturePerFace ) { data_.texturePerFace = std::move( texturePerFace );  setDirtyFlags( DIRTY_TEXTURE_PER_FACE ); }
    virtual void updateTexturePerFace( Vector<TextureId, FaceId>& texturePerFace ) { std::swap( data_.texturePerFace, texturePerFace );  setDirtyFlags( DIRTY_TEXTURE_PER_FACE ); }
    virtual void addTexture( MeshTexture texture ) { textures_.emplace_back( std::move( texture ) );  setDirtyFlags( DIRTY_TEXTURE_PER_FACE ); }
    const TexturePerFace& getTexturePerFace() const { return data_.texturePerFace; }

    const VertUVCoords& getUVCoords() const { return data_.uvCoordinates; }
    virtual void setUVCoords( VertUVCoords uvCoordinates ) { data_.uvCoordinates = std::move( uvCoordinates ); setDirtyFlags( DIRTY_UV ); }
    virtual void updateUVCoords( VertUVCoords& updated ) { std::swap( data_.uvCoordinates, updated ); setDirtyFlags( DIRTY_UV ); }

    /// copies texture, UV-coordinates and vertex colors from given source object \param src using given map \param thisToSrc
    MRMESH_API virtual void copyTextureAndColors( const ObjectMeshHolder& src, const VertMap& thisToSrc, const FaceMap& thisToSrcFaces = {} );

    /// copies vertex colors from given source object \param src using given map \param thisToSrc
    MRMESH_API virtual void copyColors( const ObjectMeshHolder& src, const VertMap& thisToSrc, const FaceMap& thisToSrcFaces = {} );

    // ancillary texture can be used to have custom features visualization without affecting real one
    const MeshTexture& getAncillaryTexture() const { return ancillaryTexture_; }
    virtual void setAncillaryTexture( MeshTexture texture ) { ancillaryTexture_ = std::move( texture );  setDirtyFlags( DIRTY_TEXTURE ); }

    const VertUVCoords& getAncillaryUVCoords() const { return ancillaryUVCoordinates_; }
    virtual void setAncillaryUVCoords( VertUVCoords uvCoordinates ) { ancillaryUVCoordinates_ = std::move( uvCoordinates );  setDirtyFlags( DIRTY_UV ); }
    void updateAncillaryUVCoords( VertUVCoords& updated ) { std::swap( ancillaryUVCoordinates_, updated );  setDirtyFlags( DIRTY_UV ); }

    bool hasAncillaryTexture() const { return !ancillaryUVCoordinates_.empty() && !ancillaryTexture_.pixels.empty(); }
    MRMESH_API void clearAncillaryTexture();

    /// returns dirty flag of currently using normal type if they are dirty in render representation
    MRMESH_API uint32_t getNeededNormalsRenderDirtyValue( ViewportMask viewportMask ) const;

    MRMESH_API virtual bool getRedrawFlag( ViewportMask viewportMask ) const override;

    /// returns cached information whether the mesh is closed
    [[nodiscard]] MRMESH_API bool isMeshClosed() const;

    /// returns cached bounding box of this mesh object in world coordinates;
    /// if you need bounding box in local coordinates please call getBoundingBox()
    [[nodiscard]] MRMESH_API virtual Box3f getWorldBox( ViewportId = {} ) const override;

    /// returns cached information about the number of selected faces in the mesh
    [[nodiscard]] MRMESH_API size_t numSelectedFaces() const;

    /// returns cached information about the number of selected undirected edges in the mesh
    [[nodiscard]] MRMESH_API size_t numSelectedEdges() const;

    /// returns cached information about the number of crease undirected edges in the mesh
    [[nodiscard]] MRMESH_API size_t numCreaseEdges() const;

    /// returns cached summed area of mesh triangles
    [[nodiscard]] MRMESH_API double totalArea() const;

    /// returns cached area of selected triangles
    [[nodiscard]] MRMESH_API double selectedArea() const;

    /// returns cached volume of space surrounded by the mesh, which is valid only if mesh is closed
    [[nodiscard]] MRMESH_API double volume() const;

    /// returns cached average edge length
    [[nodiscard]] MRMESH_API float avgEdgeLen() const;

    /// returns cached information about the number of undirected edges in the mesh
    [[nodiscard]] MRMESH_API size_t numUndirectedEdges() const;

    /// returns cached information about the number of holes in the mesh
    [[nodiscard]] MRMESH_API size_t numHoles() const;

    /// returns cached information about the number of components in the mesh
    [[nodiscard]] MRMESH_API size_t numComponents() const;

    /// returns cached information about the number of handles in the mesh
    [[nodiscard]] MRMESH_API size_t numHandles() const;

    /// returns the amount of memory this object occupies on heap
    [[nodiscard]] MRMESH_API virtual size_t heapBytes() const override;

    /// returns overriden file extension used to serialize mesh inside this object, nullptr means defaultSerializeMeshFormat()
    [[nodiscard]] const char * serializeFormat() const { return serializeFormat_; }
<<<<<<< HEAD
    [[deprecated]] MR_BIND_IGNORE const char * saveMeshFormat() const { return serializeFormat(); }
=======

    /// returns overriden file extension used to serialize mesh inside this object if set, or defaultSerializeMeshFormat().c_str() otherwise; never returns nullptr
    [[nodiscard]] MRMESH_API const char * actualSerializeFormat() const;
>>>>>>> 745f97dd

    /// overrides file extension used to serialize mesh inside this object: must start from '.',
    /// nullptr means serialize in defaultSerializeMeshFormat()
    MRMESH_API void setSerializeFormat( const char * newFormat );
<<<<<<< HEAD
    [[deprecated]] MR_BIND_IGNORE void setSaveMeshFormat( const char * newFormat ) { setSerializeFormat( newFormat ); }
=======
>>>>>>> 745f97dd

    /// signal about face selection changing, triggered in selectFaces
    using SelectionChangedSignal = Signal<void()>;
    SelectionChangedSignal faceSelectionChangedSignal;
    SelectionChangedSignal edgeSelectionChangedSignal;
    SelectionChangedSignal creasesChangedSignal;

protected:
    ObjectMeshData data_;

    /// Texture options
    Vector<MeshTexture, TextureId> textures_;

    MeshTexture ancillaryTexture_;
    VertUVCoords ancillaryUVCoordinates_; ///< vertices coordinates in ancillary texture

    mutable std::optional<size_t> numHoles_;
    mutable std::optional<size_t> numComponents_;
    mutable std::optional<size_t> numUndirectedEdges_;
    mutable std::optional<size_t> numHandles_;
    mutable std::optional<bool> meshIsClosed_;
    mutable std::optional<size_t> numSelectedFaces_, numSelectedEdges_, numCreaseEdges_;
    mutable std::optional<double> totalArea_, selectedArea_;
    mutable std::optional<double> volume_;
    mutable std::optional<float> avgEdgeLen_;
    mutable ViewportProperty<XfBasedCache<Box3f>> worldBox_;

    ObjectMeshHolder( const ObjectMeshHolder& other ) = default;

    /// swaps this object with other
    MRMESH_API virtual void swapBase_( Object& other ) override;
    /// swaps signals, used in `swap` function to return back signals after `swapBase_`
    /// pls call Parent::swapSignals_ first when overriding this function
    MRMESH_API virtual void swapSignals_( Object& other ) override;

    MRMESH_API virtual Expected<std::future<Expected<void>>> serializeModel_( const std::filesystem::path& path ) const override;

    MRMESH_API virtual void serializeFields_( Json::Value& root ) const override;

    MRMESH_API void deserializeFields_( const Json::Value& root ) override;

    MRMESH_API Expected<void> deserializeModel_( const std::filesystem::path& path, ProgressCallback progressCb = {} ) override;

    /// set all visualize properties masks
    MRMESH_API void setAllVisualizeProperties_( const AllVisualizeProperties& properties, std::size_t& pos ) override;

    MRMESH_API virtual Box3f computeBoundingBox_() const override;

    MRMESH_API virtual void setupRenderObject_() const override;

    ViewportMask showTexture_;
    ViewportMask showFaces_ = ViewportMask::all();
    ViewportMask showEdges_;
    ViewportMask showPoints_;
    ViewportMask showSelectedEdges_ = ViewportMask::all();
    ViewportMask showSelectedFaces_ = ViewportMask::all();
    ViewportMask showBordersHighlight_;
    ViewportMask polygonOffset_;
    ViewportMask flatShading_; ///< toggle per-face or per-vertex properties

    // really it shoud be one enum Shading {None, Flat, Smooth, Crease}
    // but for back capability it is easier to add global flag
    ViewportMask shadingEnabled_ = ViewportMask::all();

    ViewportMask onlyOddFragments_;

    ViewportProperty<Color> edgesColor_;
    ViewportProperty<Color> pointsColor_;
    ViewportProperty<Color> bordersColor_;
    ViewportProperty<Color> edgeSelectionColor_;
    ViewportProperty<Color> faceSelectionColor_;

    float edgeWidth_{ 0.5f };
    float pointSize_{ 5.f };

private:
    /// this is private function to set default colors of this type (ObjectMeshHolder) in constructor only
    void setDefaultColors_();

    /// set default scene-related properties
    void setDefaultSceneProperties_();

    const char * serializeFormat_ = nullptr; // means use defaultSerializeMeshFormat()
};

/// returns file extension used to serialize ObjectMeshHolder by default (if not overridden in specific object),
/// the string starts with '.'
[[nodiscard]] MRMESH_API const std::string & defaultSerializeMeshFormat();

/// sets file extension used to serialize serialize ObjectMeshHolder by default (if not overridden in specific object),
/// the string must start from '.';
// serialization falls back to the PLY format if given format support is available
// NOTE: CTM format support is available in the MRIOExtras library; make sure to load it if you prefer CTM
MRMESH_API void setDefaultSerializeMeshFormat( std::string newFormat );

} // namespace MR<|MERGE_RESOLUTION|>--- conflicted
+++ resolved
@@ -237,21 +237,13 @@
 
     /// returns overriden file extension used to serialize mesh inside this object, nullptr means defaultSerializeMeshFormat()
     [[nodiscard]] const char * serializeFormat() const { return serializeFormat_; }
-<<<<<<< HEAD
-    [[deprecated]] MR_BIND_IGNORE const char * saveMeshFormat() const { return serializeFormat(); }
-=======
 
     /// returns overriden file extension used to serialize mesh inside this object if set, or defaultSerializeMeshFormat().c_str() otherwise; never returns nullptr
     [[nodiscard]] MRMESH_API const char * actualSerializeFormat() const;
->>>>>>> 745f97dd
 
     /// overrides file extension used to serialize mesh inside this object: must start from '.',
     /// nullptr means serialize in defaultSerializeMeshFormat()
     MRMESH_API void setSerializeFormat( const char * newFormat );
-<<<<<<< HEAD
-    [[deprecated]] MR_BIND_IGNORE void setSaveMeshFormat( const char * newFormat ) { setSerializeFormat( newFormat ); }
-=======
->>>>>>> 745f97dd
 
     /// signal about face selection changing, triggered in selectFaces
     using SelectionChangedSignal = Signal<void()>;
