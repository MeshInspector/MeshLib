--- conflicted
+++ resolved
@@ -222,17 +222,6 @@
     return polyline_->computeBoundingBox();
 }
 
-<<<<<<< HEAD
-Box3f ObjectLinesHolder::computeBoundingBoxXf_( ViewportId id ) const
-{
-    if ( !polyline_ )
-        return Box3f();
-    const auto wXf = worldXf( id );
-    return polyline_->computeBoundingBox( &wXf );
-}
-
-=======
->>>>>>> 28ee01d3
 void ObjectLinesHolder::setupRenderObject_() const
 {
     if ( !renderObj_ )
