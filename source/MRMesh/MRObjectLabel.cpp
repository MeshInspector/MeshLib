--- conflicted
+++ resolved
@@ -113,17 +113,15 @@
     
     root["PathToFontFile"] = utf8string( pathToFont_ );
 
-<<<<<<< HEAD
+    // append base type
+    root["Type"].append( ObjectLabel::TypeName() );
+    
     root["SourcePointSize"] = sourcePointSize_;
     root["LeaderLineWidth"] = leaderLineWidth_;
     root["BackgroundPadding"] = backgroundPadding_;
 
     serializeToJson( sourcePointColor_, root["Colors"]["SourcePoint"] );
     serializeToJson( leaderLineColor_, root["Colors"]["LeaderLine"] );
-=======
-    // append base type
-    root["Type"].append( ObjectLabel::TypeName() );
->>>>>>> 705f2da9
 }
 
 void ObjectLabel::deserializeFields_( const Json::Value& root )
