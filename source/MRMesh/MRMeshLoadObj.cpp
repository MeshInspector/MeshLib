--- conflicted
+++ resolved
@@ -24,440 +24,362 @@
 
 namespace
 {
-using namespace MR;
-
-enum class ObjElement
-{
-    Unknown,
-    Vertex,
-    Face,
-    Object,
-    TextureVertex,
-    MaterialLibrary,
-    MaterialName,
-};
-
-enum class MtlElement
-{
-    Unknown,
-    MaterialName,
-    AmbientColor,
-    DiffuseColor,
-    SpecularColor,
-    SpecularExponent,
-    Dissolve,
-    IlluminationModel,
-    AmbientTexture,
-    DiffuseTexture,
-    SpecularTexture,
-    SpecularExponentTexture,
-    DissolveTexture,
-};
-
-template <typename T>
-T parseToken( std::string_view line );
-
-template <>
-ObjElement parseToken<ObjElement>( std::string_view line )
-{
-    while ( !line.empty() && line[0] == ' ' )
-        line.remove_prefix( 1 );
-
-    assert( !line.empty() );
-    switch ( line[0] )
-    {
-    case 'v':
-        assert( line.size() >= 2 );
-        switch ( line[1] )
-        {
-        case ' ':
-            return ObjElement::Vertex;
-        case 't':
-            return ObjElement::TextureVertex;
+    using namespace MR;
+
+    enum class ObjElement
+    {
+        Unknown,
+        Vertex,
+        Face,
+        Object,
+        TextureVertex,
+        MaterialLibrary,
+        MaterialName,
+    };
+
+    enum class MtlElement
+    {
+        Unknown,
+        MaterialName,
+        AmbientColor,
+        DiffuseColor,
+        SpecularColor,
+        SpecularExponent,
+        Dissolve,
+        IlluminationModel,
+        AmbientTexture,
+        DiffuseTexture,
+        SpecularTexture,
+        SpecularExponentTexture,
+        DissolveTexture,
+    };
+
+    template <typename T>
+    T parseToken( std::string_view line );
+
+    template <>
+    ObjElement parseToken<ObjElement>( std::string_view line )
+    {
+        while ( !line.empty() && line[0] == ' ' )
+            line.remove_prefix( 1 );
+
+        assert( !line.empty() );
+        switch ( line[0] )
+        {
+        case 'v':
+            assert( line.size() >= 2 );
+            switch ( line[1] )
+            {
+            case ' ':
+                return ObjElement::Vertex;
+            case 't':
+                return ObjElement::TextureVertex;
+            default:
+                return ObjElement::Unknown;
+            }
+        case 'f':
+            return ObjElement::Face;
+        case 'o':
+            return ObjElement::Object;
+        case 'u':
+            if ( line.starts_with( "usemtl" ) )
+                return ObjElement::MaterialName;
+            return ObjElement::Unknown;
+        case 'm':
+            if ( line.starts_with( "mtllib" ) )
+                return ObjElement::MaterialLibrary;
+            return ObjElement::Unknown;
         default:
             return ObjElement::Unknown;
         }
-    case 'f':
-        return ObjElement::Face;
-    case 'o':
-        return ObjElement::Object;
-    case 'u':
-        if ( line.starts_with( "usemtl" ) )
-            return ObjElement::MaterialName;
-        return ObjElement::Unknown;
-    case 'm':
-        if ( line.starts_with( "mtllib" ) )
-            return ObjElement::MaterialLibrary;
-        return ObjElement::Unknown;
-    default:
-        return ObjElement::Unknown;
-    }
-}
-
-template <>
-MtlElement parseToken<MtlElement>( std::string_view line )
-{
-    while ( !line.empty() && line[0] == ' ' )
-        line.remove_prefix( 1 );
-
-    assert( !line.empty() );
-    switch ( line[0] )
-    {
-    case 'n':
-        if ( line.starts_with( "newmtl" ) )
-            return MtlElement::MaterialName;
-        else
-            return MtlElement::Unknown;
-    case 'K':
-        assert( line.size() >= 2 );
-        switch ( line[1] )
-        {
-        case 'a':
-            return MtlElement::AmbientColor;
-        case 'd':
-            return MtlElement::DiffuseColor;
-        case 's':
-            return MtlElement::SpecularColor;
-        default:
-            return MtlElement::Unknown;
-        }
-    case 'm':
-        if ( line.starts_with( "map_" ) )
-        {
-            assert( line.size() >= 5 );
-            switch ( line[4] )
-            {
-            case 'K':
-                assert( line.size() >= 6 );
-                switch ( line[5] )
+    }
+
+    template <>
+    MtlElement parseToken<MtlElement>( std::string_view line )
+    {
+        while ( !line.empty() && line[0] == ' ' )
+            line.remove_prefix( 1 );
+
+        assert( !line.empty() );
+        switch ( line[0] )
+        {
+        case 'n':
+            if ( line.starts_with( "newmtl" ) )
+                return MtlElement::MaterialName;
+            else
+                return MtlElement::Unknown;
+        case 'K':
+            assert( line.size() >= 2 );
+            switch ( line[1] )
+            {
+            case 'a':
+                return MtlElement::AmbientColor;
+            case 'd':
+                return MtlElement::DiffuseColor;
+            case 's':
+                return MtlElement::SpecularColor;
+            default:
+                return MtlElement::Unknown;
+            }
+        case 'm':
+            if ( line.starts_with( "map_" ) )
+            {
+                assert( line.size() >= 5 );
+                switch ( line[4] )
                 {
-                case 'a':
-                    return MtlElement::AmbientTexture;
-                case 'd':
-                    return MtlElement::DiffuseTexture;
-                case 's':
-                    return MtlElement::SpecularTexture;
+                case 'K':
+                    assert( line.size() >= 6 );
+                    switch ( line[5] )
+                    {
+                    case 'a':
+                        return MtlElement::AmbientTexture;
+                    case 'd':
+                        return MtlElement::DiffuseTexture;
+                    case 's':
+                        return MtlElement::SpecularTexture;
+                    default:
+                        return MtlElement::Unknown;
+                    }
                 default:
                     return MtlElement::Unknown;
                 }
-            default:
+            }
+            else
+            {
                 return MtlElement::Unknown;
             }
-        }
-        else
-        {
+        default:
             return MtlElement::Unknown;
         }
-    default:
-        return MtlElement::Unknown;
-    }
-}
-
-template <typename Element>
-struct ElementGroup
-{
-    Element element{ Element() };
-    size_t begin{ 0 };
-    size_t end{ 0 };
-};
-
-template <typename Element>
-std::vector<ElementGroup<Element>> groupLines( const char* data, size_t, const std::vector<size_t>& newlines )
-{
-    const auto lineCount = newlines.size() - 1;
-
-    std::vector<ElementGroup<Element>> groups{ { Element(), 0, 0 } }; // emplace stub initial group
-    for ( size_t li = 0; li < lineCount; li++ )
-    {
-        std::string_view line( data + newlines[li], newlines[li + 1] - newlines[li + 0] );
-        const auto element = parseToken<Element>( line );
-        if ( element != groups.back().element )
-        {
-            groups.back().end = li;
-            groups.push_back( { element, li, 0 } );
-        }
-    }
-    groups.back().end = lineCount;
-    return groups;
-}
-<<<<<<< HEAD
-
-Expected<void> parseObjTextureVertex( const std::string_view& str, UVCoord& vt )
-{
-    using namespace boost::spirit::x3;
-
-=======
-
-Expected<void> parseObjTextureVertex( const std::string_view& str, UVCoord& vt )
-{
-    using namespace boost::spirit::x3;
-
->>>>>>> 93e29cef
-    std::array<float, 3> coords{ 0.f, 0.f, 0.f };
-    int i = 0;
-    auto coord = [&] ( auto& ctx )
-    {
-        coords[i++] = _attr( ctx );
+    }
+
+    template <typename Element>
+    struct ElementGroup
+    {
+        Element element{ Element() };
+        size_t begin{ 0 };
+        size_t end{ 0 };
     };
-<<<<<<< HEAD
-
-    bool r = phrase_parse(
+
+    template <typename Element>
+    std::vector<ElementGroup<Element>> groupLines( const char* data, size_t, const std::vector<size_t>& newlines )
+    {
+        const auto lineCount = newlines.size() - 1;
+
+        std::vector<ElementGroup<Element>> groups{ { Element(), 0, 0 } }; // emplace stub initial group
+        for ( size_t li = 0; li < lineCount; li++ )
+        {
+            std::string_view line( data + newlines[li], newlines[li + 1] - newlines[li + 0] );
+            const auto element = parseToken<Element>( line );
+            if ( element != groups.back().element )
+            {
+                groups.back().end = li;
+                groups.push_back( { element, li, 0 } );
+            }
+        }
+        groups.back().end = lineCount;
+        return groups;
+    }
+
+    Expected<void> parseObjTextureVertex( const std::string_view& str, UVCoord& vt )
+    {
+        using namespace boost::spirit::x3;
+
+        std::array<float, 3> coords{ 0.f, 0.f, 0.f };
+        int i = 0;
+        auto coord = [&] ( auto& ctx ) { coords[i++] = _attr( ctx ); };
+
+        bool r = phrase_parse(
+                str.begin(),
+                str.end(),
+                ( lit( "vt" ) >> float_[coord] >> -( float_[coord] >> -( float_[coord] ) ) ),
+                ascii::space
+        );
+
+        static constexpr int MaxErrorStringLen = 80;
+        if ( !r )
+            return unexpected( "Failed to parse vertex in OBJ-file: " + std::string( trimRight( str.substr( 0, MaxErrorStringLen ) ) ) );
+
+        vt = { coords[0], coords[1] };
+        return {};
+    }
+
+    struct ObjFace
+    {
+        std::vector<int> vertices;
+        std::vector<int> textures;
+        std::vector<int> normals;
+    };
+
+    Expected<void> parseObjFace( const std::string_view& str, ObjFace& f )
+    {
+        using namespace boost::spirit::x3;
+
+        auto v = [&] ( auto& ctx ) { f.vertices.emplace_back( _attr( ctx ) ); };
+        auto vt = [&] ( auto& ctx ) { f.textures.emplace_back( _attr( ctx ) ); };
+        auto vn = [&] ( auto& ctx ) { f.normals.emplace_back( _attr( ctx ) ); };
+
+        bool r = phrase_parse(
             str.begin(),
             str.end(),
-            ( lit( "vt" ) >> float_[coord] >> -( float_[coord] >> -( float_[coord] ) ) ),
+            // NOTE: actions are not being reverted after backtracking
+            // https://github.com/boostorg/spirit/issues/378
+            ( 'f' >> *( int_[v] >> -( '/' >> ( ( int_[vt] >> -( '/' >> int_[vn] ) ) | ( '/' >> int_[vn] ) ) ) ) ),
             ascii::space
-    );
-
-    static constexpr int MaxErrorStringLen = 80;
-    if ( !r )
-        return unexpected( "Failed to parse vertex in OBJ-file: " + std::string( trimRight( str.substr( 0, MaxErrorStringLen ) ) ) );
-
-    vt = { coords[0], coords[1] };
-    return {};
-}
-
-struct ObjFace
-{
-    std::vector<int> vertices;
-    std::vector<int> textures;
-    std::vector<int> normals;
-};
-
-Expected<void> parseObjFace( const std::string_view& str, ObjFace& f )
-{
-    using namespace boost::spirit::x3;
-
-=======
-
-    bool r = phrase_parse(
+        );
+        if ( !r )
+            return unexpected( "Failed to parse face in OBJ-file" );
+
+        if ( f.vertices.empty() )
+            return unexpected( "Invalid face vertex count in OBJ-file" );
+        if ( !f.textures.empty() && f.textures.size() != f.vertices.size() )
+            return unexpected( "Invalid face texture count in OBJ-file" );
+        if ( !f.normals.empty() && f.normals.size() != f.vertices.size() )
+            return unexpected( "Invalid face normal count in OBJ-file" );
+        return {};
+    }
+
+    Expected<void> parseMtlColor( const std::string_view& str, Vector3f& color )
+    {
+        using namespace boost::spirit::x3;
+
+        auto r = [&] ( auto& ctx ) { color.x = _attr( ctx ); };
+        auto g = [&] ( auto& ctx ) { color.y = _attr( ctx ); };
+        auto b = [&] ( auto& ctx ) { color.z = _attr( ctx ); };
+
+        bool res = phrase_parse(
             str.begin(),
             str.end(),
-            ( lit( "vt" ) >> float_[coord] >> -( float_[coord] >> -( float_[coord] ) ) ),
-            ascii::space
-    );
-
-    static constexpr int MaxErrorStringLen = 80;
-    if ( !r )
-        return unexpected( "Failed to parse vertex in OBJ-file: " + std::string( trimRight( str.substr( 0, MaxErrorStringLen ) ) ) );
-
-    vt = { coords[0], coords[1] };
-    return {};
-}
-
-struct ObjFace
-{
-    std::vector<int> vertices;
-    std::vector<int> textures;
-    std::vector<int> normals;
-};
-
-Expected<void> parseObjFace( const std::string_view& str, ObjFace& f )
-{
-    using namespace boost::spirit::x3;
-
->>>>>>> 93e29cef
-    auto v = [&] ( auto& ctx )
-    {
-        f.vertices.emplace_back( _attr( ctx ) );
-    };
-    auto vt = [&] ( auto& ctx )
-<<<<<<< HEAD
-    {
-        f.textures.emplace_back( _attr( ctx ) );
-    };
-    auto vn = [&] ( auto& ctx )
-    {
-=======
-    {
-        f.textures.emplace_back( _attr( ctx ) );
-    };
-    auto vn = [&] ( auto& ctx )
-    {
->>>>>>> 93e29cef
-        f.normals.emplace_back( _attr( ctx ) );
-    };
-
-    bool r = phrase_parse(
-        str.begin(),
-        str.end(),
-        // NOTE: actions are not being reverted after backtracking
-        // https://github.com/boostorg/spirit/issues/378
-        ( 'f' >> *( int_[v] >> -( '/' >> ( ( int_[vt] >> -( '/' >> int_[vn] ) ) | ( '/' >> int_[vn] ) ) ) ) ),
-        ascii::space
-    );
-    if ( !r )
-        return unexpected( "Failed to parse face in OBJ-file" );
-
-    if ( f.vertices.empty() )
-        return unexpected( "Invalid face vertex count in OBJ-file" );
-    if ( !f.textures.empty() && f.textures.size() != f.vertices.size() )
-        return unexpected( "Invalid face texture count in OBJ-file" );
-    if ( !f.normals.empty() && f.normals.size() != f.vertices.size() )
-        return unexpected( "Invalid face normal count in OBJ-file" );
-    return {};
-}
-
-Expected<void> parseMtlColor( const std::string_view& str, Vector3f& color )
-{
-    using namespace boost::spirit::x3;
-
-    auto r = [&] ( auto& ctx )
-    {
-        color.x = _attr( ctx );
-    };
-    auto g = [&] ( auto& ctx )
-    {
-        color.y = _attr( ctx );
-    };
-    auto b = [&] ( auto& ctx )
-    {
-        color.z = _attr( ctx );
-    };
-
-    bool res = phrase_parse(
-        str.begin(),
-        str.end(),
-        (
-            char_( 'K' ) >> ( char_( 'a' ) | char_( 'd' ) | char_( 's' ) )
-            >> (
-                ( float_[r] >> float_[g] >> float_[b] ) |
-                ( lit( "spectral" ) >> no_skip[+char_] ) |
-                ( lit( "xyz" ) >> float_ >> float_ >> float_ )
-                )
+            (
+                char_( 'K' ) >> ( char_( 'a' ) | char_( 'd' ) | char_( 's' ) )
+                >> (
+                        ( float_[r] >> float_[g] >> float_[b] ) |
+                        ( lit( "spectral" ) >> no_skip[+char_] ) |
+                        ( lit( "xyz" ) >> float_ >> float_ >> float_ )
+                    )
             ),
-        space
-    );
-    if ( !res )
-        return unexpected( "Failed to parse color in MTL-file" );
-
-    return {};
-}
-
-Expected<void> parseMtlTexture( const std::string_view& str, std::string& textureFile )
-{
-    using namespace boost::spirit::x3;
-
-    auto file = [&] ( auto& ctx )
-    {
-        textureFile = _attr( ctx );
-    };
-
-    bool r = phrase_parse(
-        str.begin(),
-        str.end(),
-        (
-            lit( "map_" ) >> ( lit( "Ka" ) | lit( "Kd" ) | lit( "Ks" ) | lit( "Ns" ) | lit( "d" ) )
-            >> *(
-                ( lit( "-blendu" ) >> ( lit( "on" ) | lit( "off" ) ) ) |
-                ( lit( "-blendv" ) >> ( lit( "on" ) | lit( "off" ) ) ) |
-                ( lit( "-cc" ) >> ( lit( "on" ) | lit( "off" ) ) ) |
-                ( lit( "-clamp" ) >> ( lit( "on" ) | lit( "off" ) ) ) |
-                ( lit( "-imfchan" ) >> ( char_( 'r' ) | char_( 'b' ) | char_( 'g' ) | char_( 'm' ) | char_( 'l' ) | char_( 'z' ) ) ) |
-                ( lit( "-mm" ) >> float_ >> float_ ) |
-                ( lit( "-bm" ) >> float_ ) |
-                ( lit( "-o" ) >> float_ >> float_ >> float_ ) |
-                ( lit( "-s" ) >> float_ >> float_ >> float_ ) |
-                ( lit( "-t" ) >> float_ >> float_ >> float_ ) |
-                ( lit( "-texres" ) >> float_ )
-                )
-            >> no_skip[+char_][file]
+            space
+        );
+        if ( !res )
+            return unexpected( "Failed to parse color in MTL-file" );
+
+        return {};
+    }
+
+    Expected<void> parseMtlTexture( const std::string_view& str, std::string& textureFile )
+    {
+        using namespace boost::spirit::x3;
+
+        auto file = [&] ( auto& ctx ) { textureFile = _attr( ctx ); };
+
+        bool r = phrase_parse(
+            str.begin(),
+            str.end(),
+            (
+                lit( "map_") >> ( lit( "Ka" ) | lit( "Kd" ) | lit( "Ks" ) | lit( "Ns" ) | lit( "d" ) )
+                >> *(
+                        ( lit( "-blendu" ) >> ( lit( "on" ) | lit( "off" ) ) ) |
+                        ( lit( "-blendv" ) >> ( lit( "on" ) | lit( "off" ) ) ) |
+                        ( lit( "-cc" ) >> ( lit( "on" ) | lit( "off" ) ) ) |
+                        ( lit( "-clamp" ) >> ( lit( "on" ) | lit( "off" ) ) ) |
+                        ( lit( "-imfchan" ) >> ( char_( 'r' ) | char_( 'b' ) | char_( 'g' ) | char_( 'm' ) | char_( 'l' ) | char_( 'z' ) ) ) |
+                        ( lit( "-mm" ) >> float_ >> float_ ) |
+                        ( lit( "-bm" ) >> float_ ) |
+                        ( lit( "-o" ) >> float_ >> float_ >> float_ ) |
+                        ( lit( "-s" ) >> float_ >> float_ >> float_ ) |
+                        ( lit( "-t" ) >> float_ >> float_ >> float_ ) |
+                        ( lit( "-texres" ) >> float_ )
+                    )
+                >> no_skip[+char_][file]
             ),
-        space
-    );
-    if ( !r )
-        return unexpected( "Failed to parse texture in MTL-file" );
-
-    boost::trim( textureFile );
-    return {};
-}
+            space
+        );
+        if ( !r )
+            return unexpected( "Failed to parse texture in MTL-file" );
+
+        boost::trim( textureFile );
+        return {};
+    }
 
 struct MtlMaterial
 {
     Vector3f diffuseColor = Vector3f::diagonal( -1.0f );
     std::string diffuseTextureFile;
-<<<<<<< HEAD
-=======
-    TextureId id;
->>>>>>> 93e29cef
 };
 
-using MtlLibrary = HashMap<std::string, MtlMaterial>;
-
-Expected<MtlLibrary> loadMtlLibrary( const std::filesystem::path& path )
-{
-    std::ifstream mtlIn( path, std::ios::binary );
-    if ( !mtlIn.is_open() )
-        return unexpected( "unable to open MTL file" );
-
-    const auto mtlContent = readCharBuffer( mtlIn );
-    if ( !mtlContent )
-        return unexpected( "Unable to open MTL file: " + mtlContent.error() );
-    const auto* data = mtlContent->data();
-    const auto mtlSize = mtlContent->size();
-
-    const auto newlines = splitByLines( data, mtlSize );
-
-    const auto groups = groupLines<MtlElement>( data, mtlSize, newlines );
-
-    MtlLibrary result;
-    std::string currentMaterialName;
-    MtlMaterial currentMaterial;
-
-    for ( const auto& group : groups )
-    {
-        std::string parseError;
-        switch ( group.element )
-        {
-        case MtlElement::Unknown:
-            break;
-        case MtlElement::MaterialName:
-        {
-            const auto li = group.end - 1;
-            std::string_view line( data + newlines[li], newlines[li + 1] - newlines[li + 0] );
-
-            if ( !currentMaterialName.empty() )
-            {
-                result.emplace( std::move( currentMaterialName ), std::move( currentMaterial ) );
-                currentMaterial = {};
-            }
-            currentMaterialName = line.substr( 6, std::string_view::npos );
-            boost::trim( currentMaterialName );
-        }
-        break;
-        case MtlElement::DiffuseColor:
-        {
-            const auto li = group.end - 1;
-            std::string_view line( data + newlines[li], newlines[li + 1] - newlines[li + 0] );
-
-            auto res = parseMtlColor( line, currentMaterial.diffuseColor );
-            if ( !res.has_value() )
-                parseError = std::move( res.error() );
-        }
-        break;
-        case MtlElement::DiffuseTexture:
-        {
-            const auto li = group.end - 1;
-            std::string_view line( data + newlines[li], newlines[li + 1] - newlines[li + 0] );
-
-            auto res = parseMtlTexture( line, currentMaterial.diffuseTextureFile );
-            if ( !res.has_value() )
-                parseError = std::move( res.error() );
-        }
-        break;
-        default:
-            break;
-        }
-        if ( !parseError.empty() )
-            return unexpected( parseError );
-    }
+    using MtlLibrary = HashMap<std::string, MtlMaterial>;
+
+    Expected<MtlLibrary> loadMtlLibrary( const std::filesystem::path& path )
+    {
+        std::ifstream mtlIn( path, std::ios::binary );
+        if ( !mtlIn.is_open() )
+            return unexpected( "unable to open MTL file" );
+
+        const auto mtlContent = readCharBuffer( mtlIn );
+        if ( !mtlContent )
+            return unexpected( "Unable to open MTL file: " + mtlContent.error() );
+        const auto* data = mtlContent->data();
+        const auto mtlSize = mtlContent->size();
+
+        const auto newlines = splitByLines( data, mtlSize );
+
+        const auto groups = groupLines<MtlElement>( data, mtlSize, newlines );
+
+        MtlLibrary result;
+        std::string currentMaterialName;
+        MtlMaterial currentMaterial;
+
+        for ( const auto& group : groups )
+        {
+            std::string parseError;
+            switch ( group.element )
+            {
+            case MtlElement::Unknown:
+                break;
+            case MtlElement::MaterialName:
+            {
+                const auto li = group.end - 1;
+                std::string_view line( data + newlines[li], newlines[li + 1] - newlines[li + 0] );
+
+                if ( !currentMaterialName.empty() )
+                {
+                    result.emplace( std::move( currentMaterialName ), std::move( currentMaterial ) );
+                    currentMaterial = {};
+                }
+                currentMaterialName = line.substr( 6, std::string_view::npos );
+                boost::trim( currentMaterialName );
+            }
+            break;
+            case MtlElement::DiffuseColor:
+            {
+                const auto li = group.end - 1;
+                std::string_view line( data + newlines[li], newlines[li + 1] - newlines[li + 0] );
+
+                auto res = parseMtlColor( line, currentMaterial.diffuseColor );
+                if ( !res.has_value() )
+                    parseError = std::move( res.error() );
+            }
+            break;
+            case MtlElement::DiffuseTexture:
+            {
+                const auto li = group.end - 1;
+                std::string_view line( data + newlines[li], newlines[li + 1] - newlines[li + 0] );
+
+                auto res = parseMtlTexture( line, currentMaterial.diffuseTextureFile );
+                if ( !res.has_value() )
+                    parseError = std::move( res.error() );
+            }
+            break;
+            default:
+                break;
+            }
+            if ( !parseError.empty() )
+                return unexpected( parseError );
+        }
 
     if ( !currentMaterialName.empty() )
         result.emplace( std::move( currentMaterialName ), std::move( currentMaterial ) );
     return result;
-<<<<<<< HEAD
-=======
-}
->>>>>>> 93e29cef
 }
 
 struct MaterialScope
@@ -496,7 +418,6 @@
         return unexpected( "Too negative vertex ID in OBJ-file" );
     haveColors = firstVert < colors.size();
 
-<<<<<<< HEAD
 
     Timer timer( "prepare unique vertices" );
 
@@ -559,13 +480,6 @@
     }, ctx );
 
     if ( !reportProgress( settings.callback, 0.2f ) )
-=======
-        auto data = readCharBuffer( in );
-    if ( !data.has_value() )
-        return unexpected( data.error() );
-
-    if ( !reportProgress( settings.callback, 0.25f ) )
->>>>>>> 93e29cef
         return unexpectedOperationCanceled();
 
     if ( !error.empty() )
@@ -587,7 +501,6 @@
         } );
     } );
 
-<<<<<<< HEAD
     if ( !reportProgress( settings.callback, 0.3f ) )
         return unexpectedOperationCanceled();
 
@@ -595,23 +508,6 @@
     VertCoords coords( maxVertIdPerSubcnt.back() );
     res.colors.resize( haveColors ? coords.size() : 0 );
     res.uvCoords.resize( haveUVs ? coords.size() : 0 );
-=======
-        std::vector<NamedMesh> res;
-    std::string currentObjName;
-    Vector<Vector3d, VertId> points;
-    std::vector<UVCoord> textureVertices;
-    std::vector<int> texCoords;
-    Triangulation triangulation;
-    VertUVCoords uvCoords;
-    VertColors colors;
-    bool hasColors = true; //assume that colors are present unless we find they are not
-    Expected<MtlLibrary> mtl;
-    std::string currentMaterialName;
-
-    TextureId maxTextureId = TextureId( -1 );
-    TextureId currentTextureId = TextureId( -1 );
-    Vector<TextureId, FaceId> texturePerFace;
->>>>>>> 93e29cef
 
     // set vertices and attributes first
     Vector3d pointOffset;
@@ -624,7 +520,6 @@
         res.xf = AffineXf3f::translation( Vector3f( pointOffset ) );
     }
 
-<<<<<<< HEAD
     ParallelFor( size_t( 0 ), map.subcnt(), [&] ( size_t id )
     {
         map.with_submap( id, [&] ( const ParallelIndicesMap::EmbeddedSet& subset )
@@ -752,123 +647,6 @@
     t.reserve( sumFaceSize );
     for ( auto& ot : mergedOT )
         t.vec_.insert( t.vec_.end(), std::make_move_iterator( ot.t.vec_.begin() ), std::make_move_iterator( ot.t.vec_.end() ) );
-=======
-    auto finishObject = [&] () -> Expected<void>
-    {
-        MR_NAMED_TIMER( "finish object" )
-            if ( !triangulation.empty() )
-            {
-                auto& result = res.emplace_back();
-                result.name = std::move( currentObjName );
-
-                // copy only minimal span of vertices for this object
-                VertId minV( INT_MAX ), maxV( -1 );
-                for ( const auto& vs : triangulation )
-                {
-                    minV = std::min( { minV, vs[0], vs[1], vs[2] } );
-                    maxV = std::max( { maxV, vs[0], vs[1], vs[2] } );
-                }
-                if ( maxV >= points.endId() )
-                    return unexpected( "vertex id is larger than total point coordinates" );
-                for ( auto& vs : triangulation )
-                {
-                    for ( int i = 0; i < 3; ++i )
-                        vs[i] -= minV;
-                }
-
-                std::vector<MeshBuilder::VertDuplication> dups;
-                if ( settings.customXf )
-                {
-                    const auto box = computeBoundingBox( points, minV, maxV + 1 );
-                    // shift the reference frame to the center of bounding box for best relative precision of mesh point coordinates (they are stored as 32-bit floats),
-                    // with the exception when boundary box already contains the origin point (0,0,0)
-                    Vector3d pointOffset = box.contains( Vector3d{} ) ? Vector3d{} : box.center();
-                    result.xf = AffineXf3f::translation( Vector3f( pointOffset ) );
-                    VertCoords floatPoints;
-                    floatPoints.reserve( maxV - minV + 1 );
-                    for ( auto v = minV; v <= maxV; ++v )
-                        floatPoints.emplace_back( points[v] - pointOffset );
-                    assert( floatPoints.size() == maxV - minV + 1 );
-                    result.mesh = Mesh::fromTrianglesDuplicatingNonManifoldVertices(
-                        std::move( floatPoints ), triangulation, &dups,
-                        { .skippedFaceCount = settings.countSkippedFaces ? &result.skippedFaceCount : nullptr } );
-                }
-                else
-                {
-                    result.mesh = Mesh::fromTrianglesDuplicatingNonManifoldVertices(
-                        VertCoords( begin( points ) + minV, begin( points ) + maxV + 1 ), triangulation, &dups,
-                        { .skippedFaceCount = settings.countSkippedFaces ? &result.skippedFaceCount : nullptr } );
-                }
-                if ( !colors.empty() )
-                {
-                    colors.resize( result.mesh.points.size() );
-                    for ( const auto& [src, dup] : dups )
-                        colors[dup] = colors[src];
-
-                    result.colors = std::move( colors );
-                    colors = {};
-                }
-                hasColors = true; //assume that colors for next object are present unless we find they are not
-                result.duplicatedVertexCount = int( dups.size() );
-                triangulation.clear();
-
-                VertHashMap dst2Src;
-                dst2Src.reserve( dups.size() );
-                for ( const auto& dup : dups )
-                    dst2Src.emplace( dup.dupVert, dup.srcVert );
-
-                if ( mtl.has_value() && !mtl->empty() )
-                {
-                    auto materialIt = mtl->find( currentMaterialName );
-
-                    if ( materialIt == mtl->end() )
-                    {
-                        materialIt = mtl->find( "default" );
-                    }
-                    if ( materialIt == mtl->end() )
-                    {
-                        materialIt = mtl->begin();
-                    }
-
-                    if ( maxTextureId.valid() )
-                    {
-                        result.textureFiles.resize( maxTextureId + 1 );
-                        for ( const auto& [mtlName, material] : *mtl )
-                        {
-                            if ( !material.diffuseTextureFile.empty() )
-                                result.textureFiles[material.id] = dir / material.diffuseTextureFile;
-                        }
-                    }
-
-                    if ( materialIt->second.diffuseColor != Vector3f::diagonal( -1 ) )
-                        result.diffuseColor = Color( materialIt->second.diffuseColor );
-
-                    result.texturePerFace = std::move( texturePerFace );
-
-                    if ( !texCoords.empty() )
-                    {
-                        uvCoords.resize( points.size() );
-                        tbb::parallel_for( tbb::blocked_range<VertId>( VertId( 0 ), VertId( points.size() ) ), [&] ( const tbb::blocked_range<VertId>& range )
-                        {
-                            for ( VertId i = range.begin(); i < range.end(); ++i )
-                            {
-                                if ( texCoords[i] < uvCoords.size() )
-                                    uvCoords[i] = textureVertices[texCoords[i]];
-                            }
-                        } );
-
-                        assert( uvCoords.size() >= maxV );
-                        result.uvCoords = { begin( uvCoords ) + minV, begin( uvCoords ) + maxV + 1 };
-                        result.uvCoords.resize( result.mesh.points.size() );
-                        for ( const auto& dup : dups )
-                            result.uvCoords[dup.dupVert] = result.uvCoords[dup.srcVert];
-                    }
-                }
-            }
-        currentObjName.clear();
-        return {};
-    };
->>>>>>> 93e29cef
 
     for ( const auto& mf : materialFaces )
     {
@@ -986,24 +764,11 @@
     int groupId = 0;
     for ( const auto& g : groups )
     {
-<<<<<<< HEAD
         switch ( g.element )
         {
         case ObjElement::Vertex:
             numPoints += ( g.end - g.begin );
             if ( !colorChecked )
-=======
-        assert( end > begin );
-        if ( hasColors && colors.empty() ) // check the presence of colors only once per object (parseVertices can be called many times)
-        {
-            // detect presence of colors from the first vertex
-            Vector3d v;
-            constexpr Vector3d cInvalidColor = { -1., -1., -1. };
-            Vector3d c{ cInvalidColor };
-            std::string_view line( data + newlines[begin], newlines[begin + 1] - newlines[begin] );
-            auto res = parseObjCoordinate( line, v, &c );
-            if ( !res.has_value() )
->>>>>>> 93e29cef
             {
                 colorChecked = true;
                 constexpr Vector3d cInvalidColor = { -1., -1., -1. };
@@ -1064,14 +829,8 @@
         tbb::task_group_context ctx;
         tbb::parallel_for( tbb::blocked_range<size_t>( begin, end ), [&] ( const tbb::blocked_range<size_t>& range )
         {
-<<<<<<< HEAD
             Vector3d c{ noInit };
             for ( size_t li = range.begin(); li < range.end(); ++li )
-=======
-            Vector3d v{ noInit };
-            Vector3d c{ noInit };
-            for ( auto li = range.begin(); li < range.end(); li++ )
->>>>>>> 93e29cef
             {
                 auto id = li - begin + pointsSize;
                 std::string_view line( data + newlines[li], newlines[li + 1] - newlines[li + 0] );
@@ -1119,19 +878,7 @@
         tbb::task_group_context ctx;
         tbb::parallel_for( tbb::blocked_range<size_t>( begin, end ), [&] ( const tbb::blocked_range<size_t>& range )
         {
-<<<<<<< HEAD
             for ( size_t li = range.begin(); li < range.end(); ++li )
-=======
-            auto& ordTris = ordTrisPerThread.local();
-            auto& t = ordTris.emplace_back( OrderedTriangulation{ range.begin(), {} } ).t;
-
-            ObjFace f;
-            // usually a face has 3 or 4 vertices
-            for ( auto* elements : { &f.vertices, &f.textures, &f.normals } )
-                elements->reserve( 4 );
-
-            for ( auto li = range.begin(); li < range.end(); li++ )
->>>>>>> 93e29cef
             {
                 auto id = li - begin + facesSize;
                 std::string_view line( data + newlines[li], newlines[li + 1] - newlines[li + 0] );
@@ -1142,143 +889,8 @@
                         parseError = std::move( res.error() );
                     return;
                 }
-<<<<<<< HEAD
             }
         }, ctx );
-=======
-
-                auto& vs = f.vertices;
-                for ( auto& v : vs )
-                {
-                    if ( --v < 0 )
-                    {
-                        v += originalPointCount + 1;
-
-                        if ( v < 0 )
-                        {
-                            if ( ctx.cancel_group_execution() )
-                                parseError = "Too negative vertex ID in OBJ-file";
-                            return;
-                        }
-                    }
-
-                    auto it = additions.upper_bound( v );
-                    int toAdd = 0;
-                    if ( it == additions.end() )
-                        toAdd = additions.rbegin()->second;
-                    else if ( it != additions.begin() )
-                        toAdd = ( --it )->second;
-
-                    if ( toAdd > 0 )
-                        v += toAdd;
-
-                }
-                if ( vs.size() < 3 )
-                {
-                    if ( ctx.cancel_group_execution() )
-                        parseError = "Face with less than 3 vertices in OBJ-file";
-                    return;
-                }
-
-                auto& vts = f.textures;
-                if ( !vts.empty() )
-                {
-                    for ( auto& vt : vts )
-                    {
-                        if ( vt < 0 )
-                            vt += int( textureVertices.size() ) + 1;
-
-                        if ( --vt < 0 )
-                        {
-                            if ( ctx.cancel_group_execution() )
-                                parseError = "Too negative texture vertex ID in OBJ-file";
-                            return;
-                        }
-                    }
-
-                    assert( vts.size() == vs.size() );
-                    const std::lock_guard<std::mutex> lock( mutex );
-                    for ( int j = 0; j < vs.size(); ++j )
-                    {
-                        if ( texCoords[vs[j]] == vts[j] )
-                            continue;
-
-                        if ( texCoords[vs[j]] < 0 )
-                        {
-                            texCoords[vs[j]] = vts[j];
-                            continue;
-                        }
-                        points.push_back( points[VertId( vs[j] )] );
-                        texCoords.push_back( vts[j] );
-                        vs[j] = int( points.size() ) - 1;
-                        ++newPoints;
-                    }
-                }
-
-                // TODO: make smarter triangulation based on point coordinates
-                for ( int j = 1; j + 1 < vs.size(); ++j )
-                    t.push_back( { VertId( vs[0] ), VertId( vs[j] ), VertId( vs[j + 1] ) } );
-            }
-        }, ctx );
-
-        additions.insert_or_assign( originalPointCount, lastAddition + newPoints );
-
-        if ( !parseError.empty() )
-            return;
-
-        size_t trisSize = 0;
-        std::vector<OrderedTriangulation> ordTrisAll;
-        for ( auto& ordTris : ordTrisPerThread )
-        {
-            for ( auto& ordTri : ordTris )
-            {
-                trisSize += ordTri.t.size();
-                ordTrisAll.emplace_back( std::move( ordTri ) );
-            }
-        }
-        std::sort( ordTrisAll.begin(), ordTrisAll.end(),
-                   [] ( auto&& a, auto&& b )
-        {
-            return a.offset < b.offset;
-        } );
-
-        triangulation.reserve( triangulation.size() + trisSize );
-        bool hasMaterial = mtl.has_value() && mtl.value().size() > 0;
-        if ( hasMaterial )
-            texturePerFace.reserve( triangulation.size() + trisSize );
-        for ( auto& ordTri : ordTrisAll )
-        {
-            triangulation.vec_.insert( triangulation.vec_.end(), ordTri.t.vec_.begin(), ordTri.t.vec_.end() );
-            if ( hasMaterial )
-                texturePerFace.vec_.insert( texturePerFace.vec_.end(), ordTri.t.vec_.size(), currentTextureId );
-        }
-    };
-
-    auto parseObject = [&] ( size_t, size_t end, std::string& ) -> Expected<void>
-    {
-        if ( combineAllObjects )
-            return {};
-
-        // finish previous object
-        return finishObject().and_then( [&] () -> Expected<void>
-        {
-            const auto li = end - 1;
-            std::string_view line( data + newlines[li], newlines[li + 1] - newlines[li + 0] );
-            currentObjName = line.substr( strlen( "o" ), std::string_view::npos );
-            boost::trim( currentObjName );
-            return {};
-        } );
-    };
-
-    auto parseMaterialLibrary = [&] ( size_t, size_t end, std::string& )
-    {
-        const auto li = end - 1;
-        std::string_view line( data + newlines[li], newlines[li + 1] - newlines[li + 0] );
-        // TODO: support multiple files
-        std::string filename( line.substr( strlen( "mtllib" ), std::string_view::npos ) );
-        boost::trim( filename );
-        mtl = loadMtlLibrary( dir / filename );
->>>>>>> 93e29cef
     };
 
     sb = subprogress( settings.callback, 0.3f, 0.5f );
@@ -1420,7 +1032,7 @@
 Expected<LoadedObjects> loadObjectFromObj( const std::filesystem::path& file, const ProgressCallback& cb )
 {
     return fromSceneObjFile( file, false, { .customXf = true, .countSkippedFaces = true, .callback = cb } )
-        .transform( [&] ( std::vector<NamedMesh>&& results )
+    .transform( [&] ( std::vector<NamedMesh>&& results )
     {
         int totalSkippedFaceCount = 0;
         int totalDuplicatedVertexCount = 0;
