--- conflicted
+++ resolved
@@ -43,7 +43,7 @@
 #include <MRPch/MRJson.h>
 #include <MRPch/MRSpdlog.h>
 #include <MRPch/MRWasm.h>
-#include "MRSceneObjectsListDrawer.h"
+#include "MRRibbonSceneObjectsListDrawer.h"
 #include <imgui_internal.h> // needed here to fix items dialogs windows positions
 #include <misc/freetype/imgui_freetype.h> // for proper font loading
 #include <regex>
@@ -54,7 +54,6 @@
 #endif
 
 #include <GLFW/glfw3.h>
-#include "MRRibbonSceneObjectsListDrawer.h"
 
 #if defined(__APPLE__) && defined(__clang__)
 #pragma clang diagnostic pop
@@ -1991,63 +1990,6 @@
     return true;
 }
 
-<<<<<<< HEAD
-=======
-const char* RibbonMenu::getSceneItemIconByTypeName_( const std::string& typeName ) const
-{
-    if ( typeName == ObjectMesh::TypeName() )
-        return "\xef\x82\xac";
-#ifndef MRMESH_NO_OPENVDB
-    if ( typeName == ObjectVoxels::TypeName() )
-        return "\xef\x86\xb3";
-#endif
-    if ( typeName == ObjectPoints::TypeName() )
-        return "\xef\x84\x90";
-    if ( typeName == ObjectLines::TypeName() )
-        return "\xef\x87\xa0";
-    if ( typeName == ObjectDistanceMap::TypeName() )
-        return "\xef\xa1\x8c";
-    if ( typeName == ObjectLabel::TypeName() )
-        return "\xef\x81\xb5";
-    if ( ( typeName == SphereObject::TypeName() ) ||
-        ( typeName == PointObject::TypeName() ) ||
-        ( typeName == PlaneObject::TypeName() ) ||
-        ( typeName == LineObject::TypeName() ) ||
-        ( typeName == CylinderObject::TypeName() ) ||
-        ( typeName == ConeObject::TypeName() )
-        )
-        return "\xef\x98\x9f";
-    return "\xef\x88\xad";
-}
-
-void RibbonMenu::drawCustomObjectPrefixInScene_( const Object& obj )
-{
-    auto imageSize = ImGui::GetFrameHeight();
-    auto* imageIcon = RibbonIcons::findByName( obj.typeName(), imageSize,
-                                               RibbonIcons::ColorType::White,
-                                               RibbonIcons::IconType::ObjectTypeIcon );
-
-    if ( !imageIcon )
-    {
-        auto font = fontManager_.getFontByType( RibbonFontManager::FontType::Icons );
-        font->Scale = fontManager_.getFontSizeByType( RibbonFontManager::FontType::Default ) /
-            fontManager_.getFontSizeByType( RibbonFontManager::FontType::Icons );
-        ImGui::PushFont( font );
-
-        ImGui::Text( "%s", getSceneItemIconByTypeName_( obj.typeName() ) );
-
-        ImGui::PopFont();
-        font->Scale = 1.0f;
-    }
-    else
-    {
-        auto multColor = ImGui::GetStyleColorVec4( ImGuiCol_Text );
-        ImGui::Image( *imageIcon, ImVec2( imageSize, imageSize ), multColor );
-    }
-    ImGui::SameLine();
-}
-
->>>>>>> e0981665
 void RibbonMenu::addRibbonItemShortcut_( const std::string& itemName, const ShortcutManager::ShortcutKey& key, ShortcutManager::Category category )
 {
     auto itemIt = RibbonSchemaHolder::schema().items.find( itemName );
