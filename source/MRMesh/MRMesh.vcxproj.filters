--- conflicted
+++ resolved
@@ -1065,11 +1065,10 @@
     <ClInclude Include="MRMeshLoadStep.h">
       <Filter>Source Files\IO</Filter>
     </ClInclude>
-<<<<<<< HEAD
+    <ClInclude Include="MRZip.h">
+      <Filter>Source Files\IO</Filter>
+    </ClInclude>
     <ClInclude Include="MRMeshLoadSettings.h">
-=======
-    <ClInclude Include="MRZip.h">
->>>>>>> bd0b2432
       <Filter>Source Files\IO</Filter>
     </ClInclude>
   </ItemGroup>
