--- conflicted
+++ resolved
@@ -987,13 +987,11 @@
     <ClInclude Include="MRVoxelsConversionsByParts.h">
       <Filter>Source Files\Voxels</Filter>
     </ClInclude>
-<<<<<<< HEAD
+    <ClInclude Include="MRInnerShell.h">
+      <Filter>Source Files\AABBTree</Filter>
+    </ClInclude>
     <ClInclude Include="MRMovementBuildBody.h">
       <Filter>Source Files\Primitives</Filter>
-=======
-    <ClInclude Include="MRInnerShell.h">
-      <Filter>Source Files\AABBTree</Filter>
->>>>>>> 214b5972
     </ClInclude>
   </ItemGroup>
   <ItemGroup>
@@ -1645,16 +1643,14 @@
     <ClCompile Include="MRExpected.cpp">
       <Filter>Source Files\Basic</Filter>
     </ClCompile>
-<<<<<<< HEAD
     <ClCompile Include="MRViewportId.cpp">
       <Filter>Source Files\Basic</Filter>
     </ClCompile>
     <ClCompile Include="MRMovementBuildBody.cpp">
       <Filter>Source Files\Primitives</Filter>
-=======
+    </ClCompile>
     <ClCompile Include="MRInnerShell.cpp">
       <Filter>Source Files\AABBTree</Filter>
->>>>>>> 214b5972
     </ClCompile>
   </ItemGroup>
   <ItemGroup>
