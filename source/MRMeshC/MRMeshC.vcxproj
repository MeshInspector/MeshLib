﻿<?xml version="1.0" encoding="utf-8"?>
<Project DefaultTargets="Build" ToolsVersion="15.0" xmlns="http://schemas.microsoft.com/developer/msbuild/2003">
  <ItemGroup Label="ProjectConfigurations">
    <ProjectConfiguration Include="Debug|x64">
      <Configuration>Debug</Configuration>
      <Platform>x64</Platform>
    </ProjectConfiguration>
    <ProjectConfiguration Include="Release|x64">
      <Configuration>Release</Configuration>
      <Platform>x64</Platform>
    </ProjectConfiguration>
  </ItemGroup>
  <ItemGroup>
    <ClInclude Include="MRAffineXf.h" />
    <ClInclude Include="MRBitSet.h" />
    <ClInclude Include="MRBooleanOperation.h" />
    <ClInclude Include="MRBox.h" />
<<<<<<< HEAD
=======
    <ClInclude Include="MRContoursCut.h" />
>>>>>>> 9e9e3c5e
    <ClInclude Include="MRConvexHull.h" />
    <ClInclude Include="MRCube.h" />
    <ClInclude Include="MRCylinder.h" />
    <ClInclude Include="MRGridSampling.h" />
    <ClInclude Include="MRICP.h" />
    <ClInclude Include="MRId.h" />
<<<<<<< HEAD
=======
    <ClInclude Include="MRIntersectionContour.h" />
>>>>>>> 9e9e3c5e
    <ClInclude Include="MRMakeSphereMesh.h" />
    <ClInclude Include="MRMatrix3.h" />
    <ClInclude Include="MRMeshBoolean.h" />
    <ClInclude Include="MRMeshCollidePrecise.h" />
    <ClInclude Include="MRMeshDecimate.h" />
    <ClInclude Include="MRMeshFwd.h" />
    <ClInclude Include="MRMesh.h" />
    <ClInclude Include="MRMeshC.h" />
    <ClInclude Include="MRMeshFillHole.h" />
    <ClInclude Include="MRMeshLoad.h" />
    <ClInclude Include="MRMeshLoadObj.h" />
    <ClInclude Include="MRMeshMetrics.h" />
    <ClInclude Include="MRMeshNormals.h" />
    <ClInclude Include="MRMeshOrPoints.h" />
    <ClInclude Include="MRMeshPart.h" />
    <ClInclude Include="MRMeshProject.h" />
    <ClInclude Include="MRMeshSave.h" />
    <ClInclude Include="MRMeshSaveObj.h" />
    <ClInclude Include="MRMeshTriPoint.h" />
    <ClInclude Include="MRMeshTopology.h" />
    <ClInclude Include="MRMultiwayICP.h" />
    <ClInclude Include="MROffset.h" />
    <ClInclude Include="MRPointCloud.h" />
    <ClInclude Include="MRPointOnFace.h" />
    <ClInclude Include="MRPointsLoad.h" />
    <ClInclude Include="MRPointsSave.h" />
    <ClInclude Include="MRPrecisePredicates3.h" />
    <ClInclude Include="MRRegionBoundary.h" />
    <ClInclude Include="MRSignDetectionMode.h" />
    <ClInclude Include="MRString.h" />
    <ClInclude Include="MRTriPoint.h" />
    <ClInclude Include="MRTorus.h" />
    <ClInclude Include="MRVector.h" />
    <ClInclude Include="MRVector3.h" />
<<<<<<< HEAD
    <ClInclude Include="detail\TypeCast.h" />
=======
    <ClInclude Include="detail\Concat.h" />
    <ClInclude Include="detail\TypeCast.h" />
    <ClInclude Include="detail\Vector.h" />
>>>>>>> 9e9e3c5e
  </ItemGroup>
  <ItemGroup>
    <ClCompile Include="MRAffineXf.cpp" />
    <ClCompile Include="MRBitSet.cpp" />
    <ClCompile Include="MRBooleanOperation.cpp" />
    <ClCompile Include="MRBox.cpp" />
<<<<<<< HEAD
=======
    <ClCompile Include="MRContoursCut.cpp" />
>>>>>>> 9e9e3c5e
    <ClCompile Include="MRConvexHull.cpp" />
    <ClCompile Include="MRCube.cpp" />
    <ClCompile Include="MRCylinder.cpp" />
    <ClCompile Include="MRICP.cpp" />
    <ClCompile Include="MRId.cpp" />
<<<<<<< HEAD
=======
    <ClCompile Include="MRIntersectionContour.cpp" />
>>>>>>> 9e9e3c5e
    <ClCompile Include="MRMakeSphereMesh.cpp" />
    <ClCompile Include="MRMatrix3.cpp" />
    <ClCompile Include="MRMesh.cpp" />
    <ClCompile Include="MRMeshBoolean.cpp" />
    <ClCompile Include="MRMeshCollidePrecise.cpp" />
    <ClCompile Include="MRMeshDecimate.cpp" />
    <ClCompile Include="MRMeshFillHole.cpp" />
    <ClCompile Include="MRMeshLoad.cpp" />
    <ClCompile Include="MRMeshLoadObj.cpp" />
    <ClCompile Include="MRMeshMetrics.cpp" />
    <ClCompile Include="MRMeshNormals.cpp" />
    <ClCompile Include="MRMeshOrPoints.cpp" />
    <ClCompile Include="MRMeshProject.cpp" />
    <ClCompile Include="MRMeshSave.cpp" />
    <ClCompile Include="MRMeshSaveObj.cpp" />
    <ClCompile Include="MRMeshTriPoint.cpp" />
    <ClCompile Include="MRMeshTopology.cpp" />
    <ClCompile Include="MRMultiwayICP.cpp" />
    <ClCompile Include="MROffset.cpp" />
    <ClCompile Include="MRPointCloud.cpp" />
    <ClCompile Include="MRPointOnFace.cpp" />
    <ClCompile Include="MRPointsLoad.cpp" />
    <ClCompile Include="MRPointsSave.cpp" />
    <ClCompile Include="MRPrecisePredicates3.cpp" />
    <ClCompile Include="MRRegionBoundary.cpp" />
    <ClCompile Include="MRString.cpp" />
    <ClCompile Include="MRTriPoint.cpp" />
    <ClCompile Include="MRTorus.cpp" />
    <ClCompile Include="MRVector.cpp" />
    <ClCompile Include="MRVector3.cpp" />
  </ItemGroup>
  <ItemGroup>
    <ProjectReference Include="..\MRMesh\MRMesh.vcxproj">
      <Project>{c7780500-ca0e-4f5f-8423-d7ab06078b14}</Project>
    </ProjectReference>
    <ProjectReference Include="..\MRVoxels\MRVoxels.vcxproj">
      <Project>{7cc4f0fe-ace6-4441-9dd7-296066b6d69f}</Project>
    </ProjectReference>
  </ItemGroup>
  <PropertyGroup Label="Globals">
    <VCProjectVersion>15.0</VCProjectVersion>
    <ProjectGuid>{C6994376-089D-46E8-A88D-BA27EE69C9A8}</ProjectGuid>
    <Keyword>Win32Proj</Keyword>
    <RootNamespace>MRMeshC</RootNamespace>
  </PropertyGroup>
  <Import Project="$(VCTargetsPath)\Microsoft.Cpp.Default.props" />
  <PropertyGroup Condition="'$(Configuration)|$(Platform)'=='Debug|x64'" Label="Configuration">
    <ConfigurationType>DynamicLibrary</ConfigurationType>
    <UseDebugLibraries>true</UseDebugLibraries>
    <CharacterSet>Unicode</CharacterSet>
  </PropertyGroup>
  <PropertyGroup Condition="'$(Configuration)|$(Platform)'=='Release|x64'" Label="Configuration">
    <ConfigurationType>DynamicLibrary</ConfigurationType>
    <UseDebugLibraries>false</UseDebugLibraries>
    <WholeProgramOptimization>false</WholeProgramOptimization>
    <CharacterSet>Unicode</CharacterSet>
  </PropertyGroup>
  <Import Project="$(ProjectDir)\..\platform.props" />
  <Import Project="$(VCTargetsPath)\Microsoft.Cpp.props" />
  <ImportGroup Label="ExtensionSettings">
  </ImportGroup>
  <ImportGroup Label="Shared">
  </ImportGroup>
  <ImportGroup Label="PropertySheets" Condition="'$(Configuration)|$(Platform)'=='Debug|x64'">
    <Import Project="$(UserRootDir)\Microsoft.Cpp.$(Platform).user.props" Condition="exists('$(UserRootDir)\Microsoft.Cpp.$(Platform).user.props')" Label="LocalAppDataPlatform" />
  </ImportGroup>
  <ImportGroup Label="PropertySheets" Condition="'$(Configuration)|$(Platform)'=='Release|x64'">
    <Import Project="$(UserRootDir)\Microsoft.Cpp.$(Platform).user.props" Condition="exists('$(UserRootDir)\Microsoft.Cpp.$(Platform).user.props')" Label="LocalAppDataPlatform" />
  </ImportGroup>
  <Import Project="$(ProjectDir)\..\common.props" />
  <PropertyGroup Label="UserMacros" />
  <ItemDefinitionGroup Condition="'$(Configuration)|$(Platform)'=='Debug|x64'">
    <ClCompile>
      <WarningLevel>EnableAllWarnings</WarningLevel>
      <Optimization>Disabled</Optimization>
      <SDLCheck>true</SDLCheck>
      <PreprocessorDefinitions>MRMESHC_EXPORT;_DEBUG;%(PreprocessorDefinitions)</PreprocessorDefinitions>
      <ConformanceMode>true</ConformanceMode>
      <TreatWarningAsError>true</TreatWarningAsError>
      <AdditionalIncludeDirectories>%(AdditionalIncludeDirectories);..\..\thirdparty;$(ProjectDir)\..\..\thirdparty\imgui\</AdditionalIncludeDirectories>
      <DebugInformationFormat>OldStyle</DebugInformationFormat>
    </ClCompile>
    <Link>
      <SubSystem>Console</SubSystem>
      <GenerateDebugInformation>true</GenerateDebugInformation>
      <AdditionalDependencies>%(AdditionalDependencies)</AdditionalDependencies>
    </Link>
    <PostBuildEvent>
      <Command>
      </Command>
    </PostBuildEvent>
  </ItemDefinitionGroup>
  <ItemDefinitionGroup Condition="'$(Configuration)|$(Platform)'=='Release|x64'">
    <ClCompile>
      <WarningLevel>EnableAllWarnings</WarningLevel>
      <Optimization>MaxSpeed</Optimization>
      <FunctionLevelLinking>true</FunctionLevelLinking>
      <IntrinsicFunctions>true</IntrinsicFunctions>
      <SDLCheck>true</SDLCheck>
      <PreprocessorDefinitions>MRMESHC_EXPORT;NDEBUG;%(PreprocessorDefinitions)</PreprocessorDefinitions>
      <ConformanceMode>true</ConformanceMode>
      <TreatWarningAsError>true</TreatWarningAsError>
      <AdditionalOptions>/bigobj %(AdditionalOptions)</AdditionalOptions>
      <AdditionalIncludeDirectories>%(AdditionalIncludeDirectories);..\..\thirdparty;$(ProjectDir)\..\..\thirdparty\imgui\</AdditionalIncludeDirectories>
      <DebugInformationFormat>OldStyle</DebugInformationFormat>
    </ClCompile>
    <Link>
      <SubSystem>Console</SubSystem>
      <EnableCOMDATFolding>true</EnableCOMDATFolding>
      <OptimizeReferences>true</OptimizeReferences>
      <GenerateDebugInformation>true</GenerateDebugInformation>
    </Link>
    <PostBuildEvent>
      <Command>
      </Command>
    </PostBuildEvent>
  </ItemDefinitionGroup>
  <Import Project="$(VCTargetsPath)\Microsoft.Cpp.targets" />
  <ImportGroup Label="ExtensionTargets">
  </ImportGroup>
</Project><|MERGE_RESOLUTION|>--- conflicted
+++ resolved
@@ -15,20 +15,14 @@
     <ClInclude Include="MRBitSet.h" />
     <ClInclude Include="MRBooleanOperation.h" />
     <ClInclude Include="MRBox.h" />
-<<<<<<< HEAD
-=======
     <ClInclude Include="MRContoursCut.h" />
->>>>>>> 9e9e3c5e
     <ClInclude Include="MRConvexHull.h" />
     <ClInclude Include="MRCube.h" />
     <ClInclude Include="MRCylinder.h" />
     <ClInclude Include="MRGridSampling.h" />
     <ClInclude Include="MRICP.h" />
     <ClInclude Include="MRId.h" />
-<<<<<<< HEAD
-=======
     <ClInclude Include="MRIntersectionContour.h" />
->>>>>>> 9e9e3c5e
     <ClInclude Include="MRMakeSphereMesh.h" />
     <ClInclude Include="MRMatrix3.h" />
     <ClInclude Include="MRMeshBoolean.h" />
@@ -63,32 +57,22 @@
     <ClInclude Include="MRTorus.h" />
     <ClInclude Include="MRVector.h" />
     <ClInclude Include="MRVector3.h" />
-<<<<<<< HEAD
-    <ClInclude Include="detail\TypeCast.h" />
-=======
     <ClInclude Include="detail\Concat.h" />
     <ClInclude Include="detail\TypeCast.h" />
     <ClInclude Include="detail\Vector.h" />
->>>>>>> 9e9e3c5e
   </ItemGroup>
   <ItemGroup>
     <ClCompile Include="MRAffineXf.cpp" />
     <ClCompile Include="MRBitSet.cpp" />
     <ClCompile Include="MRBooleanOperation.cpp" />
     <ClCompile Include="MRBox.cpp" />
-<<<<<<< HEAD
-=======
     <ClCompile Include="MRContoursCut.cpp" />
->>>>>>> 9e9e3c5e
     <ClCompile Include="MRConvexHull.cpp" />
     <ClCompile Include="MRCube.cpp" />
     <ClCompile Include="MRCylinder.cpp" />
     <ClCompile Include="MRICP.cpp" />
     <ClCompile Include="MRId.cpp" />
-<<<<<<< HEAD
-=======
     <ClCompile Include="MRIntersectionContour.cpp" />
->>>>>>> 9e9e3c5e
     <ClCompile Include="MRMakeSphereMesh.cpp" />
     <ClCompile Include="MRMatrix3.cpp" />
     <ClCompile Include="MRMesh.cpp" />
