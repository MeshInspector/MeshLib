﻿<?xml version="1.0" encoding="utf-8"?>
<Project ToolsVersion="4.0" xmlns="http://schemas.microsoft.com/developer/msbuild/2003">
  <ItemGroup>
    <Filter Include="Source Files">
      <UniqueIdentifier>{4FC737F1-C7A5-4376-A066-2A32D752A2FF}</UniqueIdentifier>
      <Extensions>cpp;c;cc;cxx;def;odl;idl;hpj;bat;asm;asmx</Extensions>
    </Filter>
    <Filter Include="Plugins">
      <UniqueIdentifier>{489959f1-25ee-44e3-befd-784929190336}</UniqueIdentifier>
    </Filter>
    <Filter Include="CustomOpenDialog">
      <UniqueIdentifier>{53a64b18-d7cd-4739-9654-e54b4f1d9663}</UniqueIdentifier>
    </Filter>
    <Filter Include="MeshModifier">
      <UniqueIdentifier>{59cdb555-df19-4100-b99b-a01c2d3a5f1c}</UniqueIdentifier>
    </Filter>
    <Filter Include="Render">
      <UniqueIdentifier>{2f16cbd0-e849-461a-b531-d8992ff16602}</UniqueIdentifier>
    </Filter>
    <Filter Include="Render\Shaders">
      <UniqueIdentifier>{c6ec5b18-c1c9-46d1-83fd-798c401b6de1}</UniqueIdentifier>
    </Filter>
    <Filter Include="Render\Implementations">
      <UniqueIdentifier>{b339e299-711f-49f8-8b96-59980e71e533}</UniqueIdentifier>
    </Filter>
    <Filter Include="Python">
      <UniqueIdentifier>{cbae3e9b-fb1a-41f3-a0df-066f4f428567}</UniqueIdentifier>
    </Filter>
    <Filter Include="StatePlugins">
      <UniqueIdentifier>{b8cf2340-e29f-4d3b-882d-6074cd175c1c}</UniqueIdentifier>
    </Filter>
    <Filter Include="Viewer">
      <UniqueIdentifier>{22a6c39d-b008-494b-926c-74b2d0499824}</UniqueIdentifier>
    </Filter>
    <Filter Include="RibbonMenu">
      <UniqueIdentifier>{f9638715-bdf1-4434-b869-f158c4dbaed2}</UniqueIdentifier>
    </Filter>
    <Filter Include="Fonts">
      <UniqueIdentifier>{44ab7180-8a0d-45cc-a894-2c7fc5419bd8}</UniqueIdentifier>
    </Filter>
    <Filter Include="History">
      <UniqueIdentifier>{3070cea7-b1d9-4627-9d06-476b27257614}</UniqueIdentifier>
    </Filter>
    <Filter Include="Helpers">
      <UniqueIdentifier>{d3956742-dbdd-4b13-8187-f0add3cc770a}</UniqueIdentifier>
    </Filter>
    <Filter Include="resource">
      <UniqueIdentifier>{72152c67-f898-4643-a205-780f143a4c41}</UniqueIdentifier>
    </Filter>
    <Filter Include="resource\object_icons">
      <UniqueIdentifier>{ac15fe13-0173-4d93-a831-980626e49699}</UniqueIdentifier>
    </Filter>
    <Filter Include="resource\object_icons\X1">
      <UniqueIdentifier>{c1248bbc-20fd-46a0-8f6c-7ba74d13b05f}</UniqueIdentifier>
    </Filter>
    <Filter Include="resource\object_icons\X3">
      <UniqueIdentifier>{65aa8698-acd3-4ead-9a9b-a1ba50ce1b69}</UniqueIdentifier>
    </Filter>
    <Filter Include="IO">
      <UniqueIdentifier>{d5a52afb-6078-4698-ac58-593be7f5ec9f}</UniqueIdentifier>
    </Filter>
    <Filter Include="SpaceMouse">
      <UniqueIdentifier>{3637b9ba-3c3d-4da1-8ab3-268e00a54ffa}</UniqueIdentifier>
    </Filter>
    <Filter Include="Requests">
      <UniqueIdentifier>{c21997e0-58df-4ec0-b236-7f69f02151c3}</UniqueIdentifier>
    </Filter>
    <Filter Include="UIStyle">
      <UniqueIdentifier>{0cc885c2-7327-42c4-9981-609b4faa2b91}</UniqueIdentifier>
    </Filter>
    <Filter Include="resource\independent_icons">
      <UniqueIdentifier>{8622b9c8-2434-4f92-abef-5aa69020ce74}</UniqueIdentifier>
    </Filter>
    <Filter Include="resource\independent_icons\X1">
      <UniqueIdentifier>{37179315-11cc-4cdc-a436-43212ae75126}</UniqueIdentifier>
    </Filter>
    <Filter Include="resource\independent_icons\X3">
      <UniqueIdentifier>{45fcdb0a-41ef-49c2-9cbf-10737e61ba27}</UniqueIdentifier>
    </Filter>
    <Filter Include="resource\textures">
      <UniqueIdentifier>{6bd35111-e84a-4284-9b50-7898d961d1fa}</UniqueIdentifier>
    </Filter>
    <Filter Include="UserInputs">
      <UniqueIdentifier>{429a0a30-b790-4ca7-8292-82f8d34e9062}</UniqueIdentifier>
    </Filter>
  </ItemGroup>
  <ItemGroup>
    <ClCompile Include="ImGuiMenu.cpp">
      <Filter>Source Files</Filter>
    </ClCompile>
    <ClCompile Include="MRViewer.cpp">
      <Filter>Viewer</Filter>
    </ClCompile>
    <ClCompile Include="MRMeshModifier.cpp">
      <Filter>MeshModifier</Filter>
    </ClCompile>
    <ClCompile Include="MRViewport.cpp">
      <Filter>Viewer</Filter>
    </ClCompile>
    <ClCompile Include="MRSetupViewer.cpp">
      <Filter>Viewer</Filter>
    </ClCompile>
    <ClCompile Include="MRProgressBar.cpp">
      <Filter>Helpers</Filter>
    </ClCompile>
    <ClCompile Include="MRFileDialog.cpp">
      <Filter>CustomOpenDialog</Filter>
    </ClCompile>
    <ClCompile Include="MRViewportCamera.cpp">
      <Filter>Viewer</Filter>
    </ClCompile>
    <ClCompile Include="MRViewerSettingsManager.cpp">
      <Filter>Viewer</Filter>
    </ClCompile>
    <ClCompile Include="MRRecentFilesStore.cpp">
      <Filter>Viewer</Filter>
    </ClCompile>
    <ClCompile Include="MRStatePlugin.cpp">
      <Filter>StatePlugins</Filter>
    </ClCompile>
    <ClCompile Include="MRViewerEventsListener.cpp">
      <Filter>Viewer</Filter>
    </ClCompile>
    <ClCompile Include="MRRenderLinesObject.cpp">
      <Filter>Render\Implementations</Filter>
    </ClCompile>
    <ClCompile Include="MRRenderMeshObject.cpp">
      <Filter>Render\Implementations</Filter>
    </ClCompile>
    <ClCompile Include="MRRenderPointsObject.cpp">
      <Filter>Render\Implementations</Filter>
    </ClCompile>
    <ClCompile Include="MRCreateShader.cpp">
      <Filter>Render\Shaders</Filter>
    </ClCompile>
    <ClCompile Include="MRGLStaticHolder.cpp">
      <Filter>Render\Shaders</Filter>
    </ClCompile>
    <ClCompile Include="MRAlphaSortGL.cpp">
      <Filter>Render</Filter>
    </ClCompile>
    <ClCompile Include="MRViewportGL.cpp">
      <Filter>Render</Filter>
    </ClCompile>
    <ClCompile Include="MRRibbonMenu.cpp">
      <Filter>RibbonMenu</Filter>
    </ClCompile>
    <ClCompile Include="MRSplashWindow.cpp">
      <Filter>Viewer</Filter>
    </ClCompile>
    <ClCompile Include="MRColorTheme.cpp">
      <Filter>Viewer</Filter>
    </ClCompile>
    <ClCompile Include="MRSelectScreenLasso.cpp">
      <Filter>Viewer</Filter>
    </ClCompile>
    <ClCompile Include="MRViewerInstance.cpp">
      <Filter>Viewer</Filter>
    </ClCompile>
    <ClCompile Include="MRShortcutManager.cpp">
      <Filter>UserInputs</Filter>
    </ClCompile>
    <ClCompile Include="MRRibbonFontManager.cpp">
      <Filter>RibbonMenu</Filter>
    </ClCompile>
    <ClCompile Include="MRTouchesHandler.cpp">
      <Filter>UserInputs</Filter>
    </ClCompile>
    <ClCompile Include="MRTouchesController.cpp">
      <Filter>UserInputs</Filter>
    </ClCompile>
    <ClCompile Include="MRMouseController.cpp">
      <Filter>UserInputs</Filter>
    </ClCompile>
    <ClCompile Include="MRTouchpadController.cpp">
      <Filter>UserInputs</Filter>
    </ClCompile>
    <ClCompile Include="MRRibbonButtonDrawer.cpp">
      <Filter>RibbonMenu</Filter>
    </ClCompile>
    <ClCompile Include="MRMenu.cpp">
      <Filter>Plugins</Filter>
    </ClCompile>
    <ClCompile Include="MRDemoPlugin.cpp">
      <Filter>Plugins</Filter>
    </ClCompile>
    <ClCompile Include="MRAsyncTimer.cpp">
      <Filter>RibbonMenu</Filter>
    </ClCompile>
    <ClCompile Include="MRSaveOnClose.cpp">
      <Filter>Plugins</Filter>
    </ClCompile>
    <ClCompile Include="MRCommandLoop.cpp">
      <Filter>Viewer</Filter>
    </ClCompile>
    <ClCompile Include="MRImGuiImage.cpp">
      <Filter>Helpers</Filter>
    </ClCompile>
    <ClCompile Include="MRObjectTransformWidget.cpp">
      <Filter>Helpers</Filter>
    </ClCompile>
    <ClCompile Include="MRRibbonSchema.cpp">
      <Filter>RibbonMenu</Filter>
    </ClCompile>
    <ClCompile Include="MRRibbonMenuItem.cpp">
      <Filter>RibbonMenu</Filter>
    </ClCompile>
    <ClCompile Include="MRRenderHelpers.cpp">
      <Filter>Render\Implementations</Filter>
    </ClCompile>
    <ClCompile Include="ImGuiHelpers.cpp">
      <Filter>Source Files</Filter>
    </ClCompile>
    <ClCompile Include="MRImGuiMeasurementIndicators.cpp">
      <Filter>Source Files</Filter>
    </ClCompile>
    <ClCompile Include="MRPickHoleBorderElement.cpp">
      <Filter>Helpers</Filter>
    </ClCompile>
    <ClCompile Include="MRRibbonIcons.cpp">
      <Filter>RibbonMenu</Filter>
    </ClCompile>
    <ClCompile Include="MRRenderLabelObject.cpp">
      <Filter>Render\Implementations</Filter>
    </ClCompile>
    <ClCompile Include="MRSurfacePointPicker.cpp">
      <Filter>Helpers</Filter>
    </ClCompile>
    <ClCompile Include="MRPalette.cpp">
      <Filter>Helpers</Filter>
    </ClCompile>
    <ClCompile Include="MRStatePluginUpdate.cpp">
      <Filter>StatePlugins</Filter>
    </ClCompile>
    <ClCompile Include="MRAppendHistory.cpp">
      <Filter>History</Filter>
    </ClCompile>
    <ClCompile Include="MRObjectMeshHistory.cpp">
      <Filter>History</Filter>
    </ClCompile>
    <ClCompile Include="MRSaveObjects.cpp">
      <Filter>IO</Filter>
    </ClCompile>
    <ClCompile Include="MRRenderGLHelpers.cpp">
      <Filter>Render\Implementations</Filter>
    </ClCompile>
    <ClCompile Include="MRPlaneWidget.cpp">
      <Filter>Helpers</Filter>
    </ClCompile>
    <ClCompile Include="MRGetSystemInfoJson.cpp">
      <Filter>Viewer</Filter>
    </ClCompile>
    <ClCompile Include="MRShadowsGL.cpp">
      <Filter>Render</Filter>
    </ClCompile>
    <ClCompile Include="MRSpaceMouseController.cpp">
      <Filter>UserInputs</Filter>
    </ClCompile>
    <ClCompile Include="MRWebRequest.cpp">
      <Filter>Requests</Filter>
    </ClCompile>
    <ClCompile Include="MRVolumeShader.cpp">
      <Filter>Render\Shaders</Filter>
    </ClCompile>
    <ClCompile Include="MRRenderVolumeObject.cpp">
      <Filter>Render\Implementations</Filter>
    </ClCompile>
    <ClCompile Include="MRSceneSelectionChange.cpp">
      <Filter>StatePlugins</Filter>
    </ClCompile>
    <ClCompile Include="MRToolbar.cpp">
      <Filter>RibbonMenu</Filter>
    </ClCompile>
    <ClCompile Include="MRUIStyle.cpp">
      <Filter>UIStyle</Filter>
    </ClCompile>
    <ClCompile Include="MRShaderBlocks.cpp">
      <Filter>Render\Shaders</Filter>
    </ClCompile>
    <ClCompile Include="MRMeshShader.cpp">
      <Filter>Render\Shaders</Filter>
    </ClCompile>
    <ClCompile Include="MRLinesShader.cpp">
      <Filter>Render\Shaders</Filter>
    </ClCompile>
    <ClCompile Include="MRSpaceMouseHandlerHidapi.cpp">
      <Filter>SpaceMouse</Filter>
    </ClCompile>
    <ClCompile Include="MRFrameRedrawRequest.cpp">
      <Filter>Helpers</Filter>
    </ClCompile>
    <ClCompile Include="MRToolsLibrary.cpp">
      <Filter>Helpers</Filter>
    </ClCompile>
    <ClCompile Include="MRCudaAccessor.cpp">
      <Filter>Viewer</Filter>
    </ClCompile>
    <ClCompile Include="MRTouchpadWin32Handler.cpp">
      <Filter>UserInputs</Filter>
    </ClCompile>
    <ClCompile Include="MRObjectPointsHistory.cpp">
      <Filter>History</Filter>
    </ClCompile>
    <ClCompile Include="MRSurfaceManipulationWidget.cpp">
      <Filter>Helpers</Filter>
    </ClCompile>
    <ClCompile Include="MRSceneTextureGL.cpp">
      <Filter>Render</Filter>
    </ClCompile>
    <ClCompile Include="MRViewerEventQueue.cpp">
      <Filter>Viewer</Filter>
    </ClCompile>
    <ClCompile Include="MRRibbonMenuSearch.cpp">
      <Filter>RibbonMenu</Filter>
    </ClCompile>
    <ClCompile Include="MRSelectCurvaturePreference.cpp">
      <Filter>Helpers</Filter>
    </ClCompile>
    <ClCompile Include="MRDirectionWidget.cpp">
      <Filter>Helpers</Filter>
    </ClCompile>
    <ClCompile Include="MRRibbonNotification.cpp">
      <Filter>RibbonMenu</Filter>
    </ClCompile>
    <ClCompile Include="MRViewportDraw.cpp">
      <Filter>Viewer</Filter>
    </ClCompile>
    <ClCompile Include="MRPickPointManager.cpp">
      <Filter>Helpers</Filter>
    </ClCompile>
    <ClCompile Include="MRRenderFeatureObjects.cpp">
      <Filter>Render\Implementations</Filter>
    </ClCompile>
    <ClCompile Include="MRRenderNameObject.cpp">
      <Filter>Render\Implementations</Filter>
    </ClCompile>
    <ClCompile Include="MRMeshBoundarySelectionWidget.cpp">
      <Filter>Helpers</Filter>
    </ClCompile>
    <ClCompile Include="MRFrameCounter.cpp">
      <Filter>Viewer</Filter>
    </ClCompile>
    <ClCompile Include="MRAncillaryLabels.cpp">
      <Filter>Helpers</Filter>
    </ClCompile>
    <ClCompile Include="MRAncillaryLines.cpp">
      <Filter>Helpers</Filter>
    </ClCompile>
    <ClCompile Include="MRAncillaryMesh.cpp">
      <Filter>Helpers</Filter>
    </ClCompile>
    <ClCompile Include="MRAncillaryPoints.cpp">
      <Filter>Helpers</Filter>
    </ClCompile>
    <ClCompile Include="MRHistoryStore.cpp">
      <Filter>History</Filter>
    </ClCompile>
    <ClCompile Include="MRRenderDimensions.cpp">
      <Filter>Render\Implementations</Filter>
    </ClCompile>
    <ClCompile Include="MRRenderMeasurementObjects.cpp">
      <Filter>Render\Implementations</Filter>
    </ClCompile>
    <ClCompile Include="MRUnits.cpp">
      <Filter>UIStyle</Filter>
    </ClCompile>
    <ClCompile Include="MRUnitSettings.cpp">
      <Filter>UIStyle</Filter>
    </ClCompile>
    <ClCompile Include="MRVisualSubfeatures.cpp">
      <Filter>Helpers</Filter>
    </ClCompile>
    <ClCompile Include="MRRenderDefaultObjects.cpp">
      <Filter>Render\Implementations</Filter>
    </ClCompile>
    <ClCompile Include="MRImGuiMenuListeners.cpp">
      <Filter>Helpers</Filter>
    </ClCompile>
    <ClCompile Include="MRMoveObjectByMouseImpl.cpp">
      <Filter>Helpers</Filter>
    </ClCompile>
    <ClCompile Include="MRUITestEngine.cpp">
      <Filter>UIStyle</Filter>
    </ClCompile>
    <ClCompile Include="MRSceneCache.cpp">
      <Filter>Viewer</Filter>
    </ClCompile>
    <ClCompile Include="MRSpaceMouseHandler3dxMacDriver.cpp">
      <Filter>SpaceMouse</Filter>
    </ClCompile>
    <ClCompile Include="MRSceneObjectsListDrawer.cpp">
      <Filter>Source Files</Filter>
    </ClCompile>
    <ClCompile Include="MRRibbonSceneObjectsListDrawer.cpp">
      <Filter>Source Files</Filter>
    </ClCompile>
    <ClCompile Include="MRUIRectAllocator.cpp">
      <Filter>UIStyle</Filter>
    </ClCompile>
    <ClCompile Include="MRUINonOverlappingLabels.cpp">
      <Filter>UIStyle</Filter>
    </ClCompile>
    <ClCompile Include="MRViewerSettingsPlugin.cpp">
      <Filter>Plugins</Filter>
    </ClCompile>
    <ClCompile Include="MRGLTexture.cpp">
      <Filter>Render\Implementations</Filter>
    </ClCompile>
    <ClCompile Include="MRConsoleWindows.cpp">
      <Filter>IO</Filter>
    </ClCompile>
    <ClCompile Include="MRRenderImGuiLabelObject.cpp">
      <Filter>Render\Implementations</Filter>
    </ClCompile>
    <ClCompile Include="MRMarkedVoxelSlice.cpp">
      <Filter>Helpers</Filter>
    </ClCompile>
    <ClCompile Include="MRPointsShader.cpp">
      <Filter>Render\Shaders</Filter>
    </ClCompile>
    <ClCompile Include="MRMacOSOpenDocumentsHandler.cpp">
      <Filter>Viewer</Filter>
    </ClCompile>
    <ClCompile Include="MRCPRTests.cpp">
      <Filter>Requests</Filter>
    </ClCompile>
    <ClCompile Include="MRClipboard.cpp">
      <Filter>Helpers</Filter>
    </ClCompile>
    <ClCompile Include="MRObjectImGuiLabel.cpp">
      <Filter>Helpers</Filter>
    </ClCompile>
    <ClCompile Include="MRSceneOperations.cpp">
      <Filter>Helpers</Filter>
    </ClCompile>
    <ClCompile Include="MRShowModal.cpp">
      <Filter>Source Files</Filter>
    </ClCompile>
    <ClCompile Include="MRUISaveChangesPopup.cpp">
      <Filter>Helpers</Filter>
    </ClCompile>
    <ClCompile Include="MRSceneReorder.cpp">
      <Filter>Source Files</Filter>
    </ClCompile>
    <ClCompile Include="MRProjectMeshAttributes.cpp">
      <Filter>Helpers</Filter>
    </ClCompile>
    <ClCompile Include="MRViewerTitle.cpp">
      <Filter>Viewer</Filter>
    </ClCompile>
    <ClCompile Include="MROpenObjects.cpp">
      <Filter>IO</Filter>
    </ClCompile>
    <ClCompile Include="MRViewportCornerController.cpp">
      <Filter>Viewer</Filter>
    </ClCompile>
    <ClCompile Include="MRRibbonLayoutConfig.cpp">
      <Filter>RibbonMenu</Filter>
    </ClCompile>
    <ClCompile Include="MRRibbonRegisterItem.cpp">
      <Filter>RibbonMenu</Filter>
    </ClCompile>
    <ClCompile Include="MRModalDialog.cpp">
      <Filter>Helpers</Filter>
    </ClCompile>
    <ClCompile Include="MRDragDropWin32Handler.cpp">
      <Filter>UserInputs</Filter>
    </ClCompile>
    <ClCompile Include="MRDragDropHandler.cpp">
      <Filter>UserInputs</Filter>
    </ClCompile>
    <ClCompile Include="MRDragDropWasmHandler.cpp">
      <Filter>UserInputs</Filter>
    </ClCompile>
    <ClCompile Include="MRRenderImGui.cpp">
      <Filter>Render</Filter>
    </ClCompile>
    <ClCompile Include="MRRenderToImage.cpp">
      <Filter>Render</Filter>
    </ClCompile>
    <ClCompile Include="MRVisualObjectTag.cpp">
      <Filter>Render</Filter>
    </ClCompile>
    <ClCompile Include="MRViewportGlobalBasis.cpp">
      <Filter>Viewer</Filter>
    </ClCompile>
<<<<<<< HEAD
    <ClCompile Include="MRRenderClickableRect.cpp">
      <Filter>Render\Implementations</Filter>
=======
    <ClCompile Include="MRGladGlfw.cpp">
      <Filter>Render</Filter>
>>>>>>> b888fee4
    </ClCompile>
  </ItemGroup>
  <ItemGroup>
    <ClInclude Include="ImGuiHelpers.h">
      <Filter>Source Files</Filter>
    </ClInclude>
    <ClInclude Include="MRImGuiMeasurementIndicators.h">
      <Filter>Source Files</Filter>
    </ClInclude>
    <ClInclude Include="ImGuiMenu.h">
      <Filter>Source Files</Filter>
    </ClInclude>
    <ClInclude Include="MRMenu.h">
      <Filter>Plugins</Filter>
    </ClInclude>
    <ClInclude Include="MRViewer.h">
      <Filter>Viewer</Filter>
    </ClInclude>
    <ClInclude Include="MRViewerPlugin.h">
      <Filter>Viewer</Filter>
    </ClInclude>
    <ClInclude Include="imgui_fonts_droid_sans.h">
      <Filter>Source Files</Filter>
    </ClInclude>
    <ClInclude Include="MRMeshModifier.h">
      <Filter>MeshModifier</Filter>
    </ClInclude>
    <ClInclude Include="exports.h" />
    <ClInclude Include="MRImGui.h" />
    <ClInclude Include="MRViewport.h">
      <Filter>Viewer</Filter>
    </ClInclude>
    <ClInclude Include="MRStatePlugin.h">
      <Filter>StatePlugins</Filter>
    </ClInclude>
    <ClInclude Include="MRSetupViewer.h">
      <Filter>Viewer</Filter>
    </ClInclude>
    <ClInclude Include="MRProgressBar.h">
      <Filter>Helpers</Filter>
    </ClInclude>
    <ClInclude Include="MRDemoPlugin.h">
      <Filter>Plugins</Filter>
    </ClInclude>
    <ClInclude Include="MRFileDialog.h">
      <Filter>CustomOpenDialog</Filter>
    </ClInclude>
    <ClInclude Include="MRViewerSettingsManager.h">
      <Filter>Viewer</Filter>
    </ClInclude>
    <ClInclude Include="MRRecentFilesStore.h">
      <Filter>Viewer</Filter>
    </ClInclude>
    <ClInclude Include="MRViewerEventsListener.h">
      <Filter>Viewer</Filter>
    </ClInclude>
    <ClInclude Include="MRRenderGLHelpers.h">
      <Filter>Render\Implementations</Filter>
    </ClInclude>
    <ClInclude Include="MRRenderLinesObject.h">
      <Filter>Render\Implementations</Filter>
    </ClInclude>
    <ClInclude Include="MRRenderMeshObject.h">
      <Filter>Render\Implementations</Filter>
    </ClInclude>
    <ClInclude Include="MRRenderPointsObject.h">
      <Filter>Render\Implementations</Filter>
    </ClInclude>
    <ClInclude Include="MRCreateShader.h">
      <Filter>Render\Shaders</Filter>
    </ClInclude>
    <ClInclude Include="MRGLStaticHolder.h">
      <Filter>Render\Shaders</Filter>
    </ClInclude>
    <ClInclude Include="MRAlphaSortGL.h">
      <Filter>Render</Filter>
    </ClInclude>
    <ClInclude Include="MRGLMacro.h">
      <Filter>Render</Filter>
    </ClInclude>
    <ClInclude Include="MRViewportGL.h">
      <Filter>Render</Filter>
    </ClInclude>
    <ClInclude Include="MRPythonAppendCommand.h">
      <Filter>Python</Filter>
    </ClInclude>
    <ClInclude Include="MRSceneStateCheck.h">
      <Filter>StatePlugins</Filter>
    </ClInclude>
    <ClInclude Include="MRRibbonMenu.h">
      <Filter>RibbonMenu</Filter>
    </ClInclude>
    <ClInclude Include="MRRibbonMenuItem.h">
      <Filter>RibbonMenu</Filter>
    </ClInclude>
    <ClInclude Include="MRSplashWindow.h">
      <Filter>Viewer</Filter>
    </ClInclude>
    <ClInclude Include="MRColorTheme.h">
      <Filter>Viewer</Filter>
    </ClInclude>
    <ClInclude Include="MRSelectScreenLasso.h">
      <Filter>Viewer</Filter>
    </ClInclude>
    <ClInclude Include="MRViewerFwd.h" />
    <ClInclude Include="MRMouse.h">
      <Filter>Viewer</Filter>
    </ClInclude>
    <ClInclude Include="MRViewerInstance.h">
      <Filter>Viewer</Filter>
    </ClInclude>
    <ClInclude Include="MRGladGlfw.h">
      <Filter>Render</Filter>
    </ClInclude>
    <ClInclude Include="MRShortcutManager.h">
      <Filter>UserInputs</Filter>
    </ClInclude>
    <ClInclude Include="MRRibbonFontManager.h">
      <Filter>RibbonMenu</Filter>
    </ClInclude>
    <ClInclude Include="MRMouseController.h">
      <Filter>UserInputs</Filter>
    </ClInclude>
    <ClInclude Include="MRTouchesController.h">
      <Filter>UserInputs</Filter>
    </ClInclude>
    <ClInclude Include="MRTouchpadController.h">
      <Filter>UserInputs</Filter>
    </ClInclude>
    <ClInclude Include="MRRibbonButtonDrawer.h">
      <Filter>RibbonMenu</Filter>
    </ClInclude>
    <ClInclude Include="MRSwapRootAction.h">
      <Filter>History</Filter>
    </ClInclude>
    <ClInclude Include="MRAsyncTimer.h">
      <Filter>RibbonMenu</Filter>
    </ClInclude>
    <ClInclude Include="MRCommandLoop.h">
      <Filter>Viewer</Filter>
    </ClInclude>
    <ClInclude Include="MRImGuiImage.h">
      <Filter>Helpers</Filter>
    </ClInclude>
    <ClInclude Include="MRObjectTransformWidget.h">
      <Filter>Helpers</Filter>
    </ClInclude>
    <ClInclude Include="MRSaveOnClose.h">
      <Filter>Plugins</Filter>
    </ClInclude>
    <ClInclude Include="MRRibbonSchema.h">
      <Filter>RibbonMenu</Filter>
    </ClInclude>
    <ClInclude Include="MRRibbonConstants.h">
      <Filter>RibbonMenu</Filter>
    </ClInclude>
    <ClInclude Include="MRRenderHelpers.h">
      <Filter>Render\Implementations</Filter>
    </ClInclude>
    <ClInclude Include="MRPickHoleBorderElement.h">
      <Filter>Helpers</Filter>
    </ClInclude>
    <ClInclude Include="MRRibbonIcons.h">
      <Filter>RibbonMenu</Filter>
    </ClInclude>
    <ClInclude Include="MRRenderLabelObject.h">
      <Filter>Render\Implementations</Filter>
    </ClInclude>
    <ClInclude Include="MRSurfacePointPicker.h">
      <Filter>Helpers</Filter>
    </ClInclude>
    <ClInclude Include="MRPalette.h">
      <Filter>Helpers</Filter>
    </ClInclude>
    <ClInclude Include="MRStatePluginUpdate.h">
      <Filter>StatePlugins</Filter>
    </ClInclude>
    <ClInclude Include="MRAppendHistory.h">
      <Filter>History</Filter>
    </ClInclude>
    <ClInclude Include="MRObjectMeshHistory.h">
      <Filter>History</Filter>
    </ClInclude>
    <ClInclude Include="MRSaveObjects.h">
      <Filter>IO</Filter>
    </ClInclude>
    <ClInclude Include="MRPlaneWidget.h">
      <Filter>Helpers</Filter>
    </ClInclude>
    <ClInclude Include="MRGetSystemInfoJson.h">
      <Filter>Viewer</Filter>
    </ClInclude>
    <ClInclude Include="MRShadowsGL.h">
      <Filter>Render</Filter>
    </ClInclude>
    <ClInclude Include="MRSpaceMouseHandler.h">
      <Filter>SpaceMouse</Filter>
    </ClInclude>
    <ClInclude Include="MRSpaceMouseController.h">
      <Filter>UserInputs</Filter>
    </ClInclude>
    <ClInclude Include="MRWebRequest.h">
      <Filter>Requests</Filter>
    </ClInclude>
    <ClInclude Include="MRVolumeShader.h">
      <Filter>Render\Shaders</Filter>
    </ClInclude>
    <ClInclude Include="MRRenderVolumeObject.h">
      <Filter>Render\Implementations</Filter>
    </ClInclude>
    <ClInclude Include="MRSceneSelectionChange.h">
      <Filter>StatePlugins</Filter>
    </ClInclude>
    <ClInclude Include="MRToolbar.h">
      <Filter>RibbonMenu</Filter>
    </ClInclude>
    <ClInclude Include="MRUIStyle.h">
      <Filter>UIStyle</Filter>
    </ClInclude>
    <ClInclude Include="MRShaderBlocks.h">
      <Filter>Render\Shaders</Filter>
    </ClInclude>
    <ClInclude Include="MRMeshShader.h">
      <Filter>Render\Shaders</Filter>
    </ClInclude>
    <ClInclude Include="MRLinesShader.h">
      <Filter>Render\Shaders</Filter>
    </ClInclude>
    <ClInclude Include="MRSpaceMouseHandlerHidapi.h">
      <Filter>SpaceMouse</Filter>
    </ClInclude>
    <ClInclude Include="MRFrameRedrawRequest.h">
      <Filter>Helpers</Filter>
    </ClInclude>
    <ClInclude Include="MRToolsLibrary.h">
      <Filter>Helpers</Filter>
    </ClInclude>
    <ClInclude Include="MRCudaAccessor.h">
      <Filter>Viewer</Filter>
    </ClInclude>
    <ClInclude Include="MRTouchpadWin32Handler.h">
      <Filter>UserInputs</Filter>
    </ClInclude>
    <ClInclude Include="MRObjectPointsHistory.h">
      <Filter>History</Filter>
    </ClInclude>
    <ClInclude Include="MRSurfaceManipulationWidget.h">
      <Filter>Helpers</Filter>
    </ClInclude>
    <ClInclude Include="MRSceneTextureGL.h">
      <Filter>Render</Filter>
    </ClInclude>
    <ClInclude Include="MRViewerEventQueue.h">
      <Filter>Viewer</Filter>
    </ClInclude>
    <ClInclude Include="MRRibbonMenuSearch.h">
      <Filter>RibbonMenu</Filter>
    </ClInclude>
    <ClInclude Include="MRTouchpadParameters.h">
      <Filter>UserInputs</Filter>
    </ClInclude>
    <ClInclude Include="MRViewportParametersAction.h">
      <Filter>History</Filter>
    </ClInclude>
    <ClInclude Include="MRSelectCurvaturePreference.h">
      <Filter>Helpers</Filter>
    </ClInclude>
    <ClInclude Include="MRSpaceMouseParameters.h">
      <Filter>UserInputs</Filter>
    </ClInclude>
    <ClInclude Include="MRFitData.h">
      <Filter>Viewer</Filter>
    </ClInclude>
    <ClInclude Include="MRPointInAllSpaces.h">
      <Filter>Viewer</Filter>
    </ClInclude>
    <ClInclude Include="MRDirectionWidget.h">
      <Filter>Helpers</Filter>
    </ClInclude>
    <ClInclude Include="MRRibbonNotification.h">
      <Filter>RibbonMenu</Filter>
    </ClInclude>
    <ClInclude Include="MRNotificationType.h">
      <Filter>RibbonMenu</Filter>
    </ClInclude>
    <ClInclude Include="MRPickPointManager.h">
      <Filter>Helpers</Filter>
    </ClInclude>
    <ClInclude Include="MRImGuiVectorOperators.h">
      <Filter>Source Files</Filter>
    </ClInclude>
    <ClInclude Include="MRRenderDefaultObjects.h">
      <Filter>Render\Implementations</Filter>
    </ClInclude>
    <ClInclude Include="MRRenderFeatureObjects.h">
      <Filter>Render\Implementations</Filter>
    </ClInclude>
    <ClInclude Include="MRRenderNameObject.h">
      <Filter>Render\Implementations</Filter>
    </ClInclude>
    <ClInclude Include="MRMeshBoundarySelectionWidget.h">
      <Filter>Helpers</Filter>
    </ClInclude>
    <ClInclude Include="MRRenderWrapObject.h">
      <Filter>Render\Implementations</Filter>
    </ClInclude>
    <ClInclude Include="MRFrameCounter.h">
      <Filter>Viewer</Filter>
    </ClInclude>
    <ClInclude Include="MRAncillaryLabels.h">
      <Filter>Helpers</Filter>
    </ClInclude>
    <ClInclude Include="MRAncillaryLines.h">
      <Filter>Helpers</Filter>
    </ClInclude>
    <ClInclude Include="MRAncillaryMesh.h">
      <Filter>Helpers</Filter>
    </ClInclude>
    <ClInclude Include="MRAncillaryPoints.h">
      <Filter>Helpers</Filter>
    </ClInclude>
    <ClInclude Include="MRISceneStateCheck.h">
      <Filter>StatePlugins</Filter>
    </ClInclude>
    <ClInclude Include="MRHistoryStore.h">
      <Filter>History</Filter>
    </ClInclude>
    <ClInclude Include="MRRenderDimensions.h">
      <Filter>Render\Implementations</Filter>
    </ClInclude>
    <ClInclude Include="MRRenderMeasurementObjects.h">
      <Filter>Render\Implementations</Filter>
    </ClInclude>
    <ClInclude Include="MRLambdaRibbonItem.h">
      <Filter>RibbonMenu</Filter>
    </ClInclude>
    <ClInclude Include="MRVectorTraits.h">
      <Filter>UIStyle</Filter>
    </ClInclude>
    <ClInclude Include="MRUnits.h">
      <Filter>UIStyle</Filter>
    </ClInclude>
    <ClInclude Include="MRUnitSettings.h">
      <Filter>UIStyle</Filter>
    </ClInclude>
    <ClInclude Include="MRUIStyle.ipp">
      <Filter>UIStyle</Filter>
    </ClInclude>
    <ClInclude Include="MRVisualSubfeatures.h">
      <Filter>Helpers</Filter>
    </ClInclude>
    <ClInclude Include="MRSignalCombiners.h">
      <Filter>Helpers</Filter>
    </ClInclude>
    <ClInclude Include="MRImGuiMenuListeners.h">
      <Filter>Helpers</Filter>
    </ClInclude>
    <ClInclude Include="MRMoveObjectByMouseImpl.h">
      <Filter>Helpers</Filter>
    </ClInclude>
    <ClInclude Include="MRUITestEngine.h">
      <Filter>UIStyle</Filter>
    </ClInclude>
    <ClInclude Include="MRSceneCache.h">
      <Filter>Viewer</Filter>
    </ClInclude>
    <ClInclude Include="MRSpaceMouseHandler3dxMacDriver.h">
      <Filter>SpaceMouse</Filter>
    </ClInclude>
    <ClInclude Include="MRSceneObjectsListDrawer.h">
      <Filter>Source Files</Filter>
    </ClInclude>
    <ClInclude Include="MRRibbonSceneObjectsListDrawer.h">
      <Filter>Source Files</Filter>
    </ClInclude>
    <ClInclude Include="MRUIRectAllocator.h">
      <Filter>UIStyle</Filter>
    </ClInclude>
    <ClInclude Include="MRUINonOverlappingLabels.h">
      <Filter>UIStyle</Filter>
    </ClInclude>
    <ClInclude Include="MRViewerSettingsPlugin.h">
      <Filter>Plugins</Filter>
    </ClInclude>
    <ClInclude Include="MRGLTexture.h">
      <Filter>Render\Implementations</Filter>
    </ClInclude>
    <ClInclude Include="MRConsoleWindows.h">
      <Filter>IO</Filter>
    </ClInclude>
    <ClInclude Include="MRRenderImGuiLabelObject.h">
      <Filter>Render\Implementations</Filter>
    </ClInclude>
    <ClInclude Include="MRMarkedVoxelSlice.h">
      <Filter>Helpers</Filter>
    </ClInclude>
    <ClInclude Include="MRPointsShader.h">
      <Filter>Render\Shaders</Filter>
    </ClInclude>
    <ClInclude Include="MRMacOSOpenDocumentsHandler.h">
      <Filter>Viewer</Filter>
    </ClInclude>
    <ClInclude Include="MRClipboard.h">
      <Filter>Helpers</Filter>
    </ClInclude>
    <ClInclude Include="MRObjectImGuiLabel.h">
      <Filter>Helpers</Filter>
    </ClInclude>
    <ClInclude Include="MRSceneOperations.h">
      <Filter>Helpers</Filter>
    </ClInclude>
    <ClInclude Include="MRShowModal.h">
      <Filter>Source Files</Filter>
    </ClInclude>
    <ClInclude Include="MRMakeSlot.h">
      <Filter>Source Files</Filter>
    </ClInclude>
    <ClInclude Include="MRUISaveChangesPopup.h">
      <Filter>Helpers</Filter>
    </ClInclude>
    <ClInclude Include="MRSceneReorder.h">
      <Filter>Source Files</Filter>
    </ClInclude>
    <ClInclude Include="MRProjectMeshAttributes.h">
      <Filter>Helpers</Filter>
    </ClInclude>
    <ClInclude Include="MROpenObjects.h">
      <Filter>IO</Filter>
    </ClInclude>
    <ClInclude Include="MRViewerTitle.h">
      <Filter>Viewer</Filter>
    </ClInclude>
    <ClInclude Include="MRViewportCornerController.h">
      <Filter>Viewer</Filter>
    </ClInclude>
    <ClInclude Include="MRMruFormatParameters.h">
      <Filter>IO</Filter>
    </ClInclude>
    <ClInclude Include="MRRibbonLayoutConfig.h">
      <Filter>RibbonMenu</Filter>
    </ClInclude>
    <ClInclude Include="MRRibbonRegisterItem.h">
      <Filter>RibbonMenu</Filter>
    </ClInclude>
    <ClInclude Include="MRModalDialog.h">
      <Filter>Helpers</Filter>
    </ClInclude>
    <ClInclude Include="MRDragDropHandler.h">
      <Filter>UserInputs</Filter>
    </ClInclude>
    <ClInclude Include="MRDragDropWin32Handler.h">
      <Filter>UserInputs</Filter>
    </ClInclude>
    <ClInclude Include="MRRibbonMenuUIConfig.h">
      <Filter>RibbonMenu</Filter>
    </ClInclude>
    <ClInclude Include="MRRenderImGui.h" />
    <ClInclude Include="MRRenderToImage.h" />
    <ClInclude Include="MRVisualObjectTag.h" />
    <ClInclude Include="MRViewportGlobalBasis.h">
      <Filter>Viewer</Filter>
    </ClInclude>
    <ClInclude Include="MRRenderClickableRect.h">
      <Filter>Render\Implementations</Filter>
    </ClInclude>
  </ItemGroup>
  <ItemGroup>
    <None Include="$(ProjectDir)..\.editorconfig" />
    <None Include="MRMacOSOpenDocumentsHandler.mm">
      <Filter>Viewer</Filter>
    </None>
  </ItemGroup>
  <ItemGroup>
    <CopyFileToFolders Include="..\..\thirdparty\imgui\misc\fonts\Cousine-Regular.ttf">
      <Filter>Fonts</Filter>
    </CopyFileToFolders>
    <CopyFileToFolders Include="..\..\thirdparty\imgui\misc\fonts\DroidSans.ttf">
      <Filter>Fonts</Filter>
    </CopyFileToFolders>
    <CopyFileToFolders Include="..\..\thirdparty\fontawesome-free\fa-solid-900.ttf">
      <Filter>Fonts</Filter>
    </CopyFileToFolders>
    <CopyFileToFolders Include="..\..\thirdparty\imgui\misc\fonts\Karla-Regular.ttf">
      <Filter>Fonts</Filter>
    </CopyFileToFolders>
    <CopyFileToFolders Include="..\..\thirdparty\imgui\misc\fonts\ProggyClean.ttf">
      <Filter>Fonts</Filter>
    </CopyFileToFolders>
    <CopyFileToFolders Include="..\..\thirdparty\imgui\misc\fonts\ProggyTiny.ttf">
      <Filter>Fonts</Filter>
    </CopyFileToFolders>
    <CopyFileToFolders Include="..\..\thirdparty\imgui\misc\fonts\Roboto-Medium.ttf">
      <Filter>Fonts</Filter>
    </CopyFileToFolders>
    <CopyFileToFolders Include="MRDarkTheme.json" />
    <CopyFileToFolders Include="MRLightTheme.json" />
    <CopyFileToFolders Include="..\..\thirdparty\Noto_Sans\NotoSans-Regular.ttf">
      <Filter>Fonts</Filter>
    </CopyFileToFolders>
    <CopyFileToFolders Include="..\..\thirdparty\Noto_Sans\NotoSans-SemiBold.ttf">
      <Filter>Fonts</Filter>
    </CopyFileToFolders>
    <CopyFileToFolders Include="..\..\thirdparty\Noto_Sans\NotoSansSC-Regular.otf">
      <Filter>Fonts</Filter>
    </CopyFileToFolders>
    <CopyFileToFolders Include="..\..\thirdparty\Noto_Sans\NotoSansMono-Regular.ttf">
      <Filter>Fonts</Filter>
    </CopyFileToFolders>
  </ItemGroup>
  <ItemGroup>
    <Image Include="resource\object_icons\X1\Object.png">
      <Filter>resource\object_icons\X1</Filter>
    </Image>
    <Image Include="resource\object_icons\X1\ObjectDistanceMap.png">
      <Filter>resource\object_icons\X1</Filter>
    </Image>
    <Image Include="resource\object_icons\X1\ObjectLines.png">
      <Filter>resource\object_icons\X1</Filter>
    </Image>
    <Image Include="resource\object_icons\X1\ObjectMesh.png">
      <Filter>resource\object_icons\X1</Filter>
    </Image>
    <Image Include="resource\object_icons\X1\ObjectPoints.png">
      <Filter>resource\object_icons\X1</Filter>
    </Image>
    <Image Include="resource\object_icons\X1\ObjectVoxels.png">
      <Filter>resource\object_icons\X1</Filter>
    </Image>
    <Image Include="resource\object_icons\X3\Object.png">
      <Filter>resource\object_icons\X3</Filter>
    </Image>
    <Image Include="resource\object_icons\X3\ObjectDistanceMap.png">
      <Filter>resource\object_icons\X3</Filter>
    </Image>
    <Image Include="resource\object_icons\X3\ObjectLines.png">
      <Filter>resource\object_icons\X3</Filter>
    </Image>
    <Image Include="resource\object_icons\X3\ObjectMesh.png">
      <Filter>resource\object_icons\X3</Filter>
    </Image>
    <Image Include="resource\object_icons\X3\ObjectPoints.png">
      <Filter>resource\object_icons\X3</Filter>
    </Image>
    <Image Include="resource\object_icons\X3\ObjectVoxels.png">
      <Filter>resource\object_icons\X3</Filter>
    </Image>
    <Image Include="resource\object_icons\X1\ObjectGcode.png">
      <Filter>resource\object_icons\X1</Filter>
    </Image>
    <Image Include="resource\object_icons\X3\ObjectGcode.png">
      <Filter>resource\object_icons\X3</Filter>
    </Image>
    <Image Include="resource\object_icons\X1\ObjectLabel.png">
      <Filter>resource\object_icons\X1</Filter>
    </Image>
    <Image Include="resource\object_icons\X3\ObjectLabel.png">
      <Filter>resource\object_icons\X3</Filter>
    </Image>
    <Image Include="resource\object_icons\X1\CircleObject.png">
      <Filter>resource\object_icons\X1</Filter>
    </Image>
    <Image Include="resource\object_icons\X1\ConeObject.png">
      <Filter>resource\object_icons\X1</Filter>
    </Image>
    <Image Include="resource\object_icons\X1\CylinderObject.png">
      <Filter>resource\object_icons\X1</Filter>
    </Image>
    <Image Include="resource\object_icons\X1\LineObject.png">
      <Filter>resource\object_icons\X1</Filter>
    </Image>
    <Image Include="resource\object_icons\X1\PlaneObject.png">
      <Filter>resource\object_icons\X1</Filter>
    </Image>
    <Image Include="resource\object_icons\X1\PointObject.png">
      <Filter>resource\object_icons\X1</Filter>
    </Image>
    <Image Include="resource\object_icons\X1\SphereObject.png">
      <Filter>resource\object_icons\X1</Filter>
    </Image>
    <Image Include="resource\object_icons\X3\CircleObject.png">
      <Filter>resource\object_icons\X3</Filter>
    </Image>
    <Image Include="resource\object_icons\X3\ConeObject.png">
      <Filter>resource\object_icons\X3</Filter>
    </Image>
    <Image Include="resource\object_icons\X3\CylinderObject.png">
      <Filter>resource\object_icons\X3</Filter>
    </Image>
    <Image Include="resource\object_icons\X3\LineObject.png">
      <Filter>resource\object_icons\X3</Filter>
    </Image>
    <Image Include="resource\object_icons\X3\PlaneObject.png">
      <Filter>resource\object_icons\X3</Filter>
    </Image>
    <Image Include="resource\object_icons\X3\PointObject.png">
      <Filter>resource\object_icons\X3</Filter>
    </Image>
    <Image Include="resource\object_icons\X3\SphereObject.png">
      <Filter>resource\object_icons\X3</Filter>
    </Image>
    <Image Include="resource\object_icons\X1\AngleMeasurementObject.png">
      <Filter>resource\object_icons\X1</Filter>
    </Image>
    <Image Include="resource\object_icons\X1\DistanceMeasurementObject.png">
      <Filter>resource\object_icons\X1</Filter>
    </Image>
    <Image Include="resource\object_icons\X1\RadiusMeasurementObject.png">
      <Filter>resource\object_icons\X1</Filter>
    </Image>
    <Image Include="resource\object_icons\X3\AngleMeasurementObject.png">
      <Filter>resource\object_icons\X3</Filter>
    </Image>
    <Image Include="resource\object_icons\X3\DistanceMeasurementObject.png">
      <Filter>resource\object_icons\X3</Filter>
    </Image>
    <Image Include="resource\object_icons\X3\RadiusMeasurementObject.png">
      <Filter>resource\object_icons\X3</Filter>
    </Image>
    <Image Include="resource\independent_icons\X1\Plane Import.png">
      <Filter>resource\independent_icons\X1</Filter>
    </Image>
    <Image Include="resource\independent_icons\X1\Plane XY.png">
      <Filter>resource\independent_icons\X1</Filter>
    </Image>
    <Image Include="resource\independent_icons\X1\Plane XZ.png">
      <Filter>resource\independent_icons\X1</Filter>
    </Image>
    <Image Include="resource\independent_icons\X1\Plane YZ.png">
      <Filter>resource\independent_icons\X1</Filter>
    </Image>
    <Image Include="resource\independent_icons\X3\Plane Import.png">
      <Filter>resource\independent_icons\X3</Filter>
    </Image>
    <Image Include="resource\independent_icons\X3\Plane XY.png">
      <Filter>resource\independent_icons\X3</Filter>
    </Image>
    <Image Include="resource\independent_icons\X3\Plane XZ.png">
      <Filter>resource\independent_icons\X3</Filter>
    </Image>
    <Image Include="resource\independent_icons\X3\Plane YZ.png">
      <Filter>resource\independent_icons\X3</Filter>
    </Image>
    <Image Include="resource\object_icons\X1\Object_open.png">
      <Filter>resource\object_icons\X1</Filter>
    </Image>
    <Image Include="resource\object_icons\X3\Object_open.png">
      <Filter>resource\object_icons\X3</Filter>
    </Image>
    <Image Include="resource\textures\controller_cube_default.png">
      <Filter>resource\textures</Filter>
    </Image>
    <Image Include="resource\textures\controller_cube_edges.png">
      <Filter>resource\textures</Filter>
    </Image>
    <Image Include="resource\textures\controller_cube_sides.png">
      <Filter>resource\textures</Filter>
    </Image>
    <Image Include="resource\independent_icons\X1\mouse left.png">
      <Filter>resource\independent_icons\X1</Filter>
    </Image>
    <Image Include="resource\independent_icons\X1\mouse right.png">
      <Filter>resource\independent_icons\X1</Filter>
    </Image>
    <Image Include="resource\independent_icons\X1\mouse scroll.png">
      <Filter>resource\independent_icons\X1</Filter>
    </Image>
    <Image Include="resource\independent_icons\X3\mouse left.png">
      <Filter>resource\independent_icons\X3</Filter>
    </Image>
    <Image Include="resource\independent_icons\X3\mouse right.png">
      <Filter>resource\independent_icons\X3</Filter>
    </Image>
    <Image Include="resource\independent_icons\X3\mouse scroll.png">
      <Filter>resource\independent_icons\X3</Filter>
    </Image>
  </ItemGroup>
</Project><|MERGE_RESOLUTION|>--- conflicted
+++ resolved
@@ -484,13 +484,11 @@
     <ClCompile Include="MRViewportGlobalBasis.cpp">
       <Filter>Viewer</Filter>
     </ClCompile>
-<<<<<<< HEAD
+    <ClCompile Include="MRGladGlfw.cpp">
+      <Filter>Render</Filter>
+    </ClCompile>
     <ClCompile Include="MRRenderClickableRect.cpp">
       <Filter>Render\Implementations</Filter>
-=======
-    <ClCompile Include="MRGladGlfw.cpp">
-      <Filter>Render</Filter>
->>>>>>> b888fee4
     </ClCompile>
   </ItemGroup>
   <ItemGroup>
