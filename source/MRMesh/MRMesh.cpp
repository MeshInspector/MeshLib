#include "MRMesh.h"
#include "MRAABBTree.h"
#include "MRAABBTreePoints.h"
#include "MRAffineXf3.h"
#include "MRBitSet.h"
#include "MRBitSetParallelFor.h"
#include "MRParallelFor.h"
#include "MRBox.h"
#include "MRComputeBoundingBox.h"
#include "MRConstants.h"
#include "MRCube.h"
#include "MREdgeIterator.h"
#include "MRGTest.h"
#include "MRLine3.h"
#include "MRLineSegm.h"
#include "MRMeshBuilder.h"
#include "MRMeshIntersect.h"
#include "MRMeshTriPoint.h"
#include "MROrder.h"
#include "MRQuadraticForm.h"
#include "MRRegionBoundary.h"
#include "MRRingIterator.h"
#include "MRTimer.h"
#include "MRTriangleIntersection.h"
#include "MRTriMath.h"
#include "MRIdentifyVertices.h"
#include "MRMeshFillHole.h"
#include "MRTriMesh.h"
#include "MRDipole.h"
#include "MRPch/MRTBB.h"

namespace MR
{

namespace
{

// makes edge path connecting all points, but not the first with the last
EdgePath sMakeEdgePath( Mesh& mesh, const std::vector<Vector3f>& contourPoints )
{
    EdgePath newEdges( contourPoints.size() );
    for ( int i = 0; i < contourPoints.size(); ++i )
    {
        auto newVert = mesh.addPoint( contourPoints[i] );
        newEdges[i] = mesh.topology.makeEdge();
        mesh.topology.setOrg( newEdges[i], newVert );
    }
    for ( int i = 0; i + 1 < newEdges.size(); ++i )
    {
        mesh.topology.splice( newEdges[i + 1], newEdges[i].sym() );
    }
    return newEdges;
}
}

Mesh Mesh::fromTriangles(
    VertCoords vertexCoordinates,
    const Triangulation& t, const MeshBuilder::BuildSettings& settings, ProgressCallback cb /*= {}*/ )
{
    MR_TIMER
    Mesh res;
    res.points = std::move( vertexCoordinates );
    res.topology = MeshBuilder::fromTriangles( t, settings, cb );
    return res;
}

Mesh Mesh::fromTriMesh(
    TriMesh && triMesh,
    const MeshBuilder::BuildSettings& settings, ProgressCallback cb  )
{
    return fromTriangles( std::move( triMesh.points ), triMesh.tris, settings, cb );
}

Mesh Mesh::fromTrianglesDuplicatingNonManifoldVertices( 
    VertCoords vertexCoordinates,
    Triangulation & t,
    std::vector<MeshBuilder::VertDuplication> * dups,
    const MeshBuilder::BuildSettings & settings )
{
    MR_TIMER
    Mesh res;
    res.points = std::move( vertexCoordinates );
    std::vector<MeshBuilder::VertDuplication> localDups;
    res.topology = MeshBuilder::fromTrianglesDuplicatingNonManifoldVertices( t, &localDups, settings );
    res.points.resize( res.topology.vertSize() );
    for ( const auto & d : localDups )
        res.points[d.dupVert] = res.points[d.srcVert];
    if ( dups )
        *dups = std::move( localDups );
    return res;
}

Mesh Mesh::fromFaceSoup(
    VertCoords vertexCoordinates,
    const std::vector<VertId> & verts, const Vector<MeshBuilder::VertSpan, FaceId> & faces,
    const MeshBuilder::BuildSettings& settings, ProgressCallback cb /*= {}*/ )
{
    MR_TIMER
    Mesh res;
    res.points = std::move( vertexCoordinates );
    res.topology = MeshBuilder::fromFaceSoup( verts, faces, settings, subprogress( cb, 0.0f, 0.8f ) );

    struct FaceFill
    {
        HoleFillPlan plan;
        EdgeId e; // fill left of it
    };
    std::vector<FaceFill> faceFills;
    for ( auto f : res.topology.getValidFaces() )
    {
        auto e = res.topology.edgeWithLeft( f );
        if ( !res.topology.isLeftTri( e ) )
            faceFills.push_back( { {}, e } );
    }

    ParallelFor( faceFills, [&]( size_t i )
    {
        faceFills[i].plan = getPlanarHoleFillPlan( res, faceFills[i].e );
    }, subprogress( cb, 0.8f, 0.9f ) );

    for ( auto & x : faceFills )
        executeHoleFillPlan( res, x.e, x.plan );

    reportProgress( cb, 1.0f );

    return res;
}

Mesh Mesh::fromPointTriples( const std::vector<Triangle3f> & posTriples, bool duplicateNonManifoldVertices )
{
    MR_TIMER
    MeshBuilder::VertexIdentifier vi;
    vi.reserve( posTriples.size() );
    vi.addTriangles( posTriples );
    if ( duplicateNonManifoldVertices )
    {
        auto t = vi.takeTriangulation();
        return fromTrianglesDuplicatingNonManifoldVertices( vi.takePoints(), t );
    }
    return fromTriangles( vi.takePoints(), vi.takeTriangulation() );
}

bool Mesh::operator ==( const Mesh & b ) const
{
    MR_TIMER
    if ( topology != b.topology )
        return false;
    for ( auto v : topology.getValidVerts() )
        if ( points[v] != b.points[v] )
            return false;
    return true;
}

void Mesh::getLeftTriPoints( EdgeId e, Vector3f & v0, Vector3f & v1, Vector3f & v2 ) const
{
    VertId a, b, c;

    topology.getLeftTriVerts( e, a, b, c );
    v0 = points[a];
    v1 = points[b];
    v2 = points[c];
}

Vector3f Mesh::triPoint( const MeshTriPoint & p ) const
{
    if ( p.bary.b == 0 )
    {
        // do not require to have triangular face to the left of p.e
        const Vector3f v0 = orgPnt( p.e );
        const Vector3f v1 = destPnt( p.e );
        return ( 1 - p.bary.a ) * v0 + p.bary.a * v1;
    }
    Vector3f v0, v1, v2;
    getLeftTriPoints( p.e, v0, v1, v2 );
    return p.bary.interpolate( v0, v1, v2 );
}

MeshTriPoint Mesh::toTriPoint( FaceId f, const Vector3f & p ) const
{
    auto e = topology.edgeWithLeft( f );
    Vector3f v0, v1, v2;
    getLeftTriPoints( e, v0, v1, v2 );
    return MeshTriPoint( e, p, v0, v1, v2 );
}

MeshTriPoint Mesh::toTriPoint( const PointOnFace & p ) const
{
    return toTriPoint( p.face, p.point );
}

MeshTriPoint Mesh::toTriPoint( VertId v ) const
{
    return MeshTriPoint( topology, v );
}

MeshEdgePoint Mesh::toEdgePoint( EdgeId e, const Vector3f & p ) const
{
    const auto & po = points[ topology.org( e ) ];
    const auto & pd = points[ topology.dest( e ) ];
    const auto dt = dot( p - po , pd - po );
    const auto edgeLenSq = ( pd - po ).lengthSq();
    if ( dt <= 0 || edgeLenSq <= 0 )
        return { e, 0 };
    if ( dt >= edgeLenSq )
        return { e, 1 };
    return { e, dt / edgeLenSq };
}

MeshEdgePoint Mesh::toEdgePoint( VertId v ) const
{
    return MeshEdgePoint( topology, v );
}

VertId Mesh::getClosestVertex( const PointOnFace & p ) const
{
    VertId res, b, c;
    topology.getTriVerts( p.face, res, b, c );
    float closestDistSq = ( points[res] - p.point ).lengthSq();
    if ( auto bDistSq = ( points[b] - p.point ).lengthSq(); bDistSq < closestDistSq )
    {
        res = b;
        closestDistSq = bDistSq;
    }
    if ( auto cDistSq = ( points[c] - p.point ).lengthSq(); cDistSq < closestDistSq )
    {
        res = c;
        closestDistSq = cDistSq;
    }
    return res;
}

UndirectedEdgeId Mesh::getClosestEdge( const PointOnFace & p ) const
{
    EdgeId e = topology.edgeWithLeft( p.face );
    Vector3f a, b, c;
    getLeftTriPoints( e, a, b, c );

    auto distSq = [&]( const LineSegm3f & l )
    {
        return ( p.point - closestPointOnLineSegm( p.point, l ) ).lengthSq();
    };

    UndirectedEdgeId res = e.undirected();
    float closestDistSq = distSq( { a, b } );

    e = topology.prev( e.sym() );
    if ( auto eDistSq = distSq( { b, c } ); eDistSq < closestDistSq )
    {
        res = e.undirected();
        closestDistSq = eDistSq;
    }

    e = topology.prev( e.sym() );
    if ( auto eDistSq = distSq( { c, a } ); eDistSq < closestDistSq )
    {
        res = e.undirected();
        closestDistSq = eDistSq;
    }

    return res;
}

Vector3f Mesh::triCenter( FaceId f ) const
{
    Vector3f v0, v1, v2;
    getTriPoints( f, v0, v1, v2 );
    return ( 1 / 3.0f ) * ( v0 + v1 + v2 );
}

Vector3f Mesh::leftDirDblArea( EdgeId e ) const
{
    VertId a, b, c;
    topology.getLeftTriVerts( e, a, b, c );
    assert( a.valid() && b.valid() && c.valid() );
    const auto & ap = points[a];
    const auto & bp = points[b];
    const auto & cp = points[c];
    return cross( bp - ap, cp - ap );
}

float Mesh::triangleAspectRatio( FaceId f ) const
{
    VertId a, b, c;
    topology.getTriVerts( f, a, b, c );
    assert( a.valid() && b.valid() && c.valid() );
    const auto & ap = points[a];
    const auto & bp = points[b];
    const auto & cp = points[c];
    return MR::triangleAspectRatio( ap, bp, cp );
}

float Mesh::circumcircleDiameterSq( FaceId f ) const
{
    VertId a, b, c;
    topology.getTriVerts( f, a, b, c );
    assert( a.valid() && b.valid() && c.valid() );
    const auto & ap = points[a];
    const auto & bp = points[b];
    const auto & cp = points[c];
    return MR::circumcircleDiameterSq( ap, bp, cp );
}

float Mesh::circumcircleDiameter( FaceId f ) const
{
    return std::sqrt( circumcircleDiameterSq( f ) );
}

double Mesh::area( const FaceBitSet & fs ) const
{
    MR_TIMER

    return 0.5 * parallel_deterministic_reduce( tbb::blocked_range( 0_f, FaceId{ topology.faceSize() }, 1024 ), 0.0,
    [&] ( const auto & range, double curr )
    {
        for ( FaceId f = range.begin(); f < range.end(); ++f )
            if ( fs.test( f ) && topology.hasFace( f ) )
                curr += dblArea( f );
        return curr;
    },
    [] ( auto a, auto b ) { return a + b; } );
}

double Mesh::projArea( const Vector3f & dir, const FaceBitSet & fs ) const
{
    MR_TIMER

    return 0.5 * parallel_deterministic_reduce( tbb::blocked_range( 0_f, FaceId{ topology.faceSize() }, 1024 ), 0.0,
    [&] ( const auto & range, double curr )
    {
        for ( FaceId f = range.begin(); f < range.end(); ++f )
            if ( fs.test( f ) && topology.hasFace( f ) )
                curr += std::abs( dot( dirDblArea( f ), dir ) );
        return curr;
    },
    [] ( auto a, auto b ) { return a + b; } );
}

Vector3d Mesh::dirArea( const FaceBitSet & fs ) const
{
    MR_TIMER

    return 0.5 * parallel_deterministic_reduce( tbb::blocked_range( 0_f, FaceId{ topology.faceSize() }, 1024 ), Vector3d{},
    [&] ( const auto & range, Vector3d curr )
    {
        for ( FaceId f = range.begin(); f < range.end(); ++f )
            if ( fs.test( f ) && topology.hasFace( f ) )
                curr += Vector3d( dirDblArea( f ) );
        return curr;
    },
    [] ( auto a, auto b ) { return a + b; } );
}

class FaceVolumeCalc
{
public:
    FaceVolumeCalc( const Mesh& mesh, const FaceBitSet& region) : mesh_( mesh ), region_( region )
    {}
    FaceVolumeCalc( FaceVolumeCalc& x, tbb::split ) : mesh_( x.mesh_ ), region_( x.region_ )
    {}
    void join( const FaceVolumeCalc& y )
    {
        volume_ += y.volume_;
    }

    double volume() const
    {
        return volume_;
    }

    void operator()( const tbb::blocked_range<FaceId>& r )
    {
        for ( FaceId f = r.begin(); f < r.end(); ++f )
        {
            if ( region_.test( f ) && mesh_.topology.hasFace( f ) )
            {
                const auto coords = mesh_.getTriPoints( f );
                volume_ += mixed( Vector3d( coords[0] ), Vector3d( coords[1] ), Vector3d( coords[2] ) );
            }
        }
    }

private:
    const Mesh& mesh_;
    const FaceBitSet& region_;
    double volume_{ 0.0 };
};

double Mesh::volume( const FaceBitSet* region /*= nullptr */ ) const
{
    if ( !topology.isClosed( region ) )
        return DBL_MAX;

    MR_TIMER
    const auto lastValidFace = topology.lastValidFace();
    const auto& faces = topology.getFaceIds( region );
    FaceVolumeCalc calc( *this, faces );
    parallel_deterministic_reduce( tbb::blocked_range<FaceId>( 0_f, lastValidFace + 1, 1024 ), calc );
    return calc.volume() / 6.0;
}

double Mesh::holePerimiter( EdgeId e0 ) const
{
    double res = 0;
    if ( topology.left( e0 ) )
    {
        assert( false );
        return res;
    }

    for ( auto e : leftRing( topology, e0 ) )
    {
        assert( !topology.left( e ) );
        res += edgeLength( e );
    }
    return res;
}

Vector3d Mesh::holeDirArea( EdgeId e0 ) const
{
    Vector3d sum;
    if ( topology.left( e0 ) )
    {
        assert( false );
        return sum;
    }

    Vector3d p0{ orgPnt( e0 ) };
    for ( auto e : leftRing0( topology, e0 ) )
    {
        assert( !topology.left( e ) );
        Vector3d p1{ orgPnt( e ) };
        Vector3d p2{ destPnt( e ) };
        sum += cross( p1 - p0, p2 - p0 );
    }
    return 0.5 * sum;
}

Vector3f Mesh::dirDblArea( VertId v ) const
{
    Vector3f sum;
    for ( EdgeId e : orgRing( topology, v ) )
    {
        if ( topology.left( e ).valid() )
        {
            sum += leftDirDblArea( e );
        }
    }
    return sum;
}

Vector3f Mesh::normal( const MeshTriPoint & p ) const
{
    VertId a, b, c;
    topology.getLeftTriVerts( p.e, a, b, c );
    auto n0 = normal( a );
    auto n1 = normal( b );
    auto n2 = normal( c );
    return p.bary.interpolate( n0, n1, n2 ).normalized();
}

Vector3f Mesh::pseudonormal( VertId v, const FaceBitSet * region ) const
{
    Vector3f sum;
    for ( EdgeId e : orgRing( topology, v ) )
    {
        const auto l = topology.left( e );
        if ( l && ( !region || region->test( l ) ) )
        {
            auto d0 = edgeVector( e );
            auto d1 = edgeVector( topology.next( e ) );
            auto angle = MR::angle( d0, d1 );
            auto n = cross( d0, d1 );
            sum += angle * n.normalized();
        }
    }

    return sum.normalized();
}

Vector3f Mesh::pseudonormal( UndirectedEdgeId ue, const FaceBitSet * region ) const
{
    EdgeId e{ ue };
    auto l = topology.left( e );
    if ( l && region && !region->test( l ) )
        l = {};
    auto r = topology.right( e );
    if ( r && region && !region->test( r ) )
        r = {};
    if ( !l && !r )
        return {};
    if ( !l )
        return normal( r );
    if ( !r )
        return normal( l );
    auto nl = normal( l );
    auto nr = normal( r );
    return ( nl + nr ).normalized();
}

Vector3f Mesh::pseudonormal( const MeshTriPoint & p, const FaceBitSet * region ) const
{
    if ( auto v = p.inVertex( topology ) )
        return pseudonormal( v, region );
    if ( auto e = p.onEdge( topology ) )
        return pseudonormal( e.e.undirected(), region );
    assert( !region || region->test( topology.left( p.e ) ) );
    return leftNormal( p.e );
}

bool Mesh::isOutsideByProjNorm( const Vector3f & pt, const MeshProjectionResult & proj, const FaceBitSet * region ) const
{
    return dot( proj.proj.point - pt, pseudonormal( proj.mtp, region ) ) <= 0;
}

float Mesh::signedDistance( const Vector3f & pt, const MeshProjectionResult & proj, const FaceBitSet * region ) const
{
    if ( isOutsideByProjNorm( pt, proj, region ) )
        return std::sqrt( proj.distSq );
    else
        return -std::sqrt( proj.distSq );
}

float Mesh::signedDistance( const Vector3f & pt, const MeshTriPoint & proj, const FaceBitSet * region ) const
{
    const auto projPt = triPoint( proj );
    const float d = ( pt - projPt ).length();
    if ( dot( projPt - pt, pseudonormal( proj, region ) ) <= 0 )
        return d;
    else
        return -d;
}

float Mesh::signedDistance( const Vector3f & pt ) const
{
    auto res = signedDistance( pt, FLT_MAX );
    assert( res.has_value() );
    return *res;
}

std::optional<float> Mesh::signedDistance( const Vector3f & pt, float maxDistSq, const FaceBitSet * region ) const
{
    auto signRes = findSignedDistance( pt, { *this, region }, maxDistSq );
    if ( !signRes )
        return {};
    return signRes->dist;
}

<<<<<<< HEAD
bool Mesh::isOutside( const Vector3f & pt, float windingNumberThreshold, float beta ) const
{
    auto num = calcFastWindingNumber( getDipoles(), getAABBTree(), *this, pt, beta, {} );
    return num <= windingNumberThreshold;
=======
float Mesh::calcFastWindingNumber( const Vector3f & pt, float beta ) const
{
    return MR::calcFastWindingNumber( getDipoles(), getAABBTree(), *this, pt, beta, {} );
>>>>>>> d05d63b7
}

float Mesh::sumAngles( VertId v, bool * outBoundaryVert ) const
{
    if ( outBoundaryVert )
        *outBoundaryVert = false;
    float sum = 0;
    for ( EdgeId e : orgRing( topology, v ) )
    {
        if ( topology.left( e ).valid() )
        {
            auto d0 = edgeVector( e );
            auto d1 = edgeVector( topology.next( e ) );
            auto angle = MR::angle( d0, d1 );
            sum += angle;
        }
        else if ( outBoundaryVert )
            *outBoundaryVert = true;
    }
    return sum;
}

Expected<VertBitSet, std::string> Mesh::findSpikeVertices( float minSumAngle, const VertBitSet * region, ProgressCallback cb ) const
{
    MR_TIMER
    const VertBitSet & testVerts = topology.getVertIds( region );
    VertBitSet res( testVerts.size() );
    auto completed = BitSetParallelFor( testVerts, [&]( VertId v )
    {
        bool boundaryVert = false;
        auto a = sumAngles( v, &boundaryVert );
        if ( !boundaryVert && a < minSumAngle )
            res.set( v );
    }, cb );

    if ( !completed )
        return unexpectedOperationCanceled();

    return res;
}

float Mesh::dihedralAngleSin( UndirectedEdgeId ue ) const
{
    EdgeId e{ ue };
    if ( topology.isBdEdge( e ) )
        return 0;
    return MR::dihedralAngleSin( leftNormal( e ), leftNormal( e.sym() ), edgeVector( e ) );
}

float Mesh::dihedralAngleCos( UndirectedEdgeId ue ) const
{
    EdgeId e{ ue };
    if ( topology.isBdEdge( e ) )
        return 1;
    return MR::dihedralAngleCos( leftNormal( e ), leftNormal( e.sym() ) );
}

float Mesh::dihedralAngle( UndirectedEdgeId ue ) const
{
    EdgeId e{ ue };
    if ( topology.isBdEdge( e ) )
        return 0;
    return MR::dihedralAngle( leftNormal( e ), leftNormal( e.sym() ), edgeVector( e ) );
}

float Mesh::discreteMeanCurvature( VertId v ) const
{
    float sumArea = 0;
    float sumAngLen = 0;
    for ( EdgeId e : orgRing( topology, v ) )
    {
        auto l = topology.left( e );
        if ( !l )
            continue; // area( l ) is not defined and dihedralAngle( e ) = 0
        sumArea += area( l );
        sumAngLen += dihedralAngle( e.undirected() ) * edgeLength( e.undirected() );
    }
    // sumAngLen / (2*2) because of mean curvature definition * each edge has 2 vertices,
    // sumArea / 3 because each triangle has 3 vertices
    return ( sumArea > 0 ) ? 0.75f * sumAngLen / sumArea : 0;
}

float Mesh::discreteMeanCurvature( UndirectedEdgeId ue ) const
{
    EdgeId e = ue;
    if ( topology.isBdEdge( e ) )
        return 0;
    float sumArea = area( topology.left( e ) ) + area( topology.right( e ) );
    float sumAngLen = dihedralAngle( e.undirected() ) * edgeLength( e.undirected() );
    // sumAngLen / 2 because of mean curvature definition,
    // sumArea / 3 because each triangle has 3 edges
    return ( sumArea > 0 ) ? 1.5f * sumAngLen / sumArea : 0;
}

class CreaseEdgesCalc 
{
public:
    CreaseEdgesCalc( const Mesh & mesh, float critCos ) : mesh_( mesh ), critCos_( critCos ) 
        { edges_.resize( mesh_.topology.undirectedEdgeSize() ); }
    CreaseEdgesCalc( CreaseEdgesCalc & x, tbb::split ) : mesh_( x.mesh_ ), critCos_( x.critCos_ )
        { edges_.resize( mesh_.topology.undirectedEdgeSize() ); }

    void join( const CreaseEdgesCalc & y ) { edges_ |= y.edges_; }

    UndirectedEdgeBitSet takeEdges() { return std::move( edges_ ); }

    void operator()( const tbb::blocked_range<UndirectedEdgeId> & r ) 
    {
        for ( UndirectedEdgeId ue = r.begin(); ue < r.end(); ++ue ) 
        {
            if ( mesh_.topology.isLoneEdge( ue ) )
                continue;
            auto dihedralCos = mesh_.dihedralAngleCos( ue );
            if ( dihedralCos <= critCos_ )
                edges_.set( ue );
        }
    }

private:
    const Mesh & mesh_;
    float critCos_ = 1;
    UndirectedEdgeBitSet edges_;
};

UndirectedEdgeBitSet Mesh::findCreaseEdges( float angleFromPlanar ) const
{
    MR_TIMER
    assert( angleFromPlanar > 0 && angleFromPlanar < PI );
    const float critCos = std::cos( angleFromPlanar );
    CreaseEdgesCalc calc( *this, critCos );
    parallel_reduce( tbb::blocked_range<UndirectedEdgeId>( 0_ue, UndirectedEdgeId{ topology.undirectedEdgeSize() } ), calc );
    return calc.takeEdges();
}

float Mesh::leftCotan( EdgeId e ) const
{
    if ( !topology.left( e ).valid() )
        return 0;
    Vector3f p0, p1, p2;
    getLeftTriPoints( e, p0, p1, p2 );
    auto a = p0 - p2;
    auto b = p1 - p2;
    auto nom = dot( a, b );
    auto den = cross( a, b ).length();
    static constexpr float maxval = 1e5f;
    if ( fabs( nom ) >= maxval * den )
        return maxval * sgn( nom );
    return nom / den;
}

QuadraticForm3f Mesh::quadraticForm( VertId v, const FaceBitSet * region ) const
{
    QuadraticForm3f qf;
    for ( EdgeId e : orgRing( topology, v ) )
    {
        if ( topology.isBdEdge( e, region ) )
        {
            // zero-length boundary edge is treated as uniform stabilizer: all shift directions are equally penalized,
            // otherwise it penalizes the shift proportionally to the distance from the line containing the edge
            qf.addDistToLine( edgeVector( e ).normalized() );
        }
        if ( topology.left( e ) ) // intentionally do not check that left face is in region to respect its plane as well
        {
            // zero-area triangle is treated as no triangle with no penalty at all,
            // otherwise it penalizes the shift proportionally to the distance from the plane containing the triangle
            qf.addDistToPlane( leftNormal( e ) );
        }
    }
    return qf;
}

Box3f Mesh::computeBoundingBox( const AffineXf3f * toWorld ) const
{
    return MR::computeBoundingBox( points, topology.getValidVerts(), toWorld );
}

Box3f Mesh::getBoundingBox() const 
{ 
    return getAABBTree().getBoundingBox(); 
}

class FaceBoundingBoxCalc 
{
public:
    FaceBoundingBoxCalc( const Mesh& mesh, const FaceBitSet& region, const AffineXf3f* toWorld ) : mesh_( mesh ), region_( region ), toWorld_( toWorld ) {}
    FaceBoundingBoxCalc( FaceBoundingBoxCalc& x, tbb::split ) : mesh_( x.mesh_ ), region_( x.region_ ), toWorld_( x.toWorld_ ) {}
    void join( const FaceBoundingBoxCalc & y ) { box_.include( y.box_ ); }

    const Box3f & box() const { return box_; }

    void operator()( const tbb::blocked_range<FaceId> & r ) 
    {
        for ( FaceId f = r.begin(); f < r.end(); ++f ) 
        {
            if ( region_.test( f ) && mesh_.topology.hasFace( f ) )
            {
                for ( EdgeId e : leftRing( mesh_.topology, f ) )
                {
                    box_.include( toWorld_ ? ( *toWorld_ )( mesh_.points[mesh_.topology.org( e )] ) : mesh_.points[mesh_.topology.org( e )] );
                }
            }
        }
    }
            
private:
    const Mesh & mesh_;
    const FaceBitSet & region_;
    Box3f box_;
    const AffineXf3f* toWorld_ = nullptr;
};

Box3f Mesh::computeBoundingBox( const FaceBitSet * region, const AffineXf3f* toWorld ) const
{
    if ( !region )
        return computeBoundingBox( toWorld );

    MR_TIMER
    const auto lastValidFace = topology.lastValidFace();

    FaceBoundingBoxCalc calc( *this, *region, toWorld );
    parallel_reduce( tbb::blocked_range<FaceId>( 0_f, lastValidFace + 1 ), calc );
    return calc.box();
}

float Mesh::averageEdgeLength() const
{
    MR_TIMER
    struct S
    {
        double sum = 0;
        int n = 0;
        S & operator +=( const S & b )
        {
            sum += b.sum;
            n += b.n;
            return *this;
        }
    };
    S s = parallel_deterministic_reduce( tbb::blocked_range( 0_ue, UndirectedEdgeId{ topology.undirectedEdgeSize() }, 1024 ), S{},
        [&] ( const auto & range, S curr )
        {
            for ( UndirectedEdgeId ue = range.begin(); ue < range.end(); ++ue )
                if ( !topology.isLoneEdge( ue ) )
                {
                    curr.sum += edgeLength( ue );
                    ++curr.n;
                }
            return curr;
        },
        [] ( S a, const S & b ) { a += b; return a; }
    );

    return s.n > 0 ? float( s.sum / s.n ) : 0.0f;
}

void Mesh::zeroUnusedPoints()
{
    MR_TIMER

    tbb::parallel_for( tbb::blocked_range<VertId>( 0_v, VertId{ points.size() } ), [&] ( const tbb::blocked_range<VertId>& range )
    {
        for ( VertId v = range.begin(); v < range.end(); ++v )
        {
            if ( !topology.hasVert( v ) )
                points[v] = {};
        }
    } );
}

void Mesh::transform( const AffineXf3f& xf, const VertBitSet* region )
{
    MR_TIMER

    BitSetParallelFor( topology.getVertIds( region ), [&] ( const VertId v )
    {
        points[v] = xf( points[v] );
    } );
    invalidateCaches();
}

VertId Mesh::addPoint( const Vector3f & pos )
{
    VertId v = topology.addVertId();
    points.autoResizeAt( v ) = pos;
    return v;
}

EdgeId Mesh::addSeparateEdgeLoop( const std::vector<Vector3f>& contourPoints )
{
    if ( contourPoints.size() < 3 )
        return {};

    auto newEdges = sMakeEdgePath( *this, contourPoints);
    // close loop
    topology.splice( newEdges.front(), newEdges.back().sym() );

    invalidateCaches();

    return newEdges.front();
}

EdgeId Mesh::addSeparateContours( const Contours3f& contours, const AffineXf3f* xf )
{
    EdgeId firstNewEdge;
    for ( const auto& cont : contours )
    {
        bool closed = cont.size() > 2 && cont.front() == cont.back();
        size_t numNewVerts = closed ? cont.size() - 1 : cont.size();
        size_t numNewEdges = cont.size() - 1;
        EdgeId prevEdgeId;
        EdgeId firstContEdge;
        for ( size_t i = 0; i < numNewVerts; ++i )
        {
            auto newVert = addPoint( xf ? ( *xf )( cont[i] ) : cont[i] );
            if ( prevEdgeId )
                topology.setOrg( prevEdgeId.sym(), newVert );
            if ( i < numNewEdges )
            {
                auto newEdge = topology.makeEdge();
                if ( !firstContEdge )
                {
                    firstContEdge = newEdge;
                    if ( !firstNewEdge )
                        firstNewEdge = firstContEdge;
                }
                if ( prevEdgeId )
                    topology.splice( prevEdgeId.sym(), newEdge );
                else
                    topology.setOrg( newEdge, newVert );
                prevEdgeId = newEdge;
            }
        }
        if ( closed )
            topology.splice( firstContEdge, prevEdgeId.sym() );
    }

    invalidateCaches();

    return firstNewEdge;
}

void Mesh::attachEdgeLoopPart( EdgeId first, EdgeId last, const std::vector<Vector3f>& contourPoints )
{
    if ( topology.left( first ) || topology.left( last ) )
    {
        assert( false );
        return;
    }
    if ( contourPoints.empty() )
        return;

    auto newEdges = sMakeEdgePath( *this, contourPoints );

    // connect with mesh
    auto firstConnectorEdge = topology.makeEdge();
    topology.splice( topology.prev( first.sym() ), firstConnectorEdge );
    topology.splice( newEdges.front(), firstConnectorEdge.sym() );

    topology.splice( last, newEdges.back().sym() );

    invalidateCaches();
}

EdgeId Mesh::splitEdge( EdgeId e, const Vector3f & newVertPos, FaceBitSet * region, FaceHashMap * new2Old )
{
    EdgeId newe = topology.splitEdge( e, region, new2Old );
    points.autoResizeAt( topology.org( e ) ) = newVertPos;
    return newe;
}

VertId Mesh::splitFace( FaceId f, const Vector3f & newVertPos, FaceBitSet * region, FaceHashMap * new2Old )
{
    VertId newv = topology.splitFace( f, region, new2Old );
    points.autoResizeAt( newv ) = newVertPos;
    return newv;
}

void Mesh::addPart( const Mesh & from,
    FaceMap * outFmap, VertMap * outVmap, WholeEdgeMap * outEmap, bool rearrangeTriangles )
{
    MR_TIMER

    VertMap vmap;
    topology.addPart( from.topology, outFmap, &vmap, outEmap, rearrangeTriangles );
    if ( !vmap.empty() && vmap.back() >= points.size() )
        points.resize( vmap.back() + 1 );

    for ( VertId fromv{0}; fromv < vmap.size(); ++fromv )
    {
        VertId v = vmap[fromv];
        if ( v.valid() )
            points[v] = from.points[fromv];
    }

    if ( outVmap )
        *outVmap = std::move( vmap );
    invalidateCaches();
}

void Mesh::addPartByMask( const Mesh & from, const FaceBitSet & fromFaces, const PartMapping & map )
{
    addPartByMask( from, fromFaces, false, {}, {}, map );
}

void Mesh::addPartByMask( const Mesh & from, const FaceBitSet & fromFaces, bool flipOrientation,
    const std::vector<EdgePath> & thisContours,
    const std::vector<EdgePath> & fromContours,
    const PartMapping & map )
{
    MR_TIMER
    addPartBy( from, begin( fromFaces ), end( fromFaces ), fromFaces.count(), flipOrientation, thisContours, fromContours, map );
}

void Mesh::addPartByFaceMap( const Mesh & from, const FaceMap & fromFaces, bool flipOrientation,
    const std::vector<EdgePath> & thisContours,
    const std::vector<EdgePath> & fromContours,
    const PartMapping & map )
{
    MR_TIMER
    addPartBy( from, begin( fromFaces ), end( fromFaces ), fromFaces.size(), flipOrientation, thisContours, fromContours, map );
}

template<typename I>
void Mesh::addPartBy( const Mesh & from, I fbegin, I fend, size_t fcount, bool flipOrientation,
    const std::vector<EdgePath> & thisContours,
    const std::vector<EdgePath> & fromContours,
    PartMapping map )
{
    MR_TIMER

    VertHashMap localVmap;
    if ( !map.src2tgtVerts )
        map.src2tgtVerts = &localVmap;
    topology.addPartBy( from.topology, fbegin, fend, fcount, flipOrientation, thisContours, fromContours, map );
    VertId lastPointId = topology.lastValidVert();
    if ( points.size() < lastPointId + 1 )
        points.resize( lastPointId + 1 );

    for ( const auto & [ fromVert, thisVert ] : *map.src2tgtVerts )
        points[thisVert] = from.points[fromVert];

    invalidateCaches();
}

template MRMESH_API void Mesh::addPartBy( const Mesh & from,
    SetBitIteratorT<FaceBitSet> fbegin, SetBitIteratorT<FaceBitSet> fend, size_t fcount, bool flipOrientation,
    const std::vector<EdgePath> & thisContours,
    const std::vector<EdgePath> & fromContours,
    PartMapping map );
template MRMESH_API void Mesh::addPartBy( const Mesh & from,
    FaceMap::iterator fbegin, FaceMap::iterator fend, size_t fcount, bool flipOrientation,
    const std::vector<EdgePath> & thisContours,
    const std::vector<EdgePath> & fromContours,
    PartMapping map );

Mesh Mesh::cloneRegion( const FaceBitSet & region, bool flipOrientation, const PartMapping & map ) const
{
    MR_TIMER

    Mesh res;
    const auto fcount = region.count();
    res.topology.faceReserve( fcount );
    const auto vcount = getIncidentVerts( topology, region ).count();
    res.topology.vertReserve( vcount );
    const auto ecount = 2 * getIncidentEdges( topology, region ).count();
    res.topology.edgeReserve( ecount );

    res.addPartByMask( *this, region, flipOrientation, {}, {}, map );

    assert( res.topology.faceSize() == fcount );
    assert( res.topology.faceCapacity() == fcount );
    assert( res.topology.vertSize() == vcount );
    assert( res.topology.vertCapacity() == vcount );
    assert( res.topology.edgeSize() == ecount );
    assert( res.topology.edgeCapacity() == ecount );
    return res;
}

void Mesh::pack( FaceMap * outFmap, VertMap * outVmap, WholeEdgeMap * outEmap, bool rearrangeTriangles )
{
    MR_TIMER

    if ( rearrangeTriangles )
        topology.rotateTriangles();
    Mesh packed;
    packed.points.reserve( topology.numValidVerts() );
    packed.topology.vertReserve( topology.numValidVerts() );
    packed.topology.faceReserve( topology.numValidFaces() );
    packed.topology.edgeReserve( 2 * topology.computeNotLoneUndirectedEdges() );
    packed.addPart( *this, outFmap, outVmap, outEmap, rearrangeTriangles );
    *this = std::move( packed );
}

PackMapping Mesh::packOptimally( bool preserveAABBTree )
{
    MR_TIMER

    PackMapping map;
    AABBTreePointsOwner_.reset(); // points-tree will be invalidated anyway
    if ( preserveAABBTree )
    {
        getAABBTree(); // ensure that tree is constructed
        map.f.b.resize( topology.faceSize() );
        const bool packed = topology.numValidFaces() == topology.faceSize();
        if ( !packed )
        {
            for ( FaceId f = 0_f; f < map.f.b.size(); ++f )
                if ( !topology.hasFace( f ) )
                    map.f.b[f] = FaceId{};
        }
        AABBTreeOwner_.get()->getLeafOrderAndReset( map.f );
    }
    else
    {
        AABBTreeOwner_.reset();
        map.f = getOptimalFaceOrdering( *this );
    }
    map.v = getVertexOrdering( map.f, topology );
    map.e = getEdgeOrdering( map.f, topology );
    topology.pack( map );

    VertCoords newPoints( map.v.tsize );
    tbb::parallel_for( tbb::blocked_range( 0_v, VertId{ map.v.b.size() } ),
        [&]( const tbb::blocked_range<VertId> & range )
    {
        for ( auto oldv = range.begin(); oldv < range.end(); ++oldv )
        {
            auto newv = map.v.b[oldv];
            if ( !newv )
                continue;
            newPoints[newv] = points[oldv];
        }
    } );
    points = std::move( newPoints );
    return map;
}

void Mesh::deleteFaces( const FaceBitSet & fs, const UndirectedEdgeBitSet * keepEdges )
{
    if ( fs.none() )
        return;
    topology.deleteFaces( fs, keepEdges );
    invalidateCaches(); // some points can be deleted as well
}

bool Mesh::projectPoint( const Vector3f& point, PointOnFace& res, float maxDistSq, const FaceBitSet * region, const AffineXf3f * xf ) const
{
    auto proj = findProjection( point, { *this, region }, maxDistSq, xf );
    if ( !( proj.distSq < maxDistSq ) )
        return false;

    res = proj.proj;
    return true;
}

bool Mesh::projectPoint( const Vector3f& point, MeshProjectionResult& res, float maxDistSq, const FaceBitSet* region, const AffineXf3f * xf ) const
{
    auto proj = findProjection( point, { *this, region }, maxDistSq, xf );
    if (!(proj.distSq < maxDistSq))
        return false;

    res = proj;
    return true;
}

std::optional<MeshProjectionResult> Mesh::projectPoint( const Vector3f& point, float maxDistSq, const FaceBitSet * region, const AffineXf3f * xf ) const
{
    auto proj = findProjection( point, { *this, region }, maxDistSq, xf );
    if ( !( proj.distSq < maxDistSq ) )
        return {};

    return proj;
}

const AABBTree & Mesh::getAABBTree() const 
{ 
    const auto & res = AABBTreeOwner_.getOrCreate( [this]{ return AABBTree( *this ); } );
    assert( res.numLeaves() == topology.numValidFaces() );
    return res;
}

const AABBTreePoints & Mesh::getAABBTreePoints() const 
{ 
    const auto & res = AABBTreePointsOwner_.getOrCreate( [this]{ return AABBTreePoints( *this ); } );
    assert( res.orderedPoints().size() == topology.numValidVerts() );
    return res;
}

const Dipoles & Mesh::getDipoles() const
{
    const auto & tree = getAABBTree(); // must be ready before lambda body for single-threaded Emscripten
    const auto & res = dipolesOwner_.getOrCreate(
        [this, &tree]{
            Dipoles dipoles;
            calcDipoles( dipoles, tree, *this );
            return dipoles;
        } );
    assert( res.size() == tree.nodes().size() );
    return res;
}

void Mesh::invalidateCaches( bool pointsChanged )
{
    AABBTreeOwner_.reset();
    if ( pointsChanged )
        AABBTreePointsOwner_.reset();
    dipolesOwner_.reset();
}

void Mesh::updateCaches( const VertBitSet & changedVerts )
{
    AABBTreeOwner_.update( [&]( AABBTree & tree )
    {
        assert( tree.numLeaves() == topology.numValidFaces() );
        tree.refit( *this, changedVerts ); 
    } );
    AABBTreePointsOwner_.update( [&]( AABBTreePoints & tree )
    {
        assert( tree.orderedPoints().size() == topology.numValidVerts() );
        tree.refit( points, changedVerts ); 
    } );
    dipolesOwner_.reset();
}

size_t Mesh::heapBytes() const
{
    return topology.heapBytes()
        + points.heapBytes()
        + AABBTreeOwner_.heapBytes()
        + AABBTreePointsOwner_.heapBytes()
        + dipolesOwner_.heapBytes();
}

void Mesh::shrinkToFit()
{
    MR_TIMER
    topology.shrinkToFit();
    points.vec_.shrink_to_fit();
}

Vector3f Mesh::findCenterFromPoints() const
{
    MR_TIMER
    if ( topology.numValidVerts() <= 0 )
    {
        assert( false );
        return {};
    }
    auto sumPos = parallel_deterministic_reduce( tbb::blocked_range( 0_v, VertId{ topology.vertSize() }, 1024 ), Vector3d{},
    [&] ( const auto & range, Vector3d curr )
    {
        for ( VertId v = range.begin(); v < range.end(); ++v )
            if ( topology.hasVert( v ) )
                curr += Vector3d{ points[v] };
        return curr;
    },
    [] ( auto a, auto b ) { return a + b; } );
    return Vector3f{ sumPos / (double)topology.numValidVerts() };
}

Vector3f Mesh::findCenterFromFaces() const
{
    MR_TIMER
    struct Acc
    {
        Vector3d areaPos;
        double area = 0;
        Acc operator +( const Acc & b ) const
        {
            return {
                .areaPos = areaPos + b.areaPos,
                .area = area + b.area
            };
        }
    };
    auto acc = parallel_deterministic_reduce( tbb::blocked_range( 0_f, FaceId{ topology.faceSize() }, 1024 ), Acc{},
    [&] ( const auto & range, Acc curr )
    {
        for ( FaceId f = range.begin(); f < range.end(); ++f )
            if ( topology.hasFace( f ) )
            {
                double triArea = area( f );
                Vector3d center( triCenter( f ) );
                curr.area += triArea;
                curr.areaPos += center * triArea;
            }
        return curr;
    },
    [] ( auto a, auto b ) { return a + b; } );
    if ( acc.area <= 0 )
    {
        assert( false );
        return {};
    }
    return Vector3f{ acc.areaPos / acc.area };
}

Vector3f Mesh::findCenterFromBBox() const
{
    return computeBoundingBox().center();
}

void Mesh::mirror( const Plane3f& plane )
{
    MR_TIMER
    for ( auto& p : points )
    {
        p += 2.0f * ( plane.project( p ) - p );
    }

    topology.flipOrientation();
    invalidateCaches();
}

TEST( MRMesh, BasicExport )
{
    Mesh mesh = makeCube();

    const std::vector<ThreeVertIds> triangles = mesh.topology.getAllTriVerts();

    const std::vector<Vector3f> & points =  mesh.points.vec_;
    const int * vertexTripples = reinterpret_cast<const int*>( triangles.data() );

    (void)points;
    (void)vertexTripples;
}

TEST(MRMesh, SplitEdge) 
{
    Triangulation t{
        { VertId{0}, VertId{1}, VertId{2} },
        { VertId{0}, VertId{2}, VertId{3} }
    };
    Mesh mesh;
    mesh.topology = MeshBuilder::fromTriangles( t );
    mesh.points.emplace_back( 0.f, 0.f, 0.f );
    mesh.points.emplace_back( 1.f, 0.f, 0.f );
    mesh.points.emplace_back( 1.f, 1.f, 0.f );
    mesh.points.emplace_back( 0.f, 1.f, 0.f );

    EXPECT_EQ( mesh.topology.numValidVerts(), 4 );
    EXPECT_EQ( mesh.points.size(), 4 );
    EXPECT_EQ( mesh.topology.numValidFaces(), 2 );
    EXPECT_EQ( mesh.topology.lastNotLoneEdge(), EdgeId(9) ); // 5*2 = 10 half-edges in total

    FaceBitSet region( 2 );
    region.set( 0_f );

    auto e02 = mesh.topology.findEdge( VertId{0}, VertId{2} );
    EXPECT_TRUE( e02.valid() );
    auto ex = mesh.splitEdge( e02, &region );
    VertId v02 = mesh.topology.org( e02 );
    EXPECT_EQ( mesh.topology.dest( ex ), v02 );
    EXPECT_EQ( mesh.topology.numValidVerts(), 5 );
    EXPECT_EQ( mesh.points.size(), 5 );
    EXPECT_EQ( mesh.topology.numValidFaces(), 4 );
    EXPECT_EQ( mesh.topology.lastNotLoneEdge(), EdgeId(15) ); // 8*2 = 16 half-edges in total
    EXPECT_EQ( mesh.points[v02], ( Vector3f(.5f, .5f, 0.f) ) );
    EXPECT_EQ( region.count(), 2 );

    auto e01 = mesh.topology.findEdge( VertId{0}, VertId{1} );
    EXPECT_TRUE( e01.valid() );
    auto ey = mesh.splitEdge( e01, &region );
    VertId v01 =  mesh.topology.org( e01 );
    EXPECT_EQ( mesh.topology.dest( ey ), v01 );
    EXPECT_EQ( mesh.topology.numValidVerts(), 6 );
    EXPECT_EQ( mesh.points.size(), 6 );
    EXPECT_EQ( mesh.topology.numValidFaces(), 5 );
    EXPECT_EQ( mesh.topology.lastNotLoneEdge(), EdgeId(19) ); // 10*2 = 20 half-edges in total
    EXPECT_EQ( mesh.points[v01], ( Vector3f(.5f, 0.f, 0.f) ) );
    EXPECT_EQ( region.count(), 3 );
}

TEST(MRMesh, SplitEdge1) 
{
    Mesh mesh;
    const auto e01 = mesh.topology.makeEdge();
    mesh.topology.setOrg( e01, mesh.topology.addVertId() );
    mesh.topology.setOrg( e01.sym(), mesh.topology.addVertId() );
    mesh.points.emplace_back( 0.f, 0.f, 0.f );
    mesh.points.emplace_back( 1.f, 0.f, 0.f );

    EXPECT_EQ( mesh.topology.numValidVerts(), 2 );
    EXPECT_EQ( mesh.points.size(), 2 );
    EXPECT_EQ( mesh.topology.lastNotLoneEdge(), EdgeId(1) ); // 1*2 = 2 half-edges in total

    auto ey = mesh.splitEdge( e01 );
    VertId v01 =  mesh.topology.org( e01 );
    EXPECT_EQ( mesh.topology.dest( ey ), v01 );
    EXPECT_EQ( mesh.topology.numValidVerts(), 3 );
    EXPECT_EQ( mesh.points.size(), 3 );
    EXPECT_EQ( mesh.topology.lastNotLoneEdge(), EdgeId(3) ); // 2*2 = 4 half-edges in total
    EXPECT_EQ( mesh.points[v01], ( Vector3f( .5f, 0.f, 0.f ) ) );
}

TEST(MRMesh, SplitFace) 
{
    Triangulation t{
        { VertId{0}, VertId{1}, VertId{2} }
    };
    Mesh mesh;
    mesh.topology = MeshBuilder::fromTriangles( t );
    mesh.points.emplace_back( 0.f, 0.f, 0.f );
    mesh.points.emplace_back( 0.f, 0.f, 1.f );
    mesh.points.emplace_back( 0.f, 1.f, 0.f );

    EXPECT_EQ( mesh.topology.numValidVerts(), 3 );
    EXPECT_EQ( mesh.points.size(), 3 );
    EXPECT_EQ( mesh.topology.numValidFaces(), 1 );
    EXPECT_EQ( mesh.topology.lastNotLoneEdge(), EdgeId(5) ); // 3*2 = 6 half-edges in total

    mesh.splitFace( 0_f );
    EXPECT_EQ( mesh.topology.numValidVerts(), 4 );
    EXPECT_EQ( mesh.points.size(), 4 );
    EXPECT_EQ( mesh.topology.numValidFaces(), 3 );
    EXPECT_EQ( mesh.topology.lastNotLoneEdge(), EdgeId(11) ); // 6*2 = 12 half-edges in total
}

TEST( MRMesh, isOutside )
{
    Mesh mesh = makeCube();
    EXPECT_TRUE( mesh.isOutside( Vector3f( 2, 0, 0 ) ) );
    EXPECT_FALSE( mesh.isOutside( Vector3f( 0, 0, 0 ) ) );
}

} //namespace MR<|MERGE_RESOLUTION|>--- conflicted
+++ resolved
@@ -545,16 +545,9 @@
     return signRes->dist;
 }
 
-<<<<<<< HEAD
-bool Mesh::isOutside( const Vector3f & pt, float windingNumberThreshold, float beta ) const
-{
-    auto num = calcFastWindingNumber( getDipoles(), getAABBTree(), *this, pt, beta, {} );
-    return num <= windingNumberThreshold;
-=======
 float Mesh::calcFastWindingNumber( const Vector3f & pt, float beta ) const
 {
     return MR::calcFastWindingNumber( getDipoles(), getAABBTree(), *this, pt, beta, {} );
->>>>>>> d05d63b7
 }
 
 float Mesh::sumAngles( VertId v, bool * outBoundaryVert ) const
