--- conflicted
+++ resolved
@@ -1546,14 +1546,9 @@
                 "Translation along Oy-axis",
                 "Translation along Oz-axis"
             };
-<<<<<<< HEAD
-            const auto trSpeed = selectionBbox_.valid() ? 0.003f * selectionBbox_.diagonal() : 0.003f;
+            const auto trSpeed = ( selectionBbox_.valid() && selectionBbox_.diagonal() > std::numeric_limits<float>::epsilon() ) ? 0.003f * selectionBbox_.diagonal() : 0.003f;
+
             ImGui::SetNextItemWidth( ImGui::GetContentRegionAvail().x - 85 * scaling );
-=======
-            const auto trSpeed = ( selectionBbox_.valid() && selectionBbox_.diagonal() > std::numeric_limits<float>::epsilon() ) ? 0.003f * selectionBbox_.diagonal() : 0.003f;
-
-            ImGui::SetNextItemWidth( ImGui::GetContentRegionAvail().x - 85 * menu_scaling() );
->>>>>>> 0b162596
             auto resultTranslation = ImGui::DragFloatValid3( "Translation", &xf.b.x, trSpeed,
                                                              std::numeric_limits<float>::lowest(),
                                                              std::numeric_limits<float>::max(),
