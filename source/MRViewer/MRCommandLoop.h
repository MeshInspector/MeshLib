#pragma once
#include "exports.h"
#include <queue>
#include <functional>
#include <condition_variable>
#include <mutex>
#include <thread>

namespace MR
{

// Additional command loop for external app control
class CommandLoop
{
public:
    using CommandFunc = std::function<void()>;

    // Specify execution in specific time of application start
    enum class StartPosition
    {
        AfterWindowInit, // executes right after window is initialized
        AfterSplashAppear, // executes after splash appeared
        AfterPluginInit, // executes during splash, after plugins init)
        AfterSplashHide, // executes after splash, to have valid main window context
        AfterWindowAppear // executes after window appeared to have valid opengl context
    };

    // This function setups main thread id, it should be called before any command
    MRVIEWER_API static void setMainThreadId( const std::thread::id& id );
    MRVIEWER_API static std::thread::id getMainThreadId();
    // Update state of command loop, only can rise
    MRVIEWER_API static void setState( StartPosition state );

    // Adds command to the end of command loop, can be performed from any thread
    // do not block, so be careful with lambda captures
    // note: state - specify execution in specific time of application start
    MRVIEWER_API static void appendCommand( CommandFunc func, StartPosition state = StartPosition::AfterSplashHide );

    // If caller thread is main - instantly run command, otherwise add command to the end of loop with
    // StartPosition state = StartPosition::AfterSplash and blocks caller thread until command is done
    MRVIEWER_API static void runCommandFromGUIThread( CommandFunc func );

    // Execute all commands from loop
    MRVIEWER_API static void processCommands();

<<<<<<< HEAD
=======
    // Clears the queue without executing the commands
    MRVIEWER_API static void removeCommands();

>>>>>>> 6b0438f1
private:
    CommandLoop() = default;
    ~CommandLoop();

    static CommandLoop& instance_();

    static void addCommand_( CommandFunc func, bool blockThread, StartPosition state );

    struct Command
    {
        CommandFunc func;
        StartPosition state{ StartPosition::AfterSplashHide };
        std::condition_variable callerThreadCV;
        std::thread::id threadId;
    };

    StartPosition state_{ StartPosition::AfterWindowInit };

    std::thread::id mainThreadId_;
    std::queue<std::shared_ptr<Command>> commands_;
    std::mutex mutex_;
};

}<|MERGE_RESOLUTION|>--- conflicted
+++ resolved
@@ -43,12 +43,9 @@
     // Execute all commands from loop
     MRVIEWER_API static void processCommands();
 
-<<<<<<< HEAD
-=======
     // Clears the queue without executing the commands
     MRVIEWER_API static void removeCommands();
 
->>>>>>> 6b0438f1
 private:
     CommandLoop() = default;
     ~CommandLoop();
