--- conflicted
+++ resolved
@@ -104,15 +104,12 @@
     MRMESH_API void setAllVisualizeProperties_( const AllVisualizeProperties& properties, std::size_t& pos ) override;
 
     ViewportMask subfeatureVisibility_ = ViewportMask::all();
-<<<<<<< HEAD
+    ViewportMask detailsOnNameTag_ = ViewportMask::all();
 
     // Decomposition of the transformation matrix xf.A into a rotation and scaling matrix.Updated automatically in the setXf() method
     // This cache need for fast calculation of feature properties w/o expensive  transformation matrix QR decomposition.
     ViewportProperty<Matrix3f> r_; // rotation
     ViewportProperty<Matrix3f> s_; // scale
-=======
-    ViewportMask detailsOnNameTag_ = ViewportMask::all();
->>>>>>> 4eec9fe7
 };
 
 }