--- conflicted
+++ resolved
@@ -115,10 +115,6 @@
 ConeObject::ConeObject()
 {
     setDefaultFeatureObjectParams( *this );
-<<<<<<< HEAD
-    constructMesh_();
-=======
->>>>>>> 10ac23e1
 }
 
 ConeObject::ConeObject( const std::vector<Vector3f>& pointsToApprox )
