#include "MRExtractIsolines.h"
#include "MRBitSet.h"
#include "MREdgeIterator.h"
#include "MREdgePoint.h"
#include "MRPlane3.h"
#include "MRMesh.h"
#include "MRMeshIntersect.h"
#include "MRAffineXf3.h"
#include "MRVector2.h"
#include "MRRingIterator.h"
#include "MRRegionBoundary.h"
#include "MRBitSetParallelFor.h"
#include "MRParallelFor.h"
#include "MRMeshTriPoint.h"
#include "MRLineSegm3.h"
#include "MRFinally.h"
#include "MRTimer.h"
#include <atomic>

namespace MR
{

namespace
{

using ContinueTrack = std::function<bool( const MeshEdgePoint& )>;

template<typename V>
VertBitSet findNegativeVerts( const VertBitSet& vertRegion, V && valueInVertex )
{
    VertBitSet negativeVerts( vertRegion.size() );
    BitSetParallelFor( vertRegion, [&]( VertId v )
    {
        if ( valueInVertex( v ) < 0 )
            negativeVerts.set( v );
    } );
    return negativeVerts;
}

inline MeshEdgePoint toEdgePoint( EdgeId e, float vo, float vd )
{
    assert( ( vo < 0 && 0 <= vd ) || ( vd < 0 && 0 <= vo ) );
    const float x = vo / ( vo - vd );
    return MeshEdgePoint( e, x );
}

template<typename N>
class Tracker
{
public:
    Tracker( const MeshTopology & topology, N && isNegative, const FaceBitSet* region )
        : topology_( topology ), isNegative_( std::move( isNegative ) ), region_( region )
    {
    }

    void restart( EdgeId e )
    {
        assert( e );
        e_ = e;
        eOrgNeg_ = isNegative_( topology_.org( e_ ) );
        assert( eOrgNeg_ != isNegative_( topology_.dest( e_ ) ) );
    }

    EdgeId currEdge() const { return e_; }

    EdgeId findNextEdge()
    {
        if ( !topology_.isLeftInRegion( e_, region_ ) )
            return {};
        const VertId x = topology_.dest( topology_.next( e_ ) );
        const bool xNeg = isNegative_( x );

        if ( ( eOrgNeg_ && xNeg ) || ( !eOrgNeg_ && !xNeg ) )
        {
            eOrgNeg_ = xNeg;
            return e_ = topology_.prev( e_.sym() ).sym();
        }
        else
        {
            return e_ = topology_.next( e_ );
        }
    }

private:
    const MeshTopology & topology_;
    N isNegative_;
    EdgeId e_;
    bool eOrgNeg_ = false;
    const FaceBitSet* region_ = nullptr;
};

auto isNegative( const VertBitSet & negativeVerts )
{
    return [&]( VertId v ) { return negativeVerts.test( v ); };
}

class Isoliner
{
public:
    /// prepares to find iso-lines inside given region (or whole mesh if region==nullptr)
    Isoliner( const MeshTopology& topology, VertMetric valueInVertex, const FaceBitSet* region )
        : topology_( topology ), region_( region ), valueInVertex_( valueInVertex ), tracker_( topology_, isNegative( negativeVerts_ ), region_ )
        { findNegativeVerts_(); }

    /// prepares to find iso-lines crossing the edges in between given edges
    Isoliner( const MeshTopology& topology, VertMetric valueInVertex, const VertBitSet& vertRegion )
        : topology_( topology ), valueInVertex_( valueInVertex ), tracker_( topology_, isNegative( negativeVerts_ ), region_ )
        { findNegativeVerts_( vertRegion ); }

    /// if \param potentiallyCrossedEdges is given, then only these edges will be checked (otherwise all mesh edges)
    bool hasAnyLine( const UndirectedEdgeBitSet * potentiallyCrossedEdges = nullptr ) const;

    IsoLines extract();

    /// potentiallyCrossedEdges shall include all edges crossed by the iso-lines (some other edges there is permitted as well)
    IsoLines extract( UndirectedEdgeBitSet potentiallyCrossedEdges );

    IsoLine track( const MeshTriPoint& start, ContinueTrack continueTrack );

private:
    void findNegativeVerts_();
    void findNegativeVerts_( const VertBitSet& vertRegion );
    // if continueTrack is not set extract all
    // if continueTrack is set - extract until reach it or closed, or border faced
    IsoLine extractOneLine_( EdgeId first, ContinueTrack continueTrack = {} );
    MeshEdgePoint toEdgePoint_( EdgeId e ) const;
    void computePointOnEachEdge_( IsoLine & line ) const;
    IsoLines extract_();

private:
    const MeshTopology& topology_;
    const FaceBitSet* region_ = nullptr;
    VertMetric valueInVertex_;
    VertBitSet negativeVerts_;
    Tracker<decltype( isNegative( negativeVerts_) )> tracker_;

    /// the edges crossed by the iso-line, but not yet extracted,
    /// filled in the beginning of extract() methods, and always null in track() method
    UndirectedEdgeBitSet activeEdges_;
};

void Isoliner::findNegativeVerts_()
{
    VertBitSet store;
    findNegativeVerts_( getIncidentVerts( topology_, region_, store ) );
}

void Isoliner::findNegativeVerts_( const VertBitSet& vertRegion )
{
    negativeVerts_ = findNegativeVerts( vertRegion, valueInVertex_ );
}

IsoLines Isoliner::extract()
{
    activeEdges_.clear();
    activeEdges_.resize( topology_.undirectedEdgeSize() );
    BitSetParallelForAll( activeEdges_, [&]( UndirectedEdgeId ue )
    {
        VertId o = topology_.org( ue );
        if ( !o )
            return;
        VertId d = topology_.dest( ue );
        if ( !d )
            return;
        auto no = negativeVerts_.test( o );
        auto nd = negativeVerts_.test( d );
        if ( no != nd && ( !region_ || contains( *region_, topology_.left( ue ) ) || contains( *region_, topology_.right( ue ) ) ) )
            activeEdges_.set( ue );
    } );

    return extract_();
}

IsoLines Isoliner::extract_()
{
    IsoLines res;
    for ( auto ue : activeEdges_ )
    {
        EdgeId e = ue;
        VertId o = topology_.org( e );
        auto no = negativeVerts_.test( o );
        assert ( no != negativeVerts_.test( topology_.dest( e ) ) );
        // direct edge from negative to positive values
        res.push_back( extractOneLine_( no ? e : e.sym() ) );
    }
    activeEdges_.clear();
    return res;
}

IsoLines Isoliner::extract( UndirectedEdgeBitSet potentiallyCrossedEdges )
{
    activeEdges_ = std::move( potentiallyCrossedEdges );

    /// filter out the edges not crossed by the iso-line from activeEdges_
    BitSetParallelFor( activeEdges_, [&]( UndirectedEdgeId ue )
    {
        EdgeId e = ue;
        auto no = negativeVerts_.test( topology_.org( e ) );
        auto nd = negativeVerts_.test( topology_.dest( e ) );
        if ( no == nd )
            activeEdges_.reset( ue );
    } );

    return extract_();
}

bool Isoliner::hasAnyLine( const UndirectedEdgeBitSet * potentiallyCrossedEdges ) const
{
    std::atomic<bool> res{ false };
    tbb::parallel_for( tbb::blocked_range( 0_ue, UndirectedEdgeId( topology_.undirectedEdgeSize() ) ),
        [&] ( const tbb::blocked_range<UndirectedEdgeId>& range )
    {
        for ( UndirectedEdgeId ue = range.begin(); ue < range.end(); ++ue )
        {
            if ( res.load( std::memory_order_relaxed ) )
                break;
            if ( potentiallyCrossedEdges && !potentiallyCrossedEdges->test( ue ) )
                continue;
            VertId o = topology_.org( ue );
            if ( !o )
                continue;
            VertId d = topology_.dest( ue );
            if ( !d )
                continue;
            auto no = negativeVerts_.test( o );
            auto nd = negativeVerts_.test( d );
            if ( no != nd )
            {
                assert ( !region_ || contains( *region_, topology_.left( ue ) ) || contains( *region_, topology_.right( ue ) ) );
                res = true;
                break;
            }
        }
    } );
    return res;
}

IsoLine Isoliner::track( const MeshTriPoint& start, ContinueTrack continueTrack )
{
    auto testEdge = [&] ( EdgeId e ) -> EdgeId
    {
        VertId o = topology_.org( e );
        VertId d = topology_.dest( e );
        auto no = negativeVerts_.test( o );
        auto nd = negativeVerts_.test( d );
        return ( nd && !no ) ? e.sym() : EdgeId{};
    };

    EdgeId startEdge;
    if ( auto v = start.inVertex( topology_ ) )
    {
        for ( auto e : orgRing( topology_, v ) )
        {
            if ( !topology_.isLeftInRegion( e, region_ ) )
                continue;
            auto te = topology_.prev( e.sym() ); // te has face with opposite (v) on left
            if ( auto se = testEdge( te ) )
            {
                startEdge = se; // it has face with opposite (v) on right
                break;
            }
        }
    }
    else if ( auto eOp = start.onEdge( topology_ ) )
    {
        startEdge = testEdge( eOp.e );
        if ( !startEdge )
        {
            assert( testEdge( eOp.e.sym() ) );
            startEdge = eOp.e;
        }
<<<<<<< HEAD
        tracker_.restart( startEdge );
        startEdge = tracker_.findNextEdge(); // first edge after (start)
=======
        startEdge = findNextEdge_( startEdge ); // `start` is first
>>>>>>> e594d1ab
    }
    else
    {
        for ( auto e : leftRing( topology_, start.e ) )
        {
            if ( auto se = testEdge( e ) )
            {
                startEdge = se;
                break;
            }
        }
    }
    if ( !startEdge )
        return {};
    return extractOneLine_( startEdge, continueTrack );
}

inline MeshEdgePoint Isoliner::toEdgePoint_( EdgeId e ) const
{
    float vo = valueInVertex_( topology_.org( e ) );
    float vd = valueInVertex_( topology_.dest( e ) );
    return MR::toEdgePoint( e, vo, vd );
}

void Isoliner::computePointOnEachEdge_( IsoLine & line ) const
{
    ParallelFor( line, [&]( size_t i )
    {
        line[i] = toEdgePoint_( line[i].e );
    } );
}

IsoLine Isoliner::extractOneLine_( EdgeId first, ContinueTrack continueTrack )
{
    const bool activeEdgesEmpty = activeEdges_.empty();
    assert( activeEdgesEmpty || activeEdges_.test( first.undirected() ) );
    IsoLine res;
#ifndef NDEBUG
    MR_FINALLY{ assert( isConsistentlyOriented( topology_, res ) ); };
#endif // !NDEBUG
    auto addCrossedEdge = [&]( EdgeId e )
    {
        if ( !continueTrack )
        {
            // exact point will be found in computePointOnEachEdge_ at the end
            res.push_back( MeshEdgePoint( e, -1 ) );
            return true;
        }
        res.push_back( toEdgePoint_( e ) );
        return continueTrack( res.back() );
    };

    if ( !addCrossedEdge( first ) )
        return res;
    
    assert( activeEdgesEmpty || activeEdges_.test( first.undirected() ) );
    activeEdges_.reset( first.undirected() );

    bool closed = false;
    tracker_.restart( first );
    while ( auto next = tracker_.findNextEdge() )
    {
        if ( first == next )
        {
            addCrossedEdge( first );
            closed = true;
            break;
        }
        if ( !activeEdgesEmpty && !activeEdges_.test( next.undirected() ) )
            break; // the isoline left the region passed in extract( potentiallyCrossedEdges )
        if ( !addCrossedEdge( next ) )
            return res;
        activeEdges_.reset( next.undirected() );
    }

    if ( continueTrack )
        return res;

    if ( !closed )
    {
        tracker_.restart( first.sym() ); // go backward
        IsoLine back;
        while ( auto next = tracker_.findNextEdge() )
        {
            if ( !activeEdgesEmpty && !activeEdges_.test( next.undirected() ) )
                break; // the isoline left the region passed in extract( potentiallyCrossedEdges )
            back.push_back( MeshEdgePoint( next, -1 ) );
            activeEdges_.reset( next.undirected() );
        }
        std::reverse( back.begin(), back.end() );
        for ( auto& i : back )
            i = i.sym(); // make consistent edge orientations of forward and backward passes
        res.insert( res.begin(), back.begin(), back.end() );
    }

    computePointOnEachEdge_( res );
    return res;
}

} //anonymous namespace

IsoLines extractIsolines( const MeshTopology& topology,
    const VertMetric & vertValues, const FaceBitSet* region )
{
    MR_TIMER
    Isoliner s( topology, vertValues, region );
    return s.extract();
}

bool hasAnyIsoline( const MeshTopology& topology,
    const VertMetric & vertValues, const FaceBitSet* region )
{
    MR_TIMER
    Isoliner s( topology, vertValues, region );
    return s.hasAnyLine();
}

IsoLines extractIsolines( const MeshTopology & topology,
    const VertScalars & vertValues, float isoValue, const FaceBitSet * region )
{
    return extractIsolines( topology, [&vertValues, isoValue] ( VertId v ) { return vertValues[v] - isoValue; }, region );
}

bool hasAnyIsoline( const MeshTopology & topology,
    const VertScalars & vertValues, float isoValue, const FaceBitSet * region )
{
    return hasAnyIsoline( topology, [&vertValues, isoValue] ( VertId v ) { return vertValues[v] - isoValue; }, region );
}

PlaneSections extractPlaneSections( const MeshPart& mp, const Plane3f& plane )
{
    MR_TIMER;

    Isoliner s( mp.mesh.topology, [&] ( VertId v )
    {
        return plane.distance( mp.mesh.points[v] );
    }, mp.region );
    return s.extract();
}

bool hasAnyPlaneSection( const MeshPart& mp, const Plane3f& plane )
{
    MR_TIMER;

    Isoliner s( mp.mesh.topology, [&] ( VertId v )
    {
        return plane.distance( mp.mesh.points[v] );
    }, mp.region );
    return s.hasAnyLine();
}

PlaneSections extractXYPlaneSections( const MeshPart & mp, float zLevel )
{
    MR_TIMER

    UndirectedEdgeBitSet potentiallyCrossedEdges( mp.mesh.topology.undirectedEdgeSize() );
    VertBitSet vertRegion( mp.mesh.topology.vertSize() );
    xyPlaneMeshIntersect( mp, zLevel, nullptr, &potentiallyCrossedEdges, &vertRegion );

    Isoliner s( mp.mesh.topology, [&points = mp.mesh.points, zLevel] ( VertId v )
    {
        return points[v].z - zLevel;
    }, vertRegion );
    return s.extract( std::move( potentiallyCrossedEdges ) );
}

bool hasAnyXYPlaneSection( const MeshPart & mp, float zLevel )
{
    MR_TIMER

    UndirectedEdgeBitSet potentiallyCrossedEdges( mp.mesh.topology.undirectedEdgeSize() );
    VertBitSet vertRegion( mp.mesh.topology.vertSize() );
    xyPlaneMeshIntersect( mp, zLevel, nullptr, &potentiallyCrossedEdges, &vertRegion );

    Isoliner s( mp.mesh.topology, [&points = mp.mesh.points, zLevel] ( VertId v )
    {
        return points[v].z - zLevel;
    }, vertRegion );
    return s.hasAnyLine( &potentiallyCrossedEdges );
}

std::vector<LineSegm3f> findTriangleSectionsByXYPlane( const MeshPart & mp, float zLevel,
    std::vector<FaceId> * faces )
{
    MR_TIMER
    auto valueInPoint = [&points = mp.mesh.points, zLevel] ( VertId v )
    {
        return points[v].z - zLevel;
    };

    VertBitSet store;
    const auto& regionVerts = getIncidentVerts( mp.mesh.topology, mp.region, store );
    const auto negativeVerts = findNegativeVerts( regionVerts, valueInPoint );

    FaceBitSet crossedFaces = mp.mesh.topology.getFaceIds( mp.region );
    BitSetParallelFor( crossedFaces, [&]( FaceId f )
    {
        auto vs = mp.mesh.topology.getTriVerts( f );
        int numNegative = negativeVerts.test( vs[0] ) + negativeVerts.test( vs[1] ) + negativeVerts.test( vs[2] );
        assert( numNegative >= 0 && numNegative <= 3 );
        if ( numNegative == 0 || numNegative == 3 )
            crossedFaces.reset( f );
    } );

    std::vector<FaceId> crossedFacesVec;
    crossedFacesVec.reserve( crossedFaces.count() );
    for ( auto f : crossedFaces )
        crossedFacesVec.push_back( f );

    std::vector<LineSegm3f> res( crossedFacesVec.size() );
    ParallelFor( res, [&]( size_t i )
    {
        auto f = crossedFacesVec[i];
        EdgeId e0, e1, e2;
        mp.mesh.topology.getTriEdges( f, e0, e1, e2 );
        const float z0 = valueInPoint( mp.mesh.topology.org( e0 ) );
        const float z1 = valueInPoint( mp.mesh.topology.org( e1 ) );
        const float z2 = valueInPoint( mp.mesh.topology.org( e2 ) );
        assert( z0 < 0 || z1 < 0 || z2 < 0 );
        assert( z0 >= 0 || z1 >= 0 || z2 >= 0 );
        LineSegm3f segm;
        int n = 0;
        auto checkEdge = [&]( EdgeId e, float vo, float vd )
        {
            if ( ( vo < 0 && 0 <= vd ) || ( vd < 0 && 0 <= vo ) )
            {
                auto p = mp.mesh.edgePoint( toEdgePoint( e, vo, vd ) );
                assert( n == 0 || n == 1 );
                if ( n == 0 )
                    segm.a = p;
                else
                    segm.b = p;
                ++n;
            }
        };
        checkEdge( e0, z0, z1 );
        checkEdge( e1, z1, z2 );
        checkEdge( e2, z2, z0 );
        assert( n == 2 );
        res[i] = segm;
    } );

    if ( faces )
        *faces = std::move( crossedFacesVec );

    return res;
}

PlaneSection trackSection( const MeshPart& mp,
    const MeshTriPoint& start, MeshTriPoint& end, const Vector3f& direction, float distance )
{
    MR_TIMER;
    if ( distance == 0.0f )
    {
        end = start;
        return {};
    }
    const auto dir = distance > 0.0f ? direction : -direction;
    distance = std::abs( distance );
    auto startPoint = mp.mesh.triPoint( start );
    auto prevPoint = startPoint;
    auto plane = Plane3f::fromDirAndPt( cross( dir, mp.mesh.pseudonormal( start ) ), prevPoint );
    VertMetric valueInVertex = [&] ( VertId v )
    {
        return plane.distance( mp.mesh.points[v] );
    };
    ContinueTrack continueTrack = [&] ( const MeshEdgePoint& next ) mutable->bool
    {
        auto point = mp.mesh.edgePoint( next );
        auto dist = ( point - prevPoint ).length();
        distance -= dist;
        if ( distance < 0.0f )
            return false;
        prevPoint = point;
        return true;
    };

    Isoliner s( mp.mesh.topology, valueInVertex, mp.region );
    auto res = s.track( start, continueTrack );
    if ( res.empty() )
    {
        end = start;
        return {};
    }
    bool closed = res.size() != 1 && res.front() == res.back();
    if ( distance > 0.0f )
    {
        end = res.back();
        res.pop_back();
        if ( closed )
            end = start;
        return res;
    }

    auto lastEdgePoint = res.back();
    auto lastPoint = mp.mesh.edgePoint( lastEdgePoint );
    res.pop_back();
    auto lastSegmentLength = ( lastPoint - prevPoint ).length();
    float ratio = ( lastSegmentLength + distance ) / lastSegmentLength;
    auto endPoint = ( 1.0f - ratio ) * prevPoint + ratio * lastPoint;
    end = mp.mesh.toTriPoint( mp.mesh.topology.right( lastEdgePoint.e ), endPoint );
    if ( closed &&
        dot( endPoint - prevPoint, lastPoint - prevPoint ) > dot( startPoint - prevPoint, lastPoint - prevPoint ) )
        end = start;
    return res;
}

Expected<PlaneSection> trackSection( const MeshPart& mp, const MeshTriPoint& start, const MeshTriPoint& end, const Vector3f& planePoint, bool ccw )
{
    MR_TIMER;

    if ( fromSameTriangle( mp.mesh.topology, MeshTriPoint( start ), MeshTriPoint( end ) ) )
        return PlaneSection();

    auto startPoint = mp.mesh.triPoint( start );
    auto endPoint = mp.mesh.triPoint( end );
    auto crossDir = cross( startPoint - planePoint, endPoint - planePoint ).normalized();
    auto plane = Plane3f::fromDirAndPt( ccw ? crossDir : -crossDir, planePoint );
    VertMetric valueInVertex = [&] ( VertId v )
    {
        return plane.distance( mp.mesh.points[v] );
    };
    ContinueTrack continueTrack = [&] ( const MeshEdgePoint& next )->bool
    {
        return !fromSameTriangle( mp.mesh.topology, MeshTriPoint( next ), MeshTriPoint( end ) );
    };
    Isoliner s( mp.mesh.topology, valueInVertex, mp.region );
    auto res = s.track( start, continueTrack );
    if ( res.empty() )
    {
        assert( false );
        return unexpected( "Empty section" );
    }
    if ( res.size() > 1 && res.front() == res.back() )
        return unexpected( "Looped section" );
    if ( !fromSameTriangle( mp.mesh.topology, MeshTriPoint( res.back() ), MeshTriPoint( end ) ) )
        return unexpected( "Interrupted section" );
    return res;
}

bool isConsistentlyOriented( const MeshTopology & topology, const IsoLine & isoline )
{
    // works for both open and closed lines
    for ( int i = 0; i + 1 < isoline.size(); ++i )
    {
        auto l0 = topology.left( isoline[i].e );
        if ( !l0 )
            return false;
        auto r1 = topology.right( isoline[i+1].e );
        if ( l0 != r1 )
            return false;
    }
    return true;
}

FaceBitSet getCrossedFaces( const MeshTopology & topology, const IsoLine & isoline )
{
    assert( isConsistentlyOriented( topology, isoline ) );

    FaceBitSet res;
    for ( int i = 0; i + 1 < isoline.size(); ++i )
        res.autoResizeSet( topology.left( isoline[i].e ) );
    return res;
}

Contour2f planeSectionToContour2f( const Mesh& mesh, const PlaneSection& section, const AffineXf3f& meshToPlane )
{
    MR_TIMER;
    Contour2f res;
    res.reserve( section.size() );
    for ( const auto& s : section )
    {
        auto p = meshToPlane( mesh.edgePoint( s ) );
        res.emplace_back( p.x, p.y );
    }

    return res;
}

Contours2f planeSectionsToContours2f( const Mesh& mesh, const PlaneSections& sections, const AffineXf3f& meshToPlane )
{
    MR_TIMER;
    Contours2f res;
    res.reserve( sections.size() );
    for ( const auto& s : sections )
        res.push_back( planeSectionToContour2f( mesh, s, meshToPlane ) );
    return res;
}

} //namespace MR<|MERGE_RESOLUTION|>--- conflicted
+++ resolved
@@ -269,12 +269,8 @@
             assert( testEdge( eOp.e.sym() ) );
             startEdge = eOp.e;
         }
-<<<<<<< HEAD
         tracker_.restart( startEdge );
         startEdge = tracker_.findNextEdge(); // first edge after (start)
-=======
-        startEdge = findNextEdge_( startEdge ); // `start` is first
->>>>>>> e594d1ab
     }
     else
     {
