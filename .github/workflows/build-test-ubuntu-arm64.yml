--- conflicted
+++ resolved
@@ -86,12 +86,8 @@
         run: python3 ./../../../scripts/run_python_test_script.py -d '../test_python'
 
       - name: Copy autotest data from S3 Tests
-<<<<<<< HEAD
         run: aws s3 cp s3://data-autotest/test_data_29-dec-23 ./test_data --recursive
-=======
-        run: aws s3 cp s3://data-autotest/test_data ./test_data --recursive
->>>>>>> bbeeab2d
-
+        
       - name: Python Regression Tests
         working-directory: ./build/${{ matrix.config }}/bin
         run: python3 ./../../../scripts/run_python_test_script.py -d '../test_regression'
