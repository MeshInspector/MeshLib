#pragma once

#include "MRObject.h"
#include "MRMeshTexture.h"
#include "MRVector.h"
#include "MRColor.h"
#include "MRPositionedText.h"
#include "MRIRenderObject.h"

namespace MR
{

/// \defgroup VisualObjectGroup Visual Object group
/// \ingroup DataModelGroup
/// \{

/// Type of mesh coloring,
/// \note that texture are applied over main coloring
enum class ColoringType
{
    SolidColor,   ///< Use simple color for whole mesh
    PrimitivesColorMap, ///< Use different color (taken from faces colormap) for each ptimitive
    FacesColorMap = PrimitivesColorMap, ///< Use different color (taken from faces colormap) for each face (primitive for object mesh)
    LinesColorMap = PrimitivesColorMap, ///< Use different color (taken from faces colormap) for each line (primitive for object lines)
    VertsColorMap  ///< Use different color (taken from verts colormap) for each vert
};

struct VisualizeMaskType
{
    enum Type : unsigned
    {
        Visibility,
        InvertedNormals,
        Name,
        Labels,
        CropLabelsByViewportRect,
        ClippedByPlane,
        DepthTest,

        VisualizePropsCount
    };
};

using AllVisualizeProperties = std::vector<ViewportMask>;

enum DirtyFlags
{
    DIRTY_NONE = 0x0000,
    DIRTY_POSITION = 0x0001,
    DIRTY_UV = 0x0002,
    DIRTY_VERTS_RENDER_NORMAL = 0x0004, //< gl normals
    DIRTY_FACES_RENDER_NORMAL = 0x0008, ///< gl normals
    DIRTY_CORNERS_RENDER_NORMAL = 0x0010, ///< gl normals
    DIRTY_RENDER_NORMALS = DIRTY_VERTS_RENDER_NORMAL | DIRTY_FACES_RENDER_NORMAL | DIRTY_CORNERS_RENDER_NORMAL,
    DIRTY_SELECTION = 0x0020,
    DIRTY_TEXTURE = 0x0040,
    DIRTY_PRIMITIVES = 0x0080,
    DIRTY_FACE = DIRTY_PRIMITIVES,
    DIRTY_BACK_FACES = 0x0100,
    DIRTY_VERTS_COLORMAP = 0x0200,
    DIRTY_PRIMITIVE_COLORMAP = 0x0400,
    DIRTY_FACES_COLORMAP = DIRTY_PRIMITIVE_COLORMAP,
    DIRTY_MESH = 0x07FF,
    DIRTY_BOUNDING_BOX = 0x0800,
    DIRTY_BORDER_LINES = 0x2000,
    DIRTY_EDGES_SELECTION = 0x4000,
    DIRTY_CACHES = DIRTY_BOUNDING_BOX,
    DIRTY_ALL = 0x3FFFF
};

/// Visual Object
class MRMESH_CLASS VisualObject : public Object
{
public:
    MRMESH_API VisualObject();

    VisualObject( VisualObject&& ) = default;
    VisualObject& operator = ( VisualObject&& ) = default;
    virtual ~VisualObject() = default;

    constexpr static const char* TypeName() noexcept { return "VisualObject"; }
    virtual const char* typeName() const override { return TypeName(); }

    /// set visual property in all viewports specified by the mask
    MRMESH_API void setVisualizeProperty( bool value, unsigned type, ViewportMask viewportMask );
    /// set visual property mask
    MRMESH_API virtual void setVisualizePropertyMask( unsigned type, ViewportMask viewportMask );
    /// returns true if the property is set at least in one viewport specified by the mask
    MRMESH_API bool getVisualizeProperty( unsigned type, ViewportMask viewportMask ) const;
    /// returns mask of viewports where given property is set
    MRMESH_API virtual const ViewportMask& getVisualizePropertyMask( unsigned type ) const;
    /// toggle visual property in all viewports specified by the mask
    MRMESH_API void toggleVisualizeProperty( unsigned type, ViewportMask viewportMask );

    /// get all visualize properties masks as array
    MRMESH_API virtual AllVisualizeProperties getAllVisualizeProperties() const;
    /// set all visualize properties masks from array
    MRMESH_API virtual void setAllVisualizeProperties( const AllVisualizeProperties& properties );

    /// shows/hides labels
    [[deprecated( "please use ObjectLabel mechanism instead" )]]
    void showLabels( bool on ) { return setVisualizeProperty( on, unsigned( VisualizeMaskType::Labels ), ViewportMask::all() ); }
    [[deprecated( "please use ObjectLabel mechanism instead" )]]
    bool showLabels() const { return getVisualizeProperty( unsigned( VisualizeMaskType::Labels ), ViewportMask::any() ); }

    /// shows/hides name
    void showName( bool on ) { return setVisualizeProperty( on, unsigned( VisualizeMaskType::Name ), ViewportMask::all() ); }
    bool showName() const { return getVisualizeProperty( unsigned( VisualizeMaskType::Name ), ViewportMask::any() ); }

    /// if selected returns color of object when it is selected
    /// otherwise returns color of object when it is not selected
    MRMESH_API const Color& getFrontColor( bool selected = true, ViewportId viewportId = {} ) const;
    /// if selected sets color of object when it is selected
    /// otherwise sets color of object when it is not selected
    MRMESH_API virtual void setFrontColor( const Color& color, bool selected, ViewportId viewportId = {} );

    MRMESH_API const ViewportProperty<Color>& getFrontColorsForAllViewports( bool selected = true ) const;
    MRMESH_API virtual void setFrontColorsForAllViewports( ViewportProperty<Color> val, bool selected = true );

    MRMESH_API const ViewportProperty<Color>& getBackColorsForAllViewports() const;
    MRMESH_API virtual void setBackColorsForAllViewports( ViewportProperty<Color> val );

    MRMESH_API const Color& getBackColor( ViewportId viewportId = {} ) const;
    MRMESH_API virtual void setBackColor( const Color& color, ViewportId viewportId = {} );
    [[deprecated( "please use ObjectLabel mechanism instead" )]]
    MRMESH_API const Color& getLabelsColor( ViewportId viewportId = {} ) const;
    [[deprecated( "please use ObjectLabel mechanism instead" )]]
    MRMESH_API virtual void setLabelsColor( const Color& color, ViewportId viewportId = {} );

    [[deprecated( "please use ObjectLabel mechanism instead" )]]
    MRMESH_API const ViewportProperty<Color>& getLabelsColorsForAllViewports() const;

    [[deprecated( "please use ObjectLabel mechanism instead" )]]
    MRMESH_API virtual void setLabelsColorsForAllViewports( ViewportProperty<Color> val );

    MRMESH_API virtual void setDirtyFlags( uint32_t mask );
    MRMESH_API const uint32_t& getDirtyFlags() const;

    MRMESH_API void resetDirty() const;

    MRMESH_API Box3f getBoundingBox() const;

    virtual bool getRedrawFlag( ViewportMask viewportMask ) const override 
    {
        return Object::getRedrawFlag( viewportMask ) || 
            ( isVisible( viewportMask ) &&
              ( dirty_ & ( ~( DIRTY_CACHES ) ) ) );
    }

    /// Is object pickable by gl
    bool isPickable( ViewportMask viewportMask = ViewportMask::all() ) const{return !(pickable_ & viewportMask).empty();}

    /// Set object pickability by gl
    MRMESH_API virtual void setPickable( bool on, ViewportMask viewportMask = ViewportMask::all() );

<<<<<<< HEAD
    const MeshTexture& getTexture() const { return texture_; }
    virtual void setTexture( MeshTexture texture ) { texture_ = std::move( texture ); dirty_ |= DIRTY_TEXTURE; }

    const Vector<UVCoord, VertId>& getUVCoords() const { return uvCoordinates_; }
    virtual void setUVCoords( Vector<UVCoord, VertId> uvCoordinates ) { uvCoordinates_ = std::move( uvCoordinates ); dirty_ |= DIRTY_UV; }
    const Vector<UVCoord, VertId>& updateUVCoords( Vector<UVCoord, VertId>& updated ) { std::swap( uvCoordinates_, updated ); dirty_ |= DIRTY_UV; return updated; }

=======
>>>>>>> abd9498a
    const Vector<Color, VertId>& getVertsColorMap() const { return vertsColorMap_; }

    virtual void setVertsColorMap( Vector<Color, VertId> vertsColorMap ) { vertsColorMap_ = std::move( vertsColorMap ); dirty_ |= DIRTY_VERTS_COLORMAP; }

    ColoringType getColoringType() const { return coloringType_; }
    MRMESH_API virtual void setColoringType( ColoringType coloringType );

    float getShininess() const { return shininess_; }
    virtual void setShininess( float shininess ) { shininess_ = shininess; needRedraw_ = true; }

    /// returns intensity of reflections
    float getSpecularStrength() const { return specularStrength_; }
    /// sets intensity of reflections
    virtual void setSpecularStrength( float specularStrength ) { specularStrength_ = specularStrength; needRedraw_ = true; }

    /// returns intensity of non-directional light
    float getAmbientStrength() const { return ambientStrength_; }
    /// sets intensity of non-directional light
    virtual void setAmbientStrength( float ambientStrength ) { ambientStrength_ = ambientStrength; needRedraw_ = true; }

    [[deprecated( "please use ObjectLabel mechanism instead" )]]
    const std::vector<PositionedText>& getLabels() const { return labels_; }
    [[deprecated( "please use ObjectLabel mechanism instead" )]]
    virtual void setLabels( std::vector<PositionedText> labels ) { labels_ = std::move( labels ); needRedraw_ = true; }

    MRMESH_API virtual std::shared_ptr<Object> clone() const override;
    MRMESH_API virtual std::shared_ptr<Object> shallowClone() const override;

    MRMESH_API virtual void render( const RenderParams& ) const;
    MRMESH_API virtual void renderForPicker( const BaseRenderParams&, unsigned ) const;
    // Binds all graphical data to GPU and allows to clear this object CPU representation to free memory
    // note that object without CPU model is not really valid and the model will be lost on serialization, also some caches will lost with CPU model
    MRMESH_API virtual void bindAllVisualization() const;

    /// is object has visual representation (faces, edges, etc.)
    virtual bool hasVisualRepresentation() const { return false; }

    /// returns bounding box of this object in world coordinates;
    /// if you need bounding box in local coordinates please call getBoundingBox()
    MRMESH_API virtual Box3f getWorldBox( ViewportId = {} ) const override;

    /// this ctor is public only for std::make_shared used inside clone()
    VisualObject( ProtectedStruct, const VisualObject& obj ) : VisualObject( obj ) {}

    /// returns the amount of memory this object occupies on heap
    [[nodiscard]] MRMESH_API virtual size_t heapBytes() const override;
    MRMESH_API virtual std::vector<std::string> getInfoLines() const override;

protected:

    MRMESH_API VisualObject( const VisualObject& obj );

    /// swaps this object with other
    MRMESH_API virtual void swapBase_( Object& other ) override;

    /// each renderable child of VisualObject should imlpement this method
    /// and assign renderObj_ inside
    virtual void setupRenderObject_() const {}
    mutable std::unique_ptr<IRenderObject> renderObj_;

    /// Visualization options
    /// Each option is a binary mask specifying on which viewport each option is set.
    /// When using a single viewport, standard boolean can still be used for simplicity.
    ViewportMask clipByPlane_;
    ViewportMask showLabels_;
    ViewportMask showName_;
    ViewportMask cropLabels_ = ViewportMask::all(); 
    ViewportMask pickable_ = ViewportMask::all(); ///< enable picking by gl    
    ViewportMask invertNormals_; ///< invert mesh normals
    ViewportMask depthTest_ = ViewportMask::all();

    ViewportProperty<Color> labelsColor_ = {};

    float shininess_{35.0f}; ///< specular exponent
    float specularStrength_{ 0.5f }; // reflection intensity
    float ambientStrength_{ 0.1f }; //non - directional light intensity

    /// Main coloring options
    ColoringType coloringType_{ColoringType::SolidColor};
    Vector<Color, VertId> vertsColorMap_;
    ViewportProperty<Color> selectedColor_;
    ViewportProperty<Color> unselectedColor_;
    ViewportProperty<Color> backFacesColor_;

    std::vector<PositionedText> labels_;

    MRMESH_API ViewportMask& getVisualizePropertyMask_( unsigned type );

    /// Marks dirty buffers that need to be uploaded to OpenGL
    mutable uint32_t dirty_{DIRTY_ALL};

    MRMESH_API virtual void serializeFields_( Json::Value& root ) const override;

    MRMESH_API void deserializeFields_( const Json::Value& root ) override;

    virtual Box3f computeBoundingBox_() const { return Box3f(); }

    /// adds information about bounding box in res
    MRMESH_API void boundingBoxToInfoLines_( std::vector<std::string> & res ) const;

private:
    mutable Box3f boundingBoxCache_;

    /// this is private function to set default colors of this type (Visual Object) in constructor only
    void setDefaultColors_();
};

/// \}

} // namespace MR<|MERGE_RESOLUTION|>--- conflicted
+++ resolved
@@ -153,16 +153,6 @@
     /// Set object pickability by gl
     MRMESH_API virtual void setPickable( bool on, ViewportMask viewportMask = ViewportMask::all() );
 
-<<<<<<< HEAD
-    const MeshTexture& getTexture() const { return texture_; }
-    virtual void setTexture( MeshTexture texture ) { texture_ = std::move( texture ); dirty_ |= DIRTY_TEXTURE; }
-
-    const Vector<UVCoord, VertId>& getUVCoords() const { return uvCoordinates_; }
-    virtual void setUVCoords( Vector<UVCoord, VertId> uvCoordinates ) { uvCoordinates_ = std::move( uvCoordinates ); dirty_ |= DIRTY_UV; }
-    const Vector<UVCoord, VertId>& updateUVCoords( Vector<UVCoord, VertId>& updated ) { std::swap( uvCoordinates_, updated ); dirty_ |= DIRTY_UV; return updated; }
-
-=======
->>>>>>> abd9498a
     const Vector<Color, VertId>& getVertsColorMap() const { return vertsColorMap_; }
 
     virtual void setVertsColorMap( Vector<Color, VertId> vertsColorMap ) { vertsColorMap_ = std::move( vertsColorMap ); dirty_ |= DIRTY_VERTS_COLORMAP; }
