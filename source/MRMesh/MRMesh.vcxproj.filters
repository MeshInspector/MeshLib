﻿<?xml version="1.0" encoding="utf-8"?>
<Project ToolsVersion="4.0" xmlns="http://schemas.microsoft.com/developer/msbuild/2003">
  <ItemGroup>
    <Filter Include="Source Files">
      <UniqueIdentifier>{8b0f8e8e-d502-4c1c-bf4a-bd6e26e948c1}</UniqueIdentifier>
    </Filter>
    <Filter Include="Source Files\DataModel">
      <UniqueIdentifier>{46dd214b-ec09-403a-9f69-180e234941d3}</UniqueIdentifier>
    </Filter>
    <Filter Include="Source Files\Math">
      <UniqueIdentifier>{14ec24c5-5a69-4d8c-8ee2-327274c4d165}</UniqueIdentifier>
    </Filter>
    <Filter Include="Source Files\Basic">
      <UniqueIdentifier>{7d09069f-dc58-4781-8c4c-6bcf463e869a}</UniqueIdentifier>
    </Filter>
    <Filter Include="Source Files\Primitives">
      <UniqueIdentifier>{752d7e31-3225-4338-9964-5d511c6b8ec1}</UniqueIdentifier>
    </Filter>
    <Filter Include="Source Files\VDBConversions">
      <UniqueIdentifier>{63de0e31-0ce5-41d4-83cf-95476a8961cb}</UniqueIdentifier>
    </Filter>
    <Filter Include="Source Files\SymbolMesh">
      <UniqueIdentifier>{dd69ed88-89d4-4c22-92e5-3d01c7126046}</UniqueIdentifier>
    </Filter>
    <Filter Include="Source Files\System">
      <UniqueIdentifier>{9ea2ed18-2ae5-4809-b738-03a166627a32}</UniqueIdentifier>
    </Filter>
    <Filter Include="Source Files\BaseStructures">
      <UniqueIdentifier>{cc99f9b7-b598-4504-bf99-8d838fbe408f}</UniqueIdentifier>
    </Filter>
    <Filter Include="Source Files\IO">
      <UniqueIdentifier>{dd1e9625-263f-4192-bb1d-baa91613a15e}</UniqueIdentifier>
    </Filter>
    <Filter Include="Source Files\AABBTree">
      <UniqueIdentifier>{8523856f-61f8-4a64-be2c-e62368f09852}</UniqueIdentifier>
    </Filter>
    <Filter Include="Source Files\SurfacePath">
      <UniqueIdentifier>{d5bc819e-53e1-4574-a15c-d7d4bce01a2c}</UniqueIdentifier>
    </Filter>
    <Filter Include="Source Files\Render">
      <UniqueIdentifier>{63cd613f-62f1-4c45-a91b-3417a018a563}</UniqueIdentifier>
    </Filter>
    <Filter Include="Source Files\Python">
      <UniqueIdentifier>{95252bd3-f30e-416e-98f8-1e76c2c7fff4}</UniqueIdentifier>
    </Filter>
    <Filter Include="Source Files\PointCloud">
      <UniqueIdentifier>{c300f0c9-5a9b-44ee-98c2-1ac7dad01b16}</UniqueIdentifier>
    </Filter>
    <Filter Include="Source Files\History">
      <UniqueIdentifier>{81c8f6c2-9f7d-4609-9a19-a4aaa5edfbbd}</UniqueIdentifier>
    </Filter>
    <Filter Include="Source Files\Tests">
      <UniqueIdentifier>{2bfe88a4-61f4-4317-8dae-b473f2202be0}</UniqueIdentifier>
    </Filter>
    <Filter Include="Source Files\Components">
      <UniqueIdentifier>{fdb0ec66-343d-41e6-80ec-44d4360e11a8}</UniqueIdentifier>
    </Filter>
    <Filter Include="Source Files\DistanceMap">
      <UniqueIdentifier>{7ce0eb63-0e26-416f-a991-db2be3e673b8}</UniqueIdentifier>
    </Filter>
    <Filter Include="Source Files\PDF">
      <UniqueIdentifier>{6e164873-f97c-4112-be31-701b3284f4c6}</UniqueIdentifier>
    </Filter>
    <Filter Include="Source Files\DataModel\Features">
      <UniqueIdentifier>{f6ea3197-3e0d-44ec-9b3e-6b8fe7e0bc15}</UniqueIdentifier>
    </Filter>
    <Filter Include="Source Files\DataModel\Measurements">
      <UniqueIdentifier>{744e0637-b69b-442b-b0f8-19f0f815c033}</UniqueIdentifier>
    </Filter>
    <Filter Include="Source Files\DataModel\ModelHolder">
      <UniqueIdentifier>{2e5c8a08-b968-4732-be0c-9b07bb4b051e}</UniqueIdentifier>
    </Filter>
    <Filter Include="Source Files\MeshBuilder">
      <UniqueIdentifier>{c83e4212-7072-40c2-8354-827c896c1628}</UniqueIdentifier>
    </Filter>
    <Filter Include="Source Files\Mesh">
      <UniqueIdentifier>{2608cf85-c5d3-45cd-b44b-659771dd743c}</UniqueIdentifier>
    </Filter>
    <Filter Include="Source Files\MeshAlgorithm">
      <UniqueIdentifier>{90f9bd42-738e-4a33-a884-2a347d12cbb7}</UniqueIdentifier>
    </Filter>
    <Filter Include="Source Files\Segmentation">
      <UniqueIdentifier>{482540be-d903-4a0a-8c4c-c783316c31e6}</UniqueIdentifier>
    </Filter>
    <Filter Include="Source Files\Contours">
      <UniqueIdentifier>{d4c0f533-10a6-48fd-9e33-a1aa4bf27a4d}</UniqueIdentifier>
    </Filter>
    <Filter Include="Source Files\Decimation">
      <UniqueIdentifier>{c0473824-4c92-4d7b-8dd8-53467111d7b5}</UniqueIdentifier>
    </Filter>
    <Filter Include="Source Files\Triangulation">
      <UniqueIdentifier>{e8616b21-1a75-42a5-990d-2f54914e7219}</UniqueIdentifier>
    </Filter>
    <Filter Include="Source Files\Boolean">
      <UniqueIdentifier>{c1e21c06-9f10-4e81-87cd-a550a822f2bd}</UniqueIdentifier>
    </Filter>
    <Filter Include="Source Files\Polyline">
      <UniqueIdentifier>{176e10d8-480b-466d-be49-299f1d1b94be}</UniqueIdentifier>
    </Filter>
    <Filter Include="Source Files\Relax">
      <UniqueIdentifier>{435d3e5d-8726-43e7-be69-b9d4c1799c95}</UniqueIdentifier>
    </Filter>
    <Filter Include="Source Files\Voxels">
      <UniqueIdentifier>{cfca1a51-70d1-46de-ad9f-c8662f2b85c8}</UniqueIdentifier>
    </Filter>
    <Filter Include="Source Files\LinearSystem">
      <UniqueIdentifier>{77366470-1db8-45b3-9971-1b5af90c1eac}</UniqueIdentifier>
    </Filter>
    <Filter Include="Source Files\Gcode">
      <UniqueIdentifier>{b00cbb7d-8f55-486d-9a3f-834bc49c40f3}</UniqueIdentifier>
    </Filter>
    <Filter Include="Source Files\WaterFlow">
      <UniqueIdentifier>{3bf8efb6-7251-4ef8-890d-0e5c5940c8b8}</UniqueIdentifier>
    </Filter>
    <Filter Include="Source Files\SelfIntersectoins">
      <UniqueIdentifier>{7a9f7691-d5a0-49ca-936f-cc25cfe18f8d}</UniqueIdentifier>
    </Filter>
  </ItemGroup>
  <ItemGroup>
    <ClInclude Include="MRMeshFwd.h">
      <Filter>Source Files</Filter>
    </ClInclude>
    <ClInclude Include="MRObject.h">
      <Filter>Source Files\DataModel</Filter>
    </ClInclude>
    <ClInclude Include="MRObjectLoad.h">
      <Filter>Source Files\DataModel</Filter>
    </ClInclude>
    <ClInclude Include="MRVector3.h">
      <Filter>Source Files\Math</Filter>
    </ClInclude>
    <ClInclude Include="MRVector.h">
      <Filter>Source Files\Basic</Filter>
    </ClInclude>
    <ClInclude Include="MRTimer.h">
      <Filter>Source Files\Basic</Filter>
    </ClInclude>
    <ClInclude Include="MRBox.h">
      <Filter>Source Files\Math</Filter>
    </ClInclude>
    <ClInclude Include="MRVector4.h">
      <Filter>Source Files\Math</Filter>
    </ClInclude>
    <ClInclude Include="MRMatrix3.h">
      <Filter>Source Files\Math</Filter>
    </ClInclude>
    <ClInclude Include="MRBestFit.h">
      <Filter>Source Files\Math</Filter>
    </ClInclude>
    <ClInclude Include="MRAffineXf3.h">
      <Filter>Source Files\Math</Filter>
    </ClInclude>
    <ClInclude Include="MRPlane3.h">
      <Filter>Source Files\Math</Filter>
    </ClInclude>
    <ClInclude Include="MRCylinder.h">
      <Filter>Source Files\Primitives</Filter>
    </ClInclude>
    <ClInclude Include="MRCube.h">
      <Filter>Source Files\Primitives</Filter>
    </ClInclude>
    <ClInclude Include="MRIteratorRange.h">
      <Filter>Source Files\Basic</Filter>
    </ClInclude>
    <ClInclude Include="MRBitSet.h">
      <Filter>Source Files\Basic</Filter>
    </ClInclude>
    <ClInclude Include="MRVDBConversions.h">
      <Filter>Source Files\VDBConversions</Filter>
    </ClInclude>
    <ClInclude Include="MRSymbolMesh.h">
      <Filter>Source Files\SymbolMesh</Filter>
    </ClInclude>
    <ClInclude Include="MRBoolean.h">
      <Filter>Source Files\VDBConversions</Filter>
    </ClInclude>
    <ClInclude Include="MRTorus.h">
      <Filter>Source Files\Primitives</Filter>
    </ClInclude>
    <ClInclude Include="MRConstants.h">
      <Filter>Source Files\Math</Filter>
    </ClInclude>
    <ClInclude Include="MRSystem.h">
      <Filter>Source Files\System</Filter>
    </ClInclude>
    <ClInclude Include="MRHistogram.h">
      <Filter>Source Files\Math</Filter>
    </ClInclude>
    <ClInclude Include="MRProgressCallback.h">
      <Filter>Source Files\BaseStructures</Filter>
    </ClInclude>
    <ClInclude Include="MRSimpleVolume.h">
      <Filter>Source Files\BaseStructures</Filter>
    </ClInclude>
    <ClInclude Include="MRFloatGrid.h">
      <Filter>Source Files\BaseStructures</Filter>
    </ClInclude>
    <ClInclude Include="MRObjectVoxels.h">
      <Filter>Source Files\DataModel</Filter>
    </ClInclude>
    <ClInclude Include="MRVoxelsSave.h">
      <Filter>Source Files\IO</Filter>
    </ClInclude>
    <ClInclude Include="MRMeshSave.h">
      <Filter>Source Files\IO</Filter>
    </ClInclude>
    <ClInclude Include="MRMeshLoad.h">
      <Filter>Source Files\IO</Filter>
    </ClInclude>
    <ClInclude Include="MRVoxelsLoad.h">
      <Filter>Source Files\IO</Filter>
    </ClInclude>
    <ClInclude Include="MRIOFilters.h">
      <Filter>Source Files\IO</Filter>
    </ClInclude>
    <ClInclude Include="MRUnionFind.h">
      <Filter>Source Files\Basic</Filter>
    </ClInclude>
    <ClInclude Include="MRVoxelPath.h">
      <Filter>Source Files\Voxels</Filter>
    </ClInclude>
    <ClInclude Include="MRAlignTextToMesh.h">
      <Filter>Source Files\Math</Filter>
    </ClInclude>
    <ClInclude Include="miniply.h">
      <Filter>Source Files\IO</Filter>
    </ClInclude>
    <ClInclude Include="MRTriPoint.h">
      <Filter>Source Files\Math</Filter>
    </ClInclude>
    <ClInclude Include="MRObjectMesh.h">
      <Filter>Source Files\DataModel</Filter>
    </ClInclude>
    <ClInclude Include="MRVisualObject.h">
      <Filter>Source Files\DataModel</Filter>
    </ClInclude>
    <ClInclude Include="MRObjectFactory.h">
      <Filter>Source Files\DataModel</Filter>
    </ClInclude>
    <ClInclude Include="MRSerializer.h">
      <Filter>Source Files\IO</Filter>
    </ClInclude>
    <ClInclude Include="MRBitSetParallelFor.h">
      <Filter>Source Files\Basic</Filter>
    </ClInclude>
    <ClInclude Include="MRObjectLines.h">
      <Filter>Source Files\DataModel</Filter>
    </ClInclude>
    <ClInclude Include="MRVoxelGraphCut.h">
      <Filter>Source Files\Voxels</Filter>
    </ClInclude>
    <ClInclude Include="MRHeap.h">
      <Filter>Source Files\Basic</Filter>
    </ClInclude>
    <ClInclude Include="MRArrow.h">
      <Filter>Source Files\Primitives</Filter>
    </ClInclude>
    <ClInclude Include="MRSymMatrix3.h">
      <Filter>Source Files\Math</Filter>
    </ClInclude>
    <ClInclude Include="MRQuadraticForm.h">
      <Filter>Source Files\Math</Filter>
    </ClInclude>
    <ClInclude Include="MRQuaternion.h">
      <Filter>Source Files\Math</Filter>
    </ClInclude>
    <ClInclude Include="MRVolumeSegment.h">
      <Filter>Source Files\Voxels</Filter>
    </ClInclude>
    <ClInclude Include="MRTriDist.h">
      <Filter>Source Files\Math</Filter>
    </ClInclude>
    <ClInclude Include="MRAABBTree.h">
      <Filter>Source Files\AABBTree</Filter>
    </ClInclude>
    <ClInclude Include="MRMeshDistance.h">
      <Filter>Source Files\AABBTree</Filter>
    </ClInclude>
    <ClInclude Include="MRMakePlane.h">
      <Filter>Source Files\Primitives</Filter>
    </ClInclude>
    <ClInclude Include="MRToFromEigen.h">
      <Filter>Source Files\Math</Filter>
    </ClInclude>
    <ClInclude Include="MRTriangleIntersection.h">
      <Filter>Source Files\Math</Filter>
    </ClInclude>
    <ClInclude Include="MRMeshCollide.h">
      <Filter>Source Files\AABBTree</Filter>
    </ClInclude>
    <ClInclude Include="MRMeshProject.h">
      <Filter>Source Files\AABBTree</Filter>
    </ClInclude>
    <ClInclude Include="MRStringConvert.h">
      <Filter>Source Files\Basic</Filter>
    </ClInclude>
    <ClInclude Include="MRMeshTexture.h">
      <Filter>Source Files\BaseStructures</Filter>
    </ClInclude>
    <ClInclude Include="MROffset.h">
      <Filter>Source Files\VDBConversions</Filter>
    </ClInclude>
    <ClInclude Include="MRVector2.h">
      <Filter>Source Files\Math</Filter>
    </ClInclude>
    <ClInclude Include="MRColor.h">
      <Filter>Source Files\Basic</Filter>
    </ClInclude>
    <ClInclude Include="MRPositionedText.h">
      <Filter>Source Files\BaseStructures</Filter>
    </ClInclude>
    <ClInclude Include="MREdgePaths.h">
      <Filter>Source Files\SurfacePath</Filter>
    </ClInclude>
    <ClInclude Include="MRSurfaceDistance.h">
      <Filter>Source Files\SurfacePath</Filter>
    </ClInclude>
    <ClInclude Include="MRSurfacePath.h">
      <Filter>Source Files\SurfacePath</Filter>
    </ClInclude>
    <ClInclude Include="MRGeodesicPath.h">
      <Filter>Source Files\SurfacePath</Filter>
    </ClInclude>
    <ClInclude Include="MRSceneColors.h">
      <Filter>Source Files\BaseStructures</Filter>
    </ClInclude>
    <ClInclude Include="MRVolumeIndexer.h">
      <Filter>Source Files\Voxels</Filter>
    </ClInclude>
    <ClInclude Include="MRHighPrecision.h">
      <Filter>Source Files\Math</Filter>
    </ClInclude>
    <ClInclude Include="MRPrecisePredicates3.h">
      <Filter>Source Files\Math</Filter>
    </ClInclude>
    <ClInclude Include="MRObjectsAccess.h">
      <Filter>Source Files\DataModel</Filter>
    </ClInclude>
    <ClInclude Include="MRObjectsAccess.hpp">
      <Filter>Source Files\DataModel</Filter>
    </ClInclude>
    <ClInclude Include="MRObjectPoints.h">
      <Filter>Source Files\DataModel</Filter>
    </ClInclude>
    <ClInclude Include="MRPointsLoad.h">
      <Filter>Source Files\IO</Filter>
    </ClInclude>
    <ClInclude Include="MRPointsSave.h">
      <Filter>Source Files\IO</Filter>
    </ClInclude>
    <ClInclude Include="MRMeshCollidePrecise.h">
      <Filter>Source Files\AABBTree</Filter>
    </ClInclude>
    <ClInclude Include="MRFaceFace.h">
      <Filter>Source Files\AABBTree</Filter>
    </ClInclude>
    <ClInclude Include="MRBase64.h">
      <Filter>Source Files\IO</Filter>
    </ClInclude>
    <ClInclude Include="MRLog.h">
      <Filter>Source Files\Basic</Filter>
    </ClInclude>
    <ClInclude Include="MRStreamOperators.h">
      <Filter>Source Files\IO</Filter>
    </ClInclude>
    <ClInclude Include="MRMatrix4.h">
      <Filter>Source Files\Math</Filter>
    </ClInclude>
    <ClInclude Include="MRImageSave.h">
      <Filter>Source Files\IO</Filter>
    </ClInclude>
    <ClInclude Include="MRMatrix.h">
      <Filter>Source Files\Math</Filter>
    </ClInclude>
    <ClInclude Include="MRTriMath.h">
      <Filter>Source Files\Math</Filter>
    </ClInclude>
    <ClInclude Include="MRLine3.h">
      <Filter>Source Files\Math</Filter>
    </ClInclude>
    <ClInclude Include="MRMeshIntersect.h">
      <Filter>Source Files\AABBTree</Filter>
    </ClInclude>
    <ClInclude Include="MRRayBoxIntersection.h">
      <Filter>Source Files\Math</Filter>
    </ClInclude>
    <ClInclude Include="MRAABBTreePoints.h">
      <Filter>Source Files\AABBTree</Filter>
    </ClInclude>
    <ClInclude Include="MRPointsInBall.h">
      <Filter>Source Files\AABBTree</Filter>
    </ClInclude>
    <ClInclude Include="MRPython.h">
      <Filter>Source Files\Python</Filter>
    </ClInclude>
    <ClInclude Include="MRSceneRoot.h">
      <Filter>Source Files\DataModel</Filter>
    </ClInclude>
    <ClInclude Include="MRRegularGridMesh.h">
      <Filter>Source Files\Primitives</Filter>
    </ClInclude>
    <ClInclude Include="MRPointCloud.h">
      <Filter>Source Files\PointCloud</Filter>
    </ClInclude>
    <ClInclude Include="MRUniformSampling.h">
      <Filter>Source Files\PointCloud</Filter>
    </ClInclude>
    <ClInclude Include="MRPointCloudMakeNormals.h">
      <Filter>Source Files\PointCloud</Filter>
    </ClInclude>
    <ClInclude Include="MRRegularMapMesher.h">
      <Filter>Source Files\PointCloud</Filter>
    </ClInclude>
    <ClInclude Include="MRIOFormatsRegistry.h">
      <Filter>Source Files\IO</Filter>
    </ClInclude>
    <ClInclude Include="MRLineSegm3.h">
      <Filter>Source Files\Math</Filter>
    </ClInclude>
    <ClInclude Include="MRPolylineProject.h">
      <Filter>Source Files\AABBTree</Filter>
    </ClInclude>
    <ClInclude Include="MRMeshDirMax.h">
      <Filter>Source Files\AABBTree</Filter>
    </ClInclude>
    <ClInclude Include="MRPointCloudRadius.h">
      <Filter>Source Files\PointCloud</Filter>
    </ClInclude>
    <ClInclude Include="MRHash.h">
      <Filter>Source Files\Basic</Filter>
    </ClInclude>
    <ClInclude Include="MRHistoryAction.h">
      <Filter>Source Files\History</Filter>
    </ClInclude>
    <ClInclude Include="MRChangeObjectAction.h">
      <Filter>Source Files\History</Filter>
    </ClInclude>
    <ClInclude Include="MRChangeSceneAction.h">
      <Filter>Source Files\History</Filter>
    </ClInclude>
    <ClInclude Include="MRChangeXfAction.h">
      <Filter>Source Files\History</Filter>
    </ClInclude>
    <ClInclude Include="MRCombinedHistoryAction.h">
      <Filter>Source Files\History</Filter>
    </ClInclude>
    <ClInclude Include="MRChangeSelectionAction.h">
      <Filter>Source Files\History</Filter>
    </ClInclude>
    <ClInclude Include="MRTunnelDetector.h">
      <Filter>Source Files\SurfacePath</Filter>
    </ClInclude>
    <ClInclude Include="MRMakeRigidXf.h">
      <Filter>Source Files\Math</Filter>
    </ClInclude>
    <ClInclude Include="MRUniqueThreadSafeOwner.h">
      <Filter>Source Files\AABBTree</Filter>
    </ClInclude>
    <ClInclude Include="MRIRenderObject.h">
      <Filter>Source Files\Render</Filter>
    </ClInclude>
    <ClInclude Include="MRAlignTextToMesh.h">
      <Filter>Source Files\SymbolMesh</Filter>
    </ClInclude>
    <ClInclude Include="MR2DContoursTriangulation.h">
      <Filter>Source Files\SymbolMesh</Filter>
    </ClInclude>
    <ClInclude Include="MRConfig.h">
      <Filter>Source Files\System</Filter>
    </ClInclude>
    <ClInclude Include="MRDenseBox.h">
      <Filter>Source Files\Math</Filter>
    </ClInclude>
    <ClInclude Include="MRFloatGridComponents.h">
      <Filter>Source Files\Components</Filter>
    </ClInclude>
    <ClInclude Include="MRMeshComponents.h">
      <Filter>Source Files\Components</Filter>
    </ClInclude>
    <ClInclude Include="MRGTest.h">
      <Filter>Source Files\Tests</Filter>
    </ClInclude>
    <ClInclude Include="MRObjectDistanceMap.h">
      <Filter>Source Files\DataModel</Filter>
    </ClInclude>
    <ClInclude Include="MRDistanceMapSave.h">
      <Filter>Source Files\IO</Filter>
    </ClInclude>
    <ClInclude Include="MRDistanceMapLoad.h">
      <Filter>Source Files\IO</Filter>
    </ClInclude>
    <ClInclude Include="MRAABBTreeNode.h">
      <Filter>Source Files\AABBTree</Filter>
    </ClInclude>
    <ClInclude Include="MRAABBTreeMaker.h">
      <Filter>Source Files\AABBTree</Filter>
    </ClInclude>
    <ClInclude Include="MRDistanceMapParams.h">
      <Filter>Source Files\DistanceMap</Filter>
    </ClInclude>
    <ClInclude Include="MRDistanceMap.h">
      <Filter>Source Files\DistanceMap</Filter>
    </ClInclude>
    <ClInclude Include="MRImageLoad.h">
      <Filter>Source Files\IO</Filter>
    </ClInclude>
    <ClInclude Include="MRImage.h">
      <Filter>Source Files\BaseStructures</Filter>
    </ClInclude>
    <ClInclude Include="MRPolylineTopology.h">
      <Filter>Source Files\Polyline</Filter>
    </ClInclude>
    <ClInclude Include="MRPolyline2Project.h">
      <Filter>Source Files\AABBTree</Filter>
    </ClInclude>
    <ClInclude Include="MRMatrix2.h">
      <Filter>Source Files\Math</Filter>
    </ClInclude>
    <ClInclude Include="MRAffineXf2.h">
      <Filter>Source Files\Math</Filter>
    </ClInclude>
    <ClInclude Include="MRAffineXf.h">
      <Filter>Source Files\Math</Filter>
    </ClInclude>
    <ClInclude Include="MRTupleBindings.h">
      <Filter>Source Files\Math</Filter>
    </ClInclude>
    <ClInclude Include="MRSymMatrix2.h">
      <Filter>Source Files\Math</Filter>
    </ClInclude>
    <ClInclude Include="MRString.h">
      <Filter>Source Files\Basic</Filter>
    </ClInclude>
    <ClInclude Include="MRPrecisePredicates2.h">
      <Filter>Source Files\Math</Filter>
    </ClInclude>
    <ClInclude Include="MRPrimitiveMapsComposition.h">
      <Filter>Source Files\Basic</Filter>
    </ClInclude>
    <ClInclude Include="MRPdf.h">
      <Filter>Source Files\PDF</Filter>
    </ClInclude>
    <ClInclude Include="MRAABBTreePolyline.h">
      <Filter>Source Files\AABBTree</Filter>
    </ClInclude>
    <ClInclude Include="MRBestFitQuadric.h">
      <Filter>Source Files\Math</Filter>
    </ClInclude>
    <ClInclude Include="MRIntersection.h">
      <Filter>Source Files\Math</Filter>
    </ClInclude>
    <ClInclude Include="MRContour.h">
      <Filter>Source Files\Math</Filter>
    </ClInclude>
    <ClInclude Include="MRSurfaceDistanceBuilder.h">
      <Filter>Source Files\SurfacePath</Filter>
    </ClInclude>
    <ClInclude Include="MRRestoringStreamsSink.h">
      <Filter>Source Files\Basic</Filter>
    </ClInclude>
    <ClInclude Include="MRChangeMeshAction.h">
      <Filter>Source Files\History</Filter>
    </ClInclude>
    <ClInclude Include="MRVoxelsVolume.h">
      <Filter>Source Files\VDBConversions</Filter>
    </ClInclude>
    <ClInclude Include="MRLineSegm.h">
      <Filter>Source Files\Math</Filter>
    </ClInclude>
    <ClInclude Include="MRChangeSceneObjectsOrder.h">
      <Filter>Source Files\History</Filter>
    </ClInclude>
    <ClInclude Include="MRMeshLoadObj.h">
      <Filter>Source Files\IO</Filter>
    </ClInclude>
    <ClInclude Include="MRRectIndexer.h">
      <Filter>Source Files\DistanceMap</Filter>
    </ClInclude>
    <ClInclude Include="MRChangeNameAction.h">
      <Filter>Source Files\History</Filter>
    </ClInclude>
    <ClInclude Include="MREmbeddedPython.h">
      <Filter>Source Files\Python</Filter>
    </ClInclude>
    <ClInclude Include="MRPolylineEdgeIterator.h">
      <Filter>Source Files\Polyline</Filter>
    </ClInclude>
    <ClInclude Include="MRComputeBoundingBox.h">
      <Filter>Source Files\Math</Filter>
    </ClInclude>
    <ClInclude Include="MRXfBasedCache.h">
      <Filter>Source Files\DataModel</Filter>
    </ClInclude>
    <ClInclude Include="MRSceneSettings.h">
      <Filter>Source Files\BaseStructures</Filter>
    </ClInclude>
    <ClInclude Include="MRLinesSave.h">
      <Filter>Source Files\IO</Filter>
    </ClInclude>
    <ClInclude Include="MRLinesLoad.h">
      <Filter>Source Files\IO</Filter>
    </ClInclude>
    <ClInclude Include="MRMakeSphereMesh.h">
      <Filter>Source Files\Primitives</Filter>
    </ClInclude>
    <ClInclude Include="MRSphereObject.h">
      <Filter>Source Files\DataModel\Features</Filter>
    </ClInclude>
    <ClInclude Include="MRObjectMeshHolder.h">
      <Filter>Source Files\DataModel\ModelHolder</Filter>
    </ClInclude>
    <ClInclude Include="MR2to3.h">
      <Filter>Source Files\Math</Filter>
    </ClInclude>
    <ClInclude Include="MRPlaneObject.h">
      <Filter>Source Files\DataModel\Features</Filter>
    </ClInclude>
    <ClInclude Include="MRPolyline.h">
      <Filter>Source Files\Polyline</Filter>
    </ClInclude>
    <ClInclude Include="MRObjectLinesHolder.h">
      <Filter>Source Files\DataModel\ModelHolder</Filter>
    </ClInclude>
    <ClInclude Include="MRLineObject.h">
      <Filter>Source Files\DataModel\Features</Filter>
    </ClInclude>
    <ClInclude Include="MRCircleObject.h">
      <Filter>Source Files\DataModel\Features</Filter>
    </ClInclude>
    <ClInclude Include="MRPolyline2Collide.h">
      <Filter>Source Files\AABBTree</Filter>
    </ClInclude>
    <ClInclude Include="MRHeapBytes.h">
      <Filter>Source Files\Basic</Filter>
    </ClInclude>
    <ClInclude Include="MRObjectPointsHolder.h">
      <Filter>Source Files\DataModel\ModelHolder</Filter>
    </ClInclude>
    <ClInclude Include="MRChangePointCloudAction.h">
      <Filter>Source Files\History</Filter>
    </ClInclude>
    <ClInclude Include="MRPointObject.h">
      <Filter>Source Files\DataModel\Features</Filter>
    </ClInclude>
    <ClInclude Include="MRMeshBuilder.h">
      <Filter>Source Files\MeshBuilder</Filter>
    </ClInclude>
    <ClInclude Include="MRIdentifyVertices.h">
      <Filter>Source Files\MeshBuilder</Filter>
    </ClInclude>
    <ClInclude Include="MRMeshBuilderTypes.h">
      <Filter>Source Files\MeshBuilder</Filter>
    </ClInclude>
    <ClInclude Include="MRMeshTopology.h">
      <Filter>Source Files\Mesh</Filter>
    </ClInclude>
    <ClInclude Include="MRMesh.h">
      <Filter>Source Files\Mesh</Filter>
    </ClInclude>
    <ClInclude Include="MRMeshTriPoint.h">
      <Filter>Source Files\Mesh</Filter>
    </ClInclude>
    <ClInclude Include="MRMeshToPointCloud.h">
      <Filter>Source Files\MeshAlgorithm</Filter>
    </ClInclude>
    <ClInclude Include="MRMeshMetrics.h">
      <Filter>Source Files\MeshAlgorithm</Filter>
    </ClInclude>
    <ClInclude Include="MRMeshNormals.h">
      <Filter>Source Files\MeshAlgorithm</Filter>
    </ClInclude>
    <ClInclude Include="MRMeshSubdivide.h">
      <Filter>Source Files\MeshAlgorithm</Filter>
    </ClInclude>
    <ClInclude Include="MRMeshFixer.h">
      <Filter>Source Files\MeshAlgorithm</Filter>
    </ClInclude>
    <ClInclude Include="MRMeshFillHole.h">
      <Filter>Source Files\MeshAlgorithm</Filter>
    </ClInclude>
    <ClInclude Include="MREdgePoint.h">
      <Filter>Source Files\Mesh</Filter>
    </ClInclude>
    <ClInclude Include="MRMeshBoundary.h">
      <Filter>Source Files\MeshAlgorithm</Filter>
    </ClInclude>
    <ClInclude Include="MRMeshDelete.h">
      <Filter>Source Files\MeshAlgorithm</Filter>
    </ClInclude>
    <ClInclude Include="MRMeshDelone.h">
      <Filter>Source Files\MeshAlgorithm</Filter>
    </ClInclude>
    <ClInclude Include="MRPolyline2Intersect.h">
      <Filter>Source Files\AABBTree</Filter>
    </ClInclude>
    <ClInclude Include="MRPolylineComponents.h">
      <Filter>Source Files\Components</Filter>
    </ClInclude>
    <ClInclude Include="MRFillContourByGraphCut.h">
      <Filter>Source Files\Segmentation</Filter>
    </ClInclude>
    <ClInclude Include="MRSurroundingContour.h">
      <Filter>Source Files\Segmentation</Filter>
    </ClInclude>
    <ClInclude Include="MRContoursCut.h">
      <Filter>Source Files\Contours</Filter>
    </ClInclude>
    <ClInclude Include="MRContoursSeparation.h">
      <Filter>Source Files\Contours</Filter>
    </ClInclude>
    <ClInclude Include="MRIntersectionContour.h">
      <Filter>Source Files\Contours</Filter>
    </ClInclude>
    <ClInclude Include="MRMeshDecimate.h">
      <Filter>Source Files\Decimation</Filter>
    </ClInclude>
    <ClInclude Include="MRMeshDecimateParallel.h">
      <Filter>Source Files\Decimation</Filter>
    </ClInclude>
    <ClInclude Include="MRPolylineDecimate.h">
      <Filter>Source Files\Decimation</Filter>
    </ClInclude>
    <ClInclude Include="MRPointCloudTriangulation.h">
      <Filter>Source Files\Triangulation</Filter>
    </ClInclude>
    <ClInclude Include="MRPointCloudTriangulationHelpers.h">
      <Filter>Source Files\Triangulation</Filter>
    </ClInclude>
    <ClInclude Include="MRBooleanOperation.h">
      <Filter>Source Files\Boolean</Filter>
    </ClInclude>
    <ClInclude Include="MRMeshBoolean.h">
      <Filter>Source Files\Boolean</Filter>
    </ClInclude>
    <ClInclude Include="MRMeshBooleanFacade.h">
      <Filter>Source Files\Boolean</Filter>
    </ClInclude>
    <ClInclude Include="MRPartialOffset.h">
      <Filter>Source Files\Boolean</Filter>
    </ClInclude>
    <ClInclude Include="MRMeshSaveObj.h">
      <Filter>Source Files\IO</Filter>
    </ClInclude>
    <ClInclude Include="MRObjectLabel.h">
      <Filter>Source Files\DataModel</Filter>
    </ClInclude>
    <ClInclude Include="MRPolylineSubdivide.h">
      <Filter>Source Files\Polyline</Filter>
    </ClInclude>
    <ClInclude Include="MRChangePolylineAction.h">
      <Filter>Source Files\History</Filter>
    </ClInclude>
    <ClInclude Include="MRRelaxParams.h">
      <Filter>Source Files\Relax</Filter>
    </ClInclude>
    <ClInclude Include="MRMeshRelax.h">
      <Filter>Source Files\Relax</Filter>
    </ClInclude>
    <ClInclude Include="MRPointCloudRelax.h">
      <Filter>Source Files\Relax</Filter>
    </ClInclude>
    <ClInclude Include="MRPolylineRelax.h">
      <Filter>Source Files\Relax</Filter>
    </ClInclude>
    <ClInclude Include="MRPrism.h">
      <Filter>Source Files\Primitives</Filter>
    </ClInclude>
    <ClInclude Include="MRChangeLabelAction.h">
      <Filter>Source Files\History</Filter>
    </ClInclude>
    <ClInclude Include="MRProgressReadWrite.h">
      <Filter>Source Files\IO</Filter>
    </ClInclude>
    <ClInclude Include="MRChangeVoxelsAction.h">
      <Filter>Source Files\History</Filter>
    </ClInclude>
    <ClInclude Include="MRMatrix3Decompose.h">
      <Filter>Source Files\Math</Filter>
    </ClInclude>
    <ClInclude Include="MRBuffer.h">
      <Filter>Source Files\Basic</Filter>
    </ClInclude>
    <ClInclude Include="MRVertexAttributeGradient.h">
      <Filter>Source Files\MeshAlgorithm</Filter>
    </ClInclude>
    <ClInclude Include="MRChangeVoxelSelectionAction.h">
      <Filter>Source Files\History</Filter>
    </ClInclude>
    <ClInclude Include="MRChangePointCloudNormalsAction.h">
      <Filter>Source Files\History</Filter>
    </ClInclude>
    <ClInclude Include="MRUniteManyMeshes.h">
      <Filter>Source Files\Boolean</Filter>
    </ClInclude>
    <ClInclude Include="MRPlanarPath.h">
      <Filter>Source Files\SurfacePath</Filter>
    </ClInclude>
    <ClInclude Include="MRIntersectionPrecomputes2.h">
      <Filter>Source Files\AABBTree</Filter>
    </ClInclude>
    <ClInclude Include="MRRayBoxIntersection2.h">
      <Filter>Source Files\Math</Filter>
    </ClInclude>
    <ClInclude Include="MRIntersectionPrecomputes.h">
      <Filter>Source Files\Math</Filter>
    </ClInclude>
    <ClInclude Include="MRLine.h">
      <Filter>Source Files\Math</Filter>
    </ClInclude>
    <ClInclude Include="MRTimeRecord.h">
      <Filter>Source Files\Basic</Filter>
    </ClInclude>
    <ClInclude Include="MROrder.h">
      <Filter>Source Files\Mesh</Filter>
    </ClInclude>
    <ClInclude Include="MREdgePathsBuilder.h">
      <Filter>Source Files\SurfacePath</Filter>
    </ClInclude>
    <ClInclude Include="MRExtractIsolines.h">
      <Filter>Source Files\SurfacePath</Filter>
    </ClInclude>
    <ClInclude Include="MRMarchingCubes.h">
      <Filter>Source Files\Voxels</Filter>
    </ClInclude>
    <ClInclude Include="MRSharpenMarchingCubesMesh.h">
      <Filter>Source Files\Voxels</Filter>
    </ClInclude>
    <ClInclude Include="MREdgeMetric.h">
      <Filter>Source Files\SurfacePath</Filter>
    </ClInclude>
    <ClInclude Include="MRFastWindingNumber.h">
      <Filter>Source Files\AABBTree</Filter>
    </ClInclude>
    <ClInclude Include="MROpenVDBHelper.h">
      <Filter>Source Files\VDBConversions</Filter>
    </ClInclude>
    <ClInclude Include="MRChangeVertsColorMapAction.h">
      <Filter>Source Files\History</Filter>
    </ClInclude>
    <ClInclude Include="MRSignDetectionMode.h">
      <Filter>Source Files\Voxels</Filter>
    </ClInclude>
    <ClInclude Include="MRGridSettings.h">
      <Filter>Source Files\Mesh</Filter>
    </ClInclude>
    <ClInclude Include="MRPointsToMeshProjector.h">
      <Filter>Source Files\AABBTree</Filter>
    </ClInclude>
    <ClInclude Include="MRGltfSerializer.h">
      <Filter>Source Files\IO</Filter>
    </ClInclude>
    <ClInclude Include="MRParallelFor.h">
      <Filter>Source Files\Basic</Filter>
    </ClInclude>
    <ClInclude Include="MRFreeFormDeformer.h">
      <Filter>Source Files\LinearSystem</Filter>
    </ClInclude>
    <ClInclude Include="MRToolPath.h">
      <Filter>Source Files\SurfacePath</Filter>
    </ClInclude>
    <ClInclude Include="MRLaplacian.h">
      <Filter>Source Files\LinearSystem</Filter>
    </ClInclude>
    <ClInclude Include="MRPositionVertsSmoothly.h">
      <Filter>Source Files\LinearSystem</Filter>
    </ClInclude>
    <ClInclude Include="MRClosestPointInTriangle.h">
      <Filter>Source Files\Math</Filter>
    </ClInclude>
    <ClInclude Include="MRNormalsToPoints.h">
      <Filter>Source Files\LinearSystem</Filter>
    </ClInclude>
    <ClInclude Include="MRNormalDenoising.h">
      <Filter>Source Files\LinearSystem</Filter>
    </ClInclude>
    <ClInclude Include="MRId.h">
      <Filter>Source Files\Basic</Filter>
    </ClInclude>
    <ClInclude Include="MREdgeIterator.h">
      <Filter>Source Files\Mesh</Filter>
    </ClInclude>
    <ClInclude Include="MRPartMapping.h">
      <Filter>Source Files\Mesh</Filter>
    </ClInclude>
    <ClInclude Include="MRPointOnFace.h">
      <Filter>Source Files\Mesh</Filter>
    </ClInclude>
    <ClInclude Include="MRMeshPart.h">
      <Filter>Source Files\Mesh</Filter>
    </ClInclude>
    <ClInclude Include="MRMeshEigen.h">
      <Filter>Source Files\Mesh</Filter>
    </ClInclude>
    <ClInclude Include="MRConvexHull.h">
      <Filter>Source Files\MeshAlgorithm</Filter>
    </ClInclude>
    <ClInclude Include="MRExpandShrink.h">
      <Filter>Source Files\MeshAlgorithm</Filter>
    </ClInclude>
    <ClInclude Include="MRExpected.h">
      <Filter>Source Files\Basic</Filter>
    </ClInclude>
    <ClInclude Include="MRContoursStitch.h">
      <Filter>Source Files\Contours</Filter>
    </ClInclude>
    <ClInclude Include="MRFillContour.h">
      <Filter>Source Files\Contours</Filter>
    </ClInclude>
    <ClInclude Include="MRFillContours2D.h">
      <Filter>Source Files\Contours</Filter>
    </ClInclude>
    <ClInclude Include="MRFixUndercuts.h">
      <Filter>Source Files\MeshAlgorithm</Filter>
    </ClInclude>
    <ClInclude Include="MRGridSampling.h">
      <Filter>Source Files\PointCloud</Filter>
    </ClInclude>
    <ClInclude Include="MRNoDefInit.h">
      <Filter>Source Files\Basic</Filter>
    </ClInclude>
    <ClInclude Include="MRphmap.h">
      <Filter>Source Files\Basic</Filter>
    </ClInclude>
    <ClInclude Include="MRRegionBoundary.h">
      <Filter>Source Files\MeshAlgorithm</Filter>
    </ClInclude>
    <ClInclude Include="MRRingIterator.h">
      <Filter>Source Files\Basic</Filter>
    </ClInclude>
    <ClInclude Include="MRWriter.h">
      <Filter>Source Files\Basic</Filter>
    </ClInclude>
    <ClInclude Include="MRICP.h">
      <Filter>Source Files\MeshAlgorithm</Filter>
    </ClInclude>
    <ClInclude Include="MRMeshTrimWithPlane.h">
      <Filter>Source Files\MeshAlgorithm</Filter>
    </ClInclude>
    <ClInclude Include="MRColorMapAggregator.h">
      <Filter>Source Files\Basic</Filter>
    </ClInclude>
    <ClInclude Include="MRCloseVertices.h">
      <Filter>Source Files\MeshAlgorithm</Filter>
    </ClInclude>
    <ClInclude Include="MROverlappingTris.h">
      <Filter>Source Files\AABBTree</Filter>
    </ClInclude>
    <ClInclude Include="MRObjectGcode.h">
      <Filter>Source Files\DataModel</Filter>
    </ClInclude>
    <ClInclude Include="MRGcodeProcessor.h">
      <Filter>Source Files\Gcode</Filter>
    </ClInclude>
    <ClInclude Include="MRGcodeLoad.h">
      <Filter>Source Files\IO</Filter>
    </ClInclude>
    <ClInclude Include="MRFile.h">
      <Filter>Source Files\System</Filter>
    </ClInclude>
    <ClInclude Include="MRDirectory.h">
      <Filter>Source Files\System</Filter>
    </ClInclude>
    <ClInclude Include="MRAxis.h">
      <Filter>Source Files\BaseStructures</Filter>
    </ClInclude>
    <ClInclude Include="MRChangeObjectFields.h">
      <Filter>Source Files\History</Filter>
    </ClInclude>
    <ClInclude Include="MRMutexOwner.h">
      <Filter>Source Files\System</Filter>
    </ClInclude>
    <ClInclude Include="MRSignal.h">
      <Filter>Source Files\Basic</Filter>
    </ClInclude>
    <ClInclude Include="MRUniquePtr.h">
      <Filter>Source Files\Basic</Filter>
    </ClInclude>
    <ClInclude Include="MRViewportProperty.h">
      <Filter>Source Files\Basic</Filter>
    </ClInclude>
    <ClInclude Include="MRViewportId.h">
      <Filter>Source Files\Basic</Filter>
    </ClInclude>
    <ClInclude Include="MRVoxelsConversionsByParts.h">
      <Filter>Source Files\Voxels</Filter>
    </ClInclude>
    <ClInclude Include="MRInnerShell.h">
      <Filter>Source Files\AABBTree</Filter>
    </ClInclude>
    <ClInclude Include="MRMovementBuildBody.h">
      <Filter>Source Files\Primitives</Filter>
    </ClInclude>
    <ClInclude Include="MRVDBProgressInterrupter.h">
      <Filter>Source Files\VDBConversions</Filter>
    </ClInclude>
    <ClInclude Include="MRVDBFloatGrid.h">
      <Filter>Source Files\BaseStructures</Filter>
    </ClInclude>
    <ClInclude Include="MRCNCMachineSettings.h">
      <Filter>Source Files\Gcode</Filter>
    </ClInclude>
    <ClInclude Include="MRMeshToDistanceVolume.h">
      <Filter>Source Files\Voxels</Filter>
    </ClInclude>
    <ClInclude Include="MRIsNaN.h">
      <Filter>Source Files\Math</Filter>
    </ClInclude>
    <ClInclude Include="MRVoxelsConversions.h">
      <Filter>Source Files\Voxels</Filter>
    </ClInclude>
    <ClInclude Include="MRIOParsing.h">
      <Filter>Source Files\IO</Filter>
    </ClInclude>
    <ClInclude Include="MRTiffIO.h">
      <Filter>Source Files\IO</Filter>
    </ClInclude>
    <ClInclude Include="MRTerrainTriangulation.h">
      <Filter>Source Files\Triangulation</Filter>
    </ClInclude>
    <ClInclude Include="MRPointOnObject.h">
      <Filter>Source Files\Basic</Filter>
    </ClInclude>
    <ClInclude Include="MRPointsProject.h">
      <Filter>Source Files\AABBTree</Filter>
    </ClInclude>
    <ClInclude Include="MRSegmPoint.h">
      <Filter>Source Files\Math</Filter>
    </ClInclude>
    <ClInclude Include="MREmbedTerrainStructure.h">
      <Filter>Source Files\Boolean</Filter>
    </ClInclude>
    <ClInclude Include="MRMapEdge.h">
      <Filter>Source Files\Basic</Filter>
    </ClInclude>
    <ClInclude Include="MRMeshExtrude.h">
      <Filter>Source Files\Mesh</Filter>
    </ClInclude>
    <ClInclude Include="MRGraph.h">
      <Filter>Source Files\Math</Filter>
    </ClInclude>
    <ClInclude Include="MRWatershedGraph.h">
      <Filter>Source Files\WaterFlow</Filter>
    </ClInclude>
    <ClInclude Include="MRAggregateFlow.h">
      <Filter>Source Files\WaterFlow</Filter>
    </ClInclude>
    <ClInclude Include="MRBasinVolume.h">
      <Filter>Source Files\WaterFlow</Filter>
    </ClInclude>
    <ClInclude Include="MRMeshOverhangs.h">
      <Filter>Source Files\MeshAlgorithm</Filter>
    </ClInclude>
    <ClInclude Include="MRPrecipitationSimulator.h">
      <Filter>Source Files\WaterFlow</Filter>
    </ClInclude>
    <ClInclude Include="MRMeshOrPoints.h">
      <Filter>Source Files\Mesh</Filter>
    </ClInclude>
    <ClInclude Include="MRMeshLoadStep.h">
      <Filter>Source Files\IO</Filter>
    </ClInclude>
    <ClInclude Include="MRZip.h">
      <Filter>Source Files\IO</Filter>
    </ClInclude>
    <ClInclude Include="MRMeshLoadSettings.h">
      <Filter>Source Files\IO</Filter>
    </ClInclude>
    <ClInclude Include="MROffsetContours.h">
      <Filter>Source Files\Polyline</Filter>
    </ClInclude>
    <ClInclude Include="MRChangeColoringType.h">
      <Filter>Source Files\History</Filter>
    </ClInclude>
    <ClInclude Include="MRFewSmallest.h">
      <Filter>Source Files\Basic</Filter>
    </ClInclude>
    <ClInclude Include="MRSolarRadiation.h">
      <Filter>Source Files\AABBTree</Filter>
    </ClInclude>
    <ClInclude Include="MRImproveSampling.h">
      <Filter>Source Files\PointCloud</Filter>
    </ClInclude>
    <ClInclude Include="MRChangeColoringActions.h">
      <Filter>Source Files\History</Filter>
    </ClInclude>
    <ClInclude Include="MRCloudPartMapping.h">
      <Filter>Source Files\PointCloud</Filter>
    </ClInclude>
    <ClInclude Include="MREnumNeighbours.h">
      <Filter>Source Files\Mesh</Filter>
    </ClInclude>
    <ClInclude Include="MRMeshDiff.h">
      <Filter>Source Files\Mesh</Filter>
    </ClInclude>
    <ClInclude Include="MRFilterCreaseEdges.h">
      <Filter>Source Files\MeshAlgorithm</Filter>
    </ClInclude>
    <ClInclude Include="MRMeshReplicate.h">
      <Filter>Source Files\Mesh</Filter>
    </ClInclude>
    <ClInclude Include="MRInTreePathBuilder.h">
      <Filter>Source Files\SurfacePath</Filter>
    </ClInclude>
    <ClInclude Include="MRSaveSettings.h">
      <Filter>Source Files\IO</Filter>
    </ClInclude>
    <ClInclude Include="MRSceneLoad.h">
      <Filter>Source Files\IO</Filter>
    </ClInclude>
    <ClInclude Include="MRChangeValue.h">
      <Filter>Source Files\History</Filter>
    </ClInclude>
    <ClInclude Include="MRUVSphere.h">
      <Filter>Source Files\Primitives</Filter>
    </ClInclude>
    <ClInclude Include="MRSphere.h">
      <Filter>Source Files\Math</Filter>
    </ClInclude>
    <ClInclude Include="MRObjectSave.h">
      <Filter>Source Files\IO</Filter>
    </ClInclude>
    <ClInclude Include="MRAligningTransform.h">
      <Filter>Source Files\Math</Filter>
    </ClInclude>
    <ClInclude Include="MRPointToPointAligningTransform.h">
      <Filter>Source Files\Math</Filter>
    </ClInclude>
    <ClInclude Include="MRPointToPlaneAligningTransform.h">
      <Filter>Source Files\Math</Filter>
    </ClInclude>
    <ClInclude Include="MRCylinderObject.h">
      <Filter>Source Files\DataModel\Features</Filter>
    </ClInclude>
    <ClInclude Include="MRFinally.h">
      <Filter>Source Files\Basic</Filter>
    </ClInclude>
    <ClInclude Include="MRZlib.h">
      <Filter>Source Files\IO</Filter>
    </ClInclude>
    <ClInclude Include="MRCylinderApproximator.h">
      <Filter>Source Files\Math</Filter>
    </ClInclude>
    <ClInclude Include="MRCylinder3.h">
      <Filter>Source Files\Math</Filter>
    </ClInclude>
    <ClInclude Include="MRConeObject.h">
      <Filter>Source Files\DataModel\Features</Filter>
    </ClInclude>
    <ClInclude Include="MRCone3.h">
      <Filter>Source Files\Math</Filter>
    </ClInclude>
    <ClInclude Include="MRConeApproximator.h">
      <Filter>Source Files\Math</Filter>
    </ClInclude>
    <ClInclude Include="MRVoxelsVolumeAccess.h">
      <Filter>Source Files\Voxels</Filter>
    </ClInclude>
    <ClInclude Include="MRAlphaShape.h">
      <Filter>Source Files\Triangulation</Filter>
    </ClInclude>
    <ClInclude Include="MRSymMatrix4.h">
      <Filter>Source Files\Math</Filter>
    </ClInclude>
    <ClInclude Include="MRFeatureObject.h">
      <Filter>Source Files\DataModel\Features</Filter>
    </ClInclude>
    <ClInclude Include="MRFeatures.h">
      <Filter>Source Files\Math</Filter>
    </ClInclude>
    <ClInclude Include="MRSubfeatures.h">
      <Filter>Source Files\Math</Filter>
    </ClInclude>
    <ClInclude Include="MRPointsLoadE57.h">
      <Filter>Source Files\IO</Filter>
    </ClInclude>
    <ClInclude Include="MRLocalTriangulations.h">
      <Filter>Source Files\Triangulation</Filter>
    </ClInclude>
    <ClInclude Include="MRFlagOperators.h">
      <Filter>Source Files\Basic</Filter>
    </ClInclude>
    <ClInclude Include="MRMeasurementObject.h">
      <Filter>Source Files\DataModel\Measurements</Filter>
    </ClInclude>
    <ClInclude Include="MRRadiusMeasurementObject.h">
      <Filter>Source Files\DataModel\Measurements</Filter>
    </ClInclude>
    <ClInclude Include="MRDistanceMeasurementObject.h">
      <Filter>Source Files\DataModel\Measurements</Filter>
    </ClInclude>
    <ClInclude Include="MRAngleMeasurementObject.h">
      <Filter>Source Files\DataModel\Measurements</Filter>
    </ClInclude>
    <ClInclude Include="MRUnorientedTriangle.h">
      <Filter>Source Files\Mesh</Filter>
    </ClInclude>
    <ClInclude Include="MRPointsComponents.h">
      <Filter>Source Files\Components</Filter>
    </ClInclude>
    <ClInclude Include="MRPointCloudDivideWithPlane.h">
      <Filter>Source Files\PointCloud</Filter>
    </ClInclude>
    <ClInclude Include="MRPolylineTrimWithPlane.h">
      <Filter>Source Files\Polyline</Filter>
    </ClInclude>
    <ClInclude Include="MRDistanceVolumeParams.h">
      <Filter>Source Files\Voxels</Filter>
    </ClInclude>
    <ClInclude Include="MRPointsToDistanceVolume.h">
      <Filter>Source Files\Voxels</Filter>
    </ClInclude>
    <ClInclude Include="MRPointsToMeshFusion.h">
      <Filter>Source Files\Voxels</Filter>
    </ClInclude>
    <ClInclude Include="MRMisonLoad.h">
      <Filter>Source Files\IO</Filter>
    </ClInclude>
    <ClInclude Include="MRAddVisualPropertiesMixin.h">
      <Filter>Source Files\DataModel</Filter>
    </ClInclude>
    <ClInclude Include="MRObjectDimensionsEnum.h">
      <Filter>Source Files\DataModel</Filter>
    </ClInclude>
    <ClInclude Include="MRRenderModelParameters.h">
      <Filter>Source Files\Render</Filter>
    </ClInclude>
    <ClInclude Include="MRFaceDistance.h">
      <Filter>Source Files\SurfacePath</Filter>
    </ClInclude>
    <ClInclude Include="MRTriMesh.h">
      <Filter>Source Files\Mesh</Filter>
    </ClInclude>
    <ClInclude Include="MRAddNoise.h">
      <Filter>Source Files\Relax</Filter>
    </ClInclude>
    <ClInclude Include="MRVectorTraits.h">
      <Filter>Source Files\Basic</Filter>
    </ClInclude>
    <ClInclude Include="MRSeparationPoint.h">
      <Filter>Source Files\Voxels</Filter>
    </ClInclude>
<<<<<<< HEAD
    <ClInclude Include="MRMultyICP.h">
      <Filter>Source Files\MeshAlgorithm</Filter>
=======
    <ClInclude Include="MRFixSelfIntersections.h">
      <Filter>Source Files\SelfIntersectoins</Filter>
>>>>>>> 3a86f45c
    </ClInclude>
  </ItemGroup>
  <ItemGroup>
    <ClCompile Include="MRObject.cpp">
      <Filter>Source Files\DataModel</Filter>
    </ClCompile>
    <ClCompile Include="MRObjectLoad.cpp">
      <Filter>Source Files\DataModel</Filter>
    </ClCompile>
    <ClCompile Include="MRTimer.cpp">
      <Filter>Source Files\Basic</Filter>
    </ClCompile>
    <ClCompile Include="MRBestFit.cpp">
      <Filter>Source Files\Math</Filter>
    </ClCompile>
    <ClCompile Include="MRBitSet.cpp">
      <Filter>Source Files\Basic</Filter>
    </ClCompile>
    <ClCompile Include="MRAffineXf3.cpp">
      <Filter>Source Files\Math</Filter>
    </ClCompile>
    <ClCompile Include="MRCylinder.cpp">
      <Filter>Source Files\Primitives</Filter>
    </ClCompile>
    <ClCompile Include="MRBox.cpp">
      <Filter>Source Files\Math</Filter>
    </ClCompile>
    <ClCompile Include="MRCube.cpp">
      <Filter>Source Files\Primitives</Filter>
    </ClCompile>
    <ClCompile Include="MRVDBConversions.cpp">
      <Filter>Source Files\VDBConversions</Filter>
    </ClCompile>
    <ClCompile Include="MRSymbolMesh.cpp">
      <Filter>Source Files\SymbolMesh</Filter>
    </ClCompile>
    <ClCompile Include="MRBoolean.cpp">
      <Filter>Source Files\VDBConversions</Filter>
    </ClCompile>
    <ClCompile Include="MRTorus.cpp">
      <Filter>Source Files\Primitives</Filter>
    </ClCompile>
    <ClCompile Include="MRHistogram.cpp">
      <Filter>Source Files\Math</Filter>
    </ClCompile>
    <ClCompile Include="MRSystem.cpp">
      <Filter>Source Files\System</Filter>
    </ClCompile>
    <ClCompile Include="MRFloatGrid.cpp">
      <Filter>Source Files\BaseStructures</Filter>
    </ClCompile>
    <ClCompile Include="MRObjectVoxels.cpp">
      <Filter>Source Files\DataModel</Filter>
    </ClCompile>
    <ClCompile Include="MRVoxelsSave.cpp">
      <Filter>Source Files\IO</Filter>
    </ClCompile>
    <ClCompile Include="MRMeshSave.cpp">
      <Filter>Source Files\IO</Filter>
    </ClCompile>
    <ClCompile Include="MRMeshLoad.cpp">
      <Filter>Source Files\IO</Filter>
    </ClCompile>
    <ClCompile Include="MRVoxelsLoad.cpp">
      <Filter>Source Files\IO</Filter>
    </ClCompile>
    <ClCompile Include="MRVoxelPath.cpp">
      <Filter>Source Files\Voxels</Filter>
    </ClCompile>
    <ClCompile Include="miniply.cpp">
      <Filter>Source Files\IO</Filter>
    </ClCompile>
    <ClCompile Include="MRObjectMesh.cpp">
      <Filter>Source Files\DataModel</Filter>
    </ClCompile>
    <ClCompile Include="MRVisualObject.cpp">
      <Filter>Source Files\DataModel</Filter>
    </ClCompile>
    <ClCompile Include="MRObjectFactory.cpp">
      <Filter>Source Files\DataModel</Filter>
    </ClCompile>
    <ClCompile Include="MRSerializer.cpp">
      <Filter>Source Files\IO</Filter>
    </ClCompile>
    <ClCompile Include="MRVoxelGraphCut.cpp">
      <Filter>Source Files\Voxels</Filter>
    </ClCompile>
    <ClCompile Include="MRObjectLines.cpp">
      <Filter>Source Files\DataModel</Filter>
    </ClCompile>
    <ClCompile Include="MRArrow.cpp">
      <Filter>Source Files\Primitives</Filter>
    </ClCompile>
    <ClCompile Include="MRMathInstatiate.cpp">
      <Filter>Source Files\Math</Filter>
    </ClCompile>
    <ClCompile Include="MRQuadraticForm.cpp">
      <Filter>Source Files\Math</Filter>
    </ClCompile>
    <ClCompile Include="MRVolumeSegment.cpp">
      <Filter>Source Files\Voxels</Filter>
    </ClCompile>
    <ClCompile Include="MRTriDist.cpp">
      <Filter>Source Files\Math</Filter>
    </ClCompile>
    <ClCompile Include="MRAABBTree.cpp">
      <Filter>Source Files\AABBTree</Filter>
    </ClCompile>
    <ClCompile Include="MRMeshDistance.cpp">
      <Filter>Source Files\AABBTree</Filter>
    </ClCompile>
    <ClCompile Include="MRMakePlane.cpp">
      <Filter>Source Files\Primitives</Filter>
    </ClCompile>
    <ClCompile Include="MRMeshCollide.cpp">
      <Filter>Source Files\AABBTree</Filter>
    </ClCompile>
    <ClCompile Include="MRMeshProject.cpp">
      <Filter>Source Files\AABBTree</Filter>
    </ClCompile>
    <ClCompile Include="MRStringConvert.cpp">
      <Filter>Source Files\Basic</Filter>
    </ClCompile>
    <ClCompile Include="MROffset.cpp">
      <Filter>Source Files\VDBConversions</Filter>
    </ClCompile>
    <ClCompile Include="MREdgePaths.cpp">
      <Filter>Source Files\SurfacePath</Filter>
    </ClCompile>
    <ClCompile Include="MRSurfaceDistance.cpp">
      <Filter>Source Files\SurfacePath</Filter>
    </ClCompile>
    <ClCompile Include="MRSurfacePath.cpp">
      <Filter>Source Files\SurfacePath</Filter>
    </ClCompile>
    <ClCompile Include="MRGeodesicPath.cpp">
      <Filter>Source Files\SurfacePath</Filter>
    </ClCompile>
    <ClCompile Include="MRSceneColors.cpp">
      <Filter>Source Files\BaseStructures</Filter>
    </ClCompile>
    <ClCompile Include="MRVolumeIndexer.cpp">
      <Filter>Source Files\Voxels</Filter>
    </ClCompile>
    <ClCompile Include="MRPrecisePredicates3.cpp">
      <Filter>Source Files\Math</Filter>
    </ClCompile>
    <ClCompile Include="MRObjectPoints.cpp">
      <Filter>Source Files\DataModel</Filter>
    </ClCompile>
    <ClCompile Include="MRPointsLoad.cpp">
      <Filter>Source Files\IO</Filter>
    </ClCompile>
    <ClCompile Include="MRPointsSave.cpp">
      <Filter>Source Files\IO</Filter>
    </ClCompile>
    <ClCompile Include="MRMeshCollidePrecise.cpp">
      <Filter>Source Files\AABBTree</Filter>
    </ClCompile>
    <ClCompile Include="MRBase64.cpp">
      <Filter>Source Files\IO</Filter>
    </ClCompile>
    <ClCompile Include="MRLog.cpp">
      <Filter>Source Files\Basic</Filter>
    </ClCompile>
    <ClCompile Include="MRStreamOperators.cpp">
      <Filter>Source Files\IO</Filter>
    </ClCompile>
    <ClCompile Include="MRImageSave.cpp">
      <Filter>Source Files\IO</Filter>
    </ClCompile>
    <ClCompile Include="MRMeshIntersect.cpp">
      <Filter>Source Files\AABBTree</Filter>
    </ClCompile>
    <ClCompile Include="MRAABBTreePoints.cpp">
      <Filter>Source Files\AABBTree</Filter>
    </ClCompile>
    <ClCompile Include="MRPointsInBall.cpp">
      <Filter>Source Files\AABBTree</Filter>
    </ClCompile>
    <ClCompile Include="MRPython.cpp">
      <Filter>Source Files\Python</Filter>
    </ClCompile>
    <ClCompile Include="MRSceneRoot.cpp">
      <Filter>Source Files\DataModel</Filter>
    </ClCompile>
    <ClCompile Include="MRRegularGridMesh.cpp">
      <Filter>Source Files\Primitives</Filter>
    </ClCompile>
    <ClCompile Include="MRPointCloud.cpp">
      <Filter>Source Files\PointCloud</Filter>
    </ClCompile>
    <ClCompile Include="MRUniformSampling.cpp">
      <Filter>Source Files\PointCloud</Filter>
    </ClCompile>
    <ClCompile Include="MRPointCloudMakeNormals.cpp">
      <Filter>Source Files\PointCloud</Filter>
    </ClCompile>
    <ClCompile Include="MRRegularMapMesher.cpp">
      <Filter>Source Files\PointCloud</Filter>
    </ClCompile>
    <ClCompile Include="MRIOFormatsRegistry.cpp">
      <Filter>Source Files\IO</Filter>
    </ClCompile>
    <ClCompile Include="MRAABBTreePolyline3.cpp">
      <Filter>Source Files\AABBTree</Filter>
    </ClCompile>
    <ClCompile Include="MRPolylineProject.cpp">
      <Filter>Source Files\AABBTree</Filter>
    </ClCompile>
    <ClCompile Include="MRMeshDirMax.cpp">
      <Filter>Source Files\AABBTree</Filter>
    </ClCompile>
    <ClCompile Include="MRPointCloudRadius.cpp">
      <Filter>Source Files\PointCloud</Filter>
    </ClCompile>
    <ClCompile Include="MRChangeSceneAction.cpp">
      <Filter>Source Files\History</Filter>
    </ClCompile>
    <ClCompile Include="MRTunnelDetector.cpp">
      <Filter>Source Files\SurfacePath</Filter>
    </ClCompile>
    <ClCompile Include="MRMakeRigidXf.cpp">
      <Filter>Source Files\Math</Filter>
    </ClCompile>
    <ClCompile Include="MRUniqueThreadSafeOwner.cpp">
      <Filter>Source Files\AABBTree</Filter>
    </ClCompile>
    <ClCompile Include="MRIRenderObject.cpp">
      <Filter>Source Files\Render</Filter>
    </ClCompile>
    <ClCompile Include="MR2DContoursTriangulation.cpp">
      <Filter>Source Files\SymbolMesh</Filter>
    </ClCompile>
    <ClCompile Include="MRConfig.cpp">
      <Filter>Source Files\System</Filter>
    </ClCompile>
    <ClCompile Include="MRMeshTests.cpp">
      <Filter>Source Files\Tests</Filter>
    </ClCompile>
    <ClCompile Include="MRCPRTests.cpp">
      <Filter>Source Files\Tests</Filter>
    </ClCompile>
    <ClCompile Include="MRDenseBox.cpp">
      <Filter>Source Files\Math</Filter>
    </ClCompile>
    <ClCompile Include="MRFloatGridComponents.cpp">
      <Filter>Source Files\Components</Filter>
    </ClCompile>
    <ClCompile Include="MRMeshComponents.cpp">
      <Filter>Source Files\Components</Filter>
    </ClCompile>
    <ClCompile Include="MRBestFitTests.cpp">
      <Filter>Source Files\Tests</Filter>
    </ClCompile>
    <ClCompile Include="MRObjectDistanceMap.cpp">
      <Filter>Source Files\DataModel</Filter>
    </ClCompile>
    <ClCompile Include="MRDistanceMapSave.cpp">
      <Filter>Source Files\IO</Filter>
    </ClCompile>
    <ClCompile Include="MRDistanceMapLoad.cpp">
      <Filter>Source Files\IO</Filter>
    </ClCompile>
    <ClCompile Include="MRExtractIsolinesTests.cpp">
      <Filter>Source Files\Tests</Filter>
    </ClCompile>
    <ClCompile Include="MRAABBTreeMaker.cpp">
      <Filter>Source Files\AABBTree</Filter>
    </ClCompile>
    <ClCompile Include="MRDistanceMapParams.cpp">
      <Filter>Source Files\DistanceMap</Filter>
    </ClCompile>
    <ClCompile Include="MRDistanceMapTests.cpp">
      <Filter>Source Files\DistanceMap</Filter>
    </ClCompile>
    <ClCompile Include="MRDistanceMap.cpp">
      <Filter>Source Files\DistanceMap</Filter>
    </ClCompile>
    <ClCompile Include="MRImageLoad.cpp">
      <Filter>Source Files\IO</Filter>
    </ClCompile>
    <ClCompile Include="MRAABBTreePolyline2.cpp">
      <Filter>Source Files\AABBTree</Filter>
    </ClCompile>
    <ClCompile Include="MRAffineXf2.cpp">
      <Filter>Source Files\Math</Filter>
    </ClCompile>
    <ClCompile Include="MRTupleBindings.cpp">
      <Filter>Source Files\Math</Filter>
    </ClCompile>
    <ClCompile Include="MRString.cpp">
      <Filter>Source Files\Basic</Filter>
    </ClCompile>
    <ClCompile Include="MRPolylineTopology.cpp">
      <Filter>Source Files\Polyline</Filter>
    </ClCompile>
    <ClCompile Include="MRPrecisePredicates2.cpp">
      <Filter>Source Files\Math</Filter>
    </ClCompile>
    <ClCompile Include="MRPrimitiveMapsComposition.cpp">
      <Filter>Source Files\Basic</Filter>
    </ClCompile>
    <ClCompile Include="MRPdf.cpp">
      <Filter>Source Files\PDF</Filter>
    </ClCompile>
    <ClCompile Include="MRAABBTreePolyline.cpp">
      <Filter>Source Files\AABBTree</Filter>
    </ClCompile>
    <ClCompile Include="MRBestFitQuadric.cpp">
      <Filter>Source Files\Math</Filter>
    </ClCompile>
    <ClCompile Include="MRIntersection.cpp">
      <Filter>Source Files\Math</Filter>
    </ClCompile>
    <ClCompile Include="MRContour.cpp">
      <Filter>Source Files\Math</Filter>
    </ClCompile>
    <ClCompile Include="MRSurfaceDistanceBuilder.cpp">
      <Filter>Source Files\SurfacePath</Filter>
    </ClCompile>
    <ClCompile Include="MRRestoringStreamsSink.cpp">
      <Filter>Source Files\Basic</Filter>
    </ClCompile>
    <ClCompile Include="MRVoxelsVolume.cpp">
      <Filter>Source Files\VDBConversions</Filter>
    </ClCompile>
    <ClCompile Include="MRCombinedHistoryAction.cpp">
      <Filter>Source Files\History</Filter>
    </ClCompile>
    <ClCompile Include="MRMeshLoadObj.cpp">
      <Filter>Source Files\IO</Filter>
    </ClCompile>
    <ClCompile Include="MRRectIndexer.cpp">
      <Filter>Source Files\DistanceMap</Filter>
    </ClCompile>
    <ClCompile Include="MREmbeddedPython.cpp">
      <Filter>Source Files\Python</Filter>
    </ClCompile>
    <ClCompile Include="MRLine3.cpp">
      <Filter>Source Files\Math</Filter>
    </ClCompile>
    <ClCompile Include="MRComputeBoundingBox.cpp">
      <Filter>Source Files\Math</Filter>
    </ClCompile>
    <ClCompile Include="MRSceneSettings.cpp">
      <Filter>Source Files\BaseStructures</Filter>
    </ClCompile>
    <ClCompile Include="MRLinesSave.cpp">
      <Filter>Source Files\IO</Filter>
    </ClCompile>
    <ClCompile Include="MRLinesLoad.cpp">
      <Filter>Source Files\IO</Filter>
    </ClCompile>
    <ClCompile Include="MRMakeSphereMesh.cpp">
      <Filter>Source Files\Primitives</Filter>
    </ClCompile>
    <ClCompile Include="MRSphereObject.cpp">
      <Filter>Source Files\DataModel\Features</Filter>
    </ClCompile>
    <ClCompile Include="MRObjectMeshHolder.cpp">
      <Filter>Source Files\DataModel\ModelHolder</Filter>
    </ClCompile>
    <ClCompile Include="MRPlaneObject.cpp">
      <Filter>Source Files\DataModel\Features</Filter>
    </ClCompile>
    <ClCompile Include="MRPolyline.cpp">
      <Filter>Source Files\Polyline</Filter>
    </ClCompile>
    <ClCompile Include="MRObjectLinesHolder.cpp">
      <Filter>Source Files\DataModel\ModelHolder</Filter>
    </ClCompile>
    <ClCompile Include="MRLineObject.cpp">
      <Filter>Source Files\DataModel\Features</Filter>
    </ClCompile>
    <ClCompile Include="MRCircleObject.cpp">
      <Filter>Source Files\DataModel\Features</Filter>
    </ClCompile>
    <ClCompile Include="MRPolyline2Collide.cpp">
      <Filter>Source Files\AABBTree</Filter>
    </ClCompile>
    <ClCompile Include="MRObjectPointsHolder.cpp">
      <Filter>Source Files\DataModel\ModelHolder</Filter>
    </ClCompile>
    <ClCompile Include="MRPointObject.cpp">
      <Filter>Source Files\DataModel\Features</Filter>
    </ClCompile>
    <ClCompile Include="MRMeshBuilder.cpp">
      <Filter>Source Files\MeshBuilder</Filter>
    </ClCompile>
    <ClCompile Include="MRMeshBuildDeleteTest.cpp">
      <Filter>Source Files\MeshBuilder</Filter>
    </ClCompile>
    <ClCompile Include="MRIdentifyVertices.cpp">
      <Filter>Source Files\MeshBuilder</Filter>
    </ClCompile>
    <ClCompile Include="MRAlignTextToMesh.cpp">
      <Filter>Source Files\SymbolMesh</Filter>
    </ClCompile>
    <ClCompile Include="MRMeshLoadSaveTest.cpp">
      <Filter>Source Files\Tests</Filter>
    </ClCompile>
    <ClCompile Include="MRMeshTopology.cpp">
      <Filter>Source Files\Mesh</Filter>
    </ClCompile>
    <ClCompile Include="MRMesh.cpp">
      <Filter>Source Files\Mesh</Filter>
    </ClCompile>
    <ClCompile Include="MRMeshTriPoint.cpp">
      <Filter>Source Files\Mesh</Filter>
    </ClCompile>
    <ClCompile Include="MRMeshToPointCloud.cpp">
      <Filter>Source Files\MeshAlgorithm</Filter>
    </ClCompile>
    <ClCompile Include="MRMeshNormals.cpp">
      <Filter>Source Files\MeshAlgorithm</Filter>
    </ClCompile>
    <ClCompile Include="MRMeshMetrics.cpp">
      <Filter>Source Files\MeshAlgorithm</Filter>
    </ClCompile>
    <ClCompile Include="MRMeshSubdivide.cpp">
      <Filter>Source Files\MeshAlgorithm</Filter>
    </ClCompile>
    <ClCompile Include="MRMeshFillHole.cpp">
      <Filter>Source Files\MeshAlgorithm</Filter>
    </ClCompile>
    <ClCompile Include="MRMeshFixer.cpp">
      <Filter>Source Files\MeshAlgorithm</Filter>
    </ClCompile>
    <ClCompile Include="MREdgePoint.cpp">
      <Filter>Source Files\Mesh</Filter>
    </ClCompile>
    <ClCompile Include="MRMeshBoundary.cpp">
      <Filter>Source Files\MeshAlgorithm</Filter>
    </ClCompile>
    <ClCompile Include="MRMeshDelete.cpp">
      <Filter>Source Files\MeshAlgorithm</Filter>
    </ClCompile>
    <ClCompile Include="MRMeshDelone.cpp">
      <Filter>Source Files\MeshAlgorithm</Filter>
    </ClCompile>
    <ClCompile Include="MRPolyline2Intersect.cpp">
      <Filter>Source Files\AABBTree</Filter>
    </ClCompile>
    <ClCompile Include="MRPolylineComponents.cpp">
      <Filter>Source Files\Components</Filter>
    </ClCompile>
    <ClCompile Include="MRExampleTest.cpp">
      <Filter>Source Files\Tests</Filter>
    </ClCompile>
    <ClCompile Include="MRFillContourByGraphCut.cpp">
      <Filter>Source Files\Segmentation</Filter>
    </ClCompile>
    <ClCompile Include="MRSurroundingContour.cpp">
      <Filter>Source Files\Segmentation</Filter>
    </ClCompile>
    <ClCompile Include="MRContoursCut.cpp">
      <Filter>Source Files\Contours</Filter>
    </ClCompile>
    <ClCompile Include="MRContoursSeparation.cpp">
      <Filter>Source Files\Contours</Filter>
    </ClCompile>
    <ClCompile Include="MRIntersectionContour.cpp">
      <Filter>Source Files\Contours</Filter>
    </ClCompile>
    <ClCompile Include="MRMeshDecimate.cpp">
      <Filter>Source Files\Decimation</Filter>
    </ClCompile>
    <ClCompile Include="MRMeshDecimateParallel.cpp">
      <Filter>Source Files\Decimation</Filter>
    </ClCompile>
    <ClCompile Include="MRPolylineDecimate.cpp">
      <Filter>Source Files\Decimation</Filter>
    </ClCompile>
    <ClCompile Include="MRPointCloudTriangulation.cpp">
      <Filter>Source Files\Triangulation</Filter>
    </ClCompile>
    <ClCompile Include="MRPointCloudTriangulationHelpers.cpp">
      <Filter>Source Files\Triangulation</Filter>
    </ClCompile>
    <ClCompile Include="MRBooleanOperation.cpp">
      <Filter>Source Files\Boolean</Filter>
    </ClCompile>
    <ClCompile Include="MRMeshBoolean.cpp">
      <Filter>Source Files\Boolean</Filter>
    </ClCompile>
    <ClCompile Include="MRMeshBooleanFacade.cpp">
      <Filter>Source Files\Boolean</Filter>
    </ClCompile>
    <ClCompile Include="MRPartialOffset.cpp">
      <Filter>Source Files\Boolean</Filter>
    </ClCompile>
    <ClCompile Include="MRMeshSaveObj.cpp">
      <Filter>Source Files\IO</Filter>
    </ClCompile>
    <ClCompile Include="MRObjectLabel.cpp">
      <Filter>Source Files\DataModel</Filter>
    </ClCompile>
    <ClCompile Include="MRPolylineSubdivide.cpp">
      <Filter>Source Files\Polyline</Filter>
    </ClCompile>
    <ClCompile Include="MRMeshRelax.cpp">
      <Filter>Source Files\Relax</Filter>
    </ClCompile>
    <ClCompile Include="MRPointCloudRelax.cpp">
      <Filter>Source Files\Relax</Filter>
    </ClCompile>
    <ClCompile Include="MRPolylineRelax.cpp">
      <Filter>Source Files\Relax</Filter>
    </ClCompile>
    <ClCompile Include="MRPrism.cpp">
      <Filter>Source Files\Primitives</Filter>
    </ClCompile>
    <ClCompile Include="MRProgressReadWrite.cpp">
      <Filter>Source Files\IO</Filter>
    </ClCompile>
    <ClCompile Include="MRVertexAttributeGradient.cpp">
      <Filter>Source Files\MeshAlgorithm</Filter>
    </ClCompile>
    <ClCompile Include="MRUniteManyMeshes.cpp">
      <Filter>Source Files\Boolean</Filter>
    </ClCompile>
    <ClCompile Include="MROrder.cpp">
      <Filter>Source Files\Mesh</Filter>
    </ClCompile>
    <ClCompile Include="MRTriMath.cpp">
      <Filter>Source Files\Math</Filter>
    </ClCompile>
    <ClCompile Include="MRExtractIsolines.cpp">
      <Filter>Source Files\SurfacePath</Filter>
    </ClCompile>
    <ClCompile Include="MRMarchingCubes.cpp">
      <Filter>Source Files\Voxels</Filter>
    </ClCompile>
    <ClCompile Include="MRSharpenMarchingCubesMesh.cpp">
      <Filter>Source Files\Voxels</Filter>
    </ClCompile>
    <ClCompile Include="MREdgeMetric.cpp">
      <Filter>Source Files\SurfacePath</Filter>
    </ClCompile>
    <ClCompile Include="MRFastWindingNumber.cpp">
      <Filter>Source Files\AABBTree</Filter>
    </ClCompile>
    <ClCompile Include="MRPointsToMeshProjector.cpp">
      <Filter>Source Files\AABBTree</Filter>
    </ClCompile>
    <ClCompile Include="MRVoxelsLoadGav.cpp">
      <Filter>Source Files\IO</Filter>
    </ClCompile>
    <ClCompile Include="MRGltfSerializer.cpp">
      <Filter>Source Files\IO</Filter>
    </ClCompile>
    <ClCompile Include="MRToolPath.cpp">
      <Filter>Source Files\SurfacePath</Filter>
    </ClCompile>
    <ClCompile Include="MRFreeFormDeformer.cpp">
      <Filter>Source Files\LinearSystem</Filter>
    </ClCompile>
    <ClCompile Include="MRLaplacian.cpp">
      <Filter>Source Files\LinearSystem</Filter>
    </ClCompile>
    <ClCompile Include="MRPositionVertsSmoothly.cpp">
      <Filter>Source Files\LinearSystem</Filter>
    </ClCompile>
    <ClCompile Include="MRNormalsToPoints.cpp">
      <Filter>Source Files\LinearSystem</Filter>
    </ClCompile>
    <ClCompile Include="MRNormalDenoising.cpp">
      <Filter>Source Files\LinearSystem</Filter>
    </ClCompile>
    <ClCompile Include="MRId.cpp">
      <Filter>Source Files\Basic</Filter>
    </ClCompile>
    <ClCompile Include="MRPartMapping.cpp">
      <Filter>Source Files\Mesh</Filter>
    </ClCompile>
    <ClCompile Include="MRMeshEigen.cpp">
      <Filter>Source Files\Mesh</Filter>
    </ClCompile>
    <ClCompile Include="MRConvexHull.cpp">
      <Filter>Source Files\MeshAlgorithm</Filter>
    </ClCompile>
    <ClCompile Include="MRExpandShrink.cpp">
      <Filter>Source Files\MeshAlgorithm</Filter>
    </ClCompile>
    <ClCompile Include="MRContoursStitch.cpp">
      <Filter>Source Files\Contours</Filter>
    </ClCompile>
    <ClCompile Include="MRFillContour.cpp">
      <Filter>Source Files\Contours</Filter>
    </ClCompile>
    <ClCompile Include="MRFillContours2D.cpp">
      <Filter>Source Files\Contours</Filter>
    </ClCompile>
    <ClCompile Include="MRFixUndercuts.cpp">
      <Filter>Source Files\MeshAlgorithm</Filter>
    </ClCompile>
    <ClCompile Include="MRGridSampling.cpp">
      <Filter>Source Files\PointCloud</Filter>
    </ClCompile>
    <ClCompile Include="MRRegionBoundary.cpp">
      <Filter>Source Files\MeshAlgorithm</Filter>
    </ClCompile>
    <ClCompile Include="MRICP.cpp">
      <Filter>Source Files\MeshAlgorithm</Filter>
    </ClCompile>
    <ClCompile Include="MRMeshTrimWithPlane.cpp">
      <Filter>Source Files\MeshAlgorithm</Filter>
    </ClCompile>
    <ClCompile Include="MRColorMapAggregator.cpp">
      <Filter>Source Files\Basic</Filter>
    </ClCompile>
    <ClCompile Include="MRCloseVertices.cpp">
      <Filter>Source Files\MeshAlgorithm</Filter>
    </ClCompile>
    <ClCompile Include="MROverlappingTris.cpp">
      <Filter>Source Files\AABBTree</Filter>
    </ClCompile>
    <ClCompile Include="MRObjectGcode.cpp">
      <Filter>Source Files\DataModel</Filter>
    </ClCompile>
    <ClCompile Include="MRGcodeProcessor.cpp">
      <Filter>Source Files\Gcode</Filter>
    </ClCompile>
    <ClCompile Include="MRGcodeLoad.cpp">
      <Filter>Source Files\IO</Filter>
    </ClCompile>
    <ClCompile Include="MRFile.cpp">
      <Filter>Source Files\System</Filter>
    </ClCompile>
    <ClCompile Include="MRVoxelsConversionsByParts.cpp">
      <Filter>Source Files\Voxels</Filter>
    </ClCompile>
    <ClCompile Include="MRExpected.cpp">
      <Filter>Source Files\Basic</Filter>
    </ClCompile>
    <ClCompile Include="MRViewportId.cpp">
      <Filter>Source Files\Basic</Filter>
    </ClCompile>
    <ClCompile Include="MRMovementBuildBody.cpp">
      <Filter>Source Files\Primitives</Filter>
    </ClCompile>
    <ClCompile Include="MRInnerShell.cpp">
      <Filter>Source Files\AABBTree</Filter>
    </ClCompile>
    <ClCompile Include="MRCNCMachineSettings.cpp">
      <Filter>Source Files\Gcode</Filter>
    </ClCompile>
    <ClCompile Include="MRMeshToDistanceVolume.cpp">
      <Filter>Source Files\Voxels</Filter>
    </ClCompile>
    <ClCompile Include="MRIOParsing.cpp">
      <Filter>Source Files\IO</Filter>
    </ClCompile>
    <ClCompile Include="MRTiffIO.cpp">
      <Filter>Source Files\IO</Filter>
    </ClCompile>
    <ClCompile Include="MRTerrainTriangulation.cpp">
      <Filter>Source Files\Triangulation</Filter>
    </ClCompile>
    <ClCompile Include="MRPointsProject.cpp">
      <Filter>Source Files\AABBTree</Filter>
    </ClCompile>
    <ClCompile Include="MREmbedTerrainStructure.cpp">
      <Filter>Source Files\Boolean</Filter>
    </ClCompile>
    <ClCompile Include="MRMeshExtrude.cpp">
      <Filter>Source Files\Mesh</Filter>
    </ClCompile>
    <ClCompile Include="MRGraph.cpp">
      <Filter>Source Files\Math</Filter>
    </ClCompile>
    <ClCompile Include="MRWatershedGraph.cpp">
      <Filter>Source Files\WaterFlow</Filter>
    </ClCompile>
    <ClCompile Include="MRAggregateFlow.cpp">
      <Filter>Source Files\WaterFlow</Filter>
    </ClCompile>
    <ClCompile Include="MRBasinVolume.cpp">
      <Filter>Source Files\WaterFlow</Filter>
    </ClCompile>
    <ClCompile Include="MRPointsLoadE57.cpp">
      <Filter>Source Files\IO</Filter>
    </ClCompile>
    <ClCompile Include="MRPointsLoadLas.cpp">
      <Filter>Source Files\IO</Filter>
    </ClCompile>
    <ClCompile Include="MRPrecipitationSimulator.cpp">
      <Filter>Source Files\WaterFlow</Filter>
    </ClCompile>
    <ClCompile Include="MRMeshOverhangs.cpp">
      <Filter>Source Files\MeshAlgorithm</Filter>
    </ClCompile>
    <ClCompile Include="MRMeshOrPoints.cpp">
      <Filter>Source Files\Mesh</Filter>
    </ClCompile>
    <ClCompile Include="MRMeshLoadStep.cpp">
      <Filter>Source Files\IO</Filter>
    </ClCompile>
    <ClCompile Include="MRZip.cpp">
      <Filter>Source Files\IO</Filter>
    </ClCompile>
    <ClCompile Include="MROffsetContours.cpp">
      <Filter>Source Files\Polyline</Filter>
    </ClCompile>
    <ClCompile Include="MRMeshLoad3mf.cpp">
      <Filter>Source Files\IO</Filter>
    </ClCompile>
    <ClCompile Include="MRSolarRadiation.cpp">
      <Filter>Source Files\AABBTree</Filter>
    </ClCompile>
    <ClCompile Include="MRImproveSampling.cpp">
      <Filter>Source Files\PointCloud</Filter>
    </ClCompile>
    <ClCompile Include="MREnumNeighbours.cpp">
      <Filter>Source Files\Mesh</Filter>
    </ClCompile>
    <ClCompile Include="MRMeshDiff.cpp">
      <Filter>Source Files\Mesh</Filter>
    </ClCompile>
    <ClCompile Include="MRMeshReplicate.cpp">
      <Filter>Source Files\Mesh</Filter>
    </ClCompile>
    <ClCompile Include="MRFilterCreaseEdges.cpp">
      <Filter>Source Files\MeshAlgorithm</Filter>
    </ClCompile>
    <ClCompile Include="MRInTreePathBuilder.cpp">
      <Filter>Source Files\SurfacePath</Filter>
    </ClCompile>
    <ClCompile Include="MRMapEdge.cpp">
      <Filter>Source Files\Basic</Filter>
    </ClCompile>
    <ClCompile Include="MRSaveSettings.cpp">
      <Filter>Source Files\IO</Filter>
    </ClCompile>
    <ClCompile Include="MRImage.cpp">
      <Filter>Source Files\BaseStructures</Filter>
    </ClCompile>
    <ClCompile Include="MRSceneLoad.cpp">
      <Filter>Source Files\IO</Filter>
    </ClCompile>
    <ClCompile Include="MRObjectSave.cpp">
      <Filter>Source Files\IO</Filter>
    </ClCompile>
    <ClCompile Include="MRPointToPointAligningTransform.cpp">
      <Filter>Source Files\Math</Filter>
    </ClCompile>
    <ClCompile Include="MRPointToPlaneAligningTransform.cpp">
      <Filter>Source Files\Math</Filter>
    </ClCompile>
    <ClCompile Include="MRCylinderObject.cpp">
      <Filter>Source Files\DataModel\Features</Filter>
    </ClCompile>
    <ClCompile Include="MRZlib.cpp">
      <Filter>Source Files\IO</Filter>
    </ClCompile>
    <ClCompile Include="MRFinally.cpp" />
    <ClCompile Include="MRConeObject.cpp">
      <Filter>Source Files\DataModel\Features</Filter>
    </ClCompile>
    <ClCompile Include="MRAlphaShape.cpp">
      <Filter>Source Files\Triangulation</Filter>
    </ClCompile>
    <ClCompile Include="MRFeatures.cpp">
      <Filter>Source Files\Math</Filter>
    </ClCompile>
    <ClCompile Include="MRSubfeatures.cpp">
      <Filter>Source Files\Math</Filter>
    </ClCompile>
    <ClCompile Include="MRLocalTriangulations.cpp">
      <Filter>Source Files\Triangulation</Filter>
    </ClCompile>
    <ClCompile Include="MRDirectory.cpp">
      <Filter>Source Files\System</Filter>
    </ClCompile>
    <ClCompile Include="MRRadiusMeasurementObject.cpp">
      <Filter>Source Files\DataModel\Measurements</Filter>
    </ClCompile>
    <ClCompile Include="MRDistanceMeasurementObject.cpp">
      <Filter>Source Files\DataModel\Measurements</Filter>
    </ClCompile>
    <ClCompile Include="MRAngleMeasurementObject.cpp">
      <Filter>Source Files\DataModel\Measurements</Filter>
    </ClCompile>
    <ClCompile Include="MRPointsComponents.cpp">
      <Filter>Source Files\Components</Filter>
    </ClCompile>
    <ClCompile Include="MRPointOnObject.cpp">
      <Filter>Source Files\Basic</Filter>
    </ClCompile>
    <ClCompile Include="MRPointCloudDivideWithPlane.cpp">
      <Filter>Source Files\PointCloud</Filter>
    </ClCompile>
    <ClCompile Include="MRPolylineTrimWithPlane.cpp">
      <Filter>Source Files\Polyline</Filter>
    </ClCompile>
    <ClCompile Include="MRPointsToDistanceVolume.cpp">
      <Filter>Source Files\Voxels</Filter>
    </ClCompile>
    <ClCompile Include="MRPointsToMeshFusion.cpp">
      <Filter>Source Files\Voxels</Filter>
    </ClCompile>
    <ClCompile Include="MRFeatureObject.cpp">
      <Filter>Source Files\DataModel\Features</Filter>
    </ClCompile>
    <ClCompile Include="MRHistoryAction.cpp">
      <Filter>Source Files\History</Filter>
    </ClCompile>
    <ClCompile Include="MRMisonLoad.cpp">
      <Filter>Source Files\IO</Filter>
    </ClCompile>
    <ClCompile Include="MRMeasurementObject.cpp">
      <Filter>Source Files\DataModel\Measurements</Filter>
    </ClCompile>
    <ClCompile Include="MRObjectDimensionsEnum.cpp">
      <Filter>Source Files\DataModel</Filter>
    </ClCompile>
    <ClCompile Include="MRFaceDistance.cpp">
      <Filter>Source Files\SurfacePath</Filter>
    </ClCompile>
    <ClCompile Include="MRAddNoise.cpp">
      <Filter>Source Files\Relax</Filter>
    </ClCompile>
    <ClCompile Include="MRLogWindowsExceptions.cpp">
      <Filter>Source Files\System</Filter>
    </ClCompile>
    <ClCompile Include="MRSeparationPoint.cpp">
      <Filter>Source Files\Voxels</Filter>
    </ClCompile>
<<<<<<< HEAD
    <ClCompile Include="MRMultyICP.cpp">
      <Filter>Source Files\MeshAlgorithm</Filter>
=======
    <ClCompile Include="MRFixSelfIntersections.cpp">
      <Filter>Source Files\SelfIntersectoins</Filter>
>>>>>>> 3a86f45c
    </ClCompile>
  </ItemGroup>
  <ItemGroup>
    <None Include="..\.editorconfig" />
  </ItemGroup>
</Project><|MERGE_RESOLUTION|>--- conflicted
+++ resolved
@@ -1239,13 +1239,11 @@
     <ClInclude Include="MRSeparationPoint.h">
       <Filter>Source Files\Voxels</Filter>
     </ClInclude>
-<<<<<<< HEAD
     <ClInclude Include="MRMultyICP.h">
       <Filter>Source Files\MeshAlgorithm</Filter>
-=======
+    </ClInclude>
     <ClInclude Include="MRFixSelfIntersections.h">
       <Filter>Source Files\SelfIntersectoins</Filter>
->>>>>>> 3a86f45c
     </ClInclude>
   </ItemGroup>
   <ItemGroup>
@@ -2075,13 +2073,11 @@
     <ClCompile Include="MRSeparationPoint.cpp">
       <Filter>Source Files\Voxels</Filter>
     </ClCompile>
-<<<<<<< HEAD
-    <ClCompile Include="MRMultyICP.cpp">
-      <Filter>Source Files\MeshAlgorithm</Filter>
-=======
     <ClCompile Include="MRFixSelfIntersections.cpp">
       <Filter>Source Files\SelfIntersectoins</Filter>
->>>>>>> 3a86f45c
+    </ClCompile>
+    <ClCompile Include="MRMultyICP.cpp">
+      <Filter>Source Files\MeshAlgorithm</Filter>
     </ClCompile>
   </ItemGroup>
   <ItemGroup>
