--- conflicted
+++ resolved
@@ -1140,7 +1140,6 @@
     <ClInclude Include="MRCylinder3.h">
       <Filter>Source Files\Math</Filter>
     </ClInclude>
-<<<<<<< HEAD
     <ClInclude Include="MRConeObject.h">
       <Filter>Source Files\DataModel\Features</Filter>
     </ClInclude>
@@ -1148,7 +1147,8 @@
       <Filter>Source Files\Math</Filter>
     </ClInclude>
     <ClInclude Include="MRConeApproximator.h">
-=======
+      <Filter>Source Files\Math</Filter>
+    </ClInclude>
     <ClInclude Include="MRVoxelsVolumeAccess.h">
       <Filter>Source Files\Voxels</Filter>
     </ClInclude>
@@ -1156,7 +1156,6 @@
       <Filter>Source Files\Triangulation</Filter>
     </ClInclude>
     <ClInclude Include="MRSymMatrix4.h">
->>>>>>> 5b5e148d
       <Filter>Source Files\Math</Filter>
     </ClInclude>
   </ItemGroup>
@@ -1918,13 +1917,11 @@
       <Filter>Source Files\IO</Filter>
     </ClCompile>
     <ClCompile Include="MRFinally.cpp" />
-<<<<<<< HEAD
     <ClCompile Include="MRConeObject.cpp">
       <Filter>Source Files\DataModel\Features</Filter>
-=======
+    </ClCompile>
     <ClCompile Include="MRAlphaShape.cpp">
       <Filter>Source Files\Triangulation</Filter>
->>>>>>> 5b5e148d
     </ClCompile>
   </ItemGroup>
   <ItemGroup>
