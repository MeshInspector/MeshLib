#pragma once
#include "ImGuiMenu.h"

#include "imgui.h"
#include "exports.h"


namespace MR
{


class MRVIEWER_CLASS Menu : public MR::ImGuiMenu
{
public:
    MRVIEWER_API virtual void init( MR::Viewer *_viewer ) override;

    // this fuction will be called for resizing or updating fonts
    // if you need to customize the whole fonts reloading process - override reload_font function
<<<<<<< HEAD
    MRVIEWER_API void draw_mr_menu();
=======
    
>>>>>>> 0040c7fc
    

    

    // change object tree node to open/closed on next frame
    MRVIEWER_API void setObjectTreeState( const Object* obj, bool open );

    /// try to start rename selected obbject if it possible
    MRVIEWER_API void tryRenameSelectedObject();

    // allow or forbid removal of objects from scene
    MRVIEWER_API void allowObjectsRemoval( bool allow );

    /// return possibility of removing selected objects
    bool checkPossibilityObjectRemoval() { return allowRemoval_; };

    // allow or forbid scene reordering
    MRVIEWER_API void allowSceneReorder( bool allow );




    MRVIEWER_API void add_modifier( std::shared_ptr<MR::MeshModifier> modifier );

    // should return path of font that will be used in menu
    

    // setup maximum good time for frame rendering (if rendering is slower it will become red in statistics window)
    MRVIEWER_API void setDrawTimeMillisecThreshold( long long maxGoodTimeMillisec );

    std::shared_ptr<ShortcutManager> getShortcutManager() { return shortcutManager_; };
    
    // set show selected objects state (enable / disable)
    void setShowNewSelectedObjects( bool show ) { showNewSelectedObjects_ = show; };
    // get show selected objects state (enable / disable)
    bool getShowNewSelectedObjects() { return showNewSelectedObjects_; };

protected:
<<<<<<< HEAD

    
    std::vector<std::shared_ptr<MR::MeshModifier>> modifiers_;


private:
    void draw_open_recent_button_();

    void draw_history_block_();

=======

    



private:




>>>>>>> 0040c7fc

    // TODO move to independent namespace (ImGui_utils)


    


<<<<<<< HEAD
    ImVec2 mainWindowPos_;
    ImVec2 mainWindowSize_;
=======
>>>>>>> 0040c7fc






    // maximum good time for frame rendering milliseconds (25 ms ~ 40 FPS)
    long long frameTimeMillisecThreshold_{ 25 };




    // struct to specify scene reorder params

    // Used not to accumulate plugins each frame (also sorts tab plugins by special string)
<<<<<<< HEAD
    mutable struct PluginsCache
    {
        // if cache is valid do nothing, otherwise accumulate all custom plugins in tab sections and sort them by special string
        void validate( const std::vector<ViewerPlugin*>& viewerPlugins );
        // finds enabled custom plugin, nullptr if none is
        StateBasePlugin* findEnabled() const;
        const std::vector<StateBasePlugin*>& getTabPlugins( StatePluginTabs tab ) const;
    private:
        std::array<std::vector<StateBasePlugin*>, size_t( StatePluginTabs::Count )> sortedCustomPlufins_;
        std::vector<ViewerPlugin*> allPlugins_; // to validate
    } pluginsCache_;
=======
   
>>>>>>> 0040c7fc

    bool showNewSelectedObjects_{ true };
};

}<|MERGE_RESOLUTION|>--- conflicted
+++ resolved
@@ -16,11 +16,7 @@
 
     // this fuction will be called for resizing or updating fonts
     // if you need to customize the whole fonts reloading process - override reload_font function
-<<<<<<< HEAD
-    MRVIEWER_API void draw_mr_menu();
-=======
     
->>>>>>> 0040c7fc
     
 
     
@@ -59,41 +55,17 @@
     bool getShowNewSelectedObjects() { return showNewSelectedObjects_; };
 
 protected:
-<<<<<<< HEAD
+    
 
-    
-    std::vector<std::shared_ptr<MR::MeshModifier>> modifiers_;
-
-
-private:
-    void draw_open_recent_button_();
-
-    void draw_history_block_();
-
-=======
 
     
 
 
 
-private:
-
-
-
-
->>>>>>> 0040c7fc
-
-    // TODO move to independent namespace (ImGui_utils)
-
 
     
 
 
-<<<<<<< HEAD
-    ImVec2 mainWindowPos_;
-    ImVec2 mainWindowSize_;
-=======
->>>>>>> 0040c7fc
 
 
 
@@ -109,22 +81,7 @@
     // struct to specify scene reorder params
 
     // Used not to accumulate plugins each frame (also sorts tab plugins by special string)
-<<<<<<< HEAD
-    mutable struct PluginsCache
-    {
-        // if cache is valid do nothing, otherwise accumulate all custom plugins in tab sections and sort them by special string
-        void validate( const std::vector<ViewerPlugin*>& viewerPlugins );
-        // finds enabled custom plugin, nullptr if none is
-        StateBasePlugin* findEnabled() const;
-        const std::vector<StateBasePlugin*>& getTabPlugins( StatePluginTabs tab ) const;
-    private:
-        std::array<std::vector<StateBasePlugin*>, size_t( StatePluginTabs::Count )> sortedCustomPlufins_;
-        std::vector<ViewerPlugin*> allPlugins_; // to validate
-    } pluginsCache_;
-=======
    
->>>>>>> 0040c7fc
-
     bool showNewSelectedObjects_{ true };
 };
 
