--- conflicted
+++ resolved
@@ -124,15 +124,7 @@
 
     MRMESH_API void resetDirty() const;
 
-    void setXf( const AffineXf3f& xf, ViewportId id = {} ) override { Object::setXf( xf, id ); setDirtyFlags( DIRTY_BOUNDING_BOX_XF ); };
-
-    /// returns object bounding box in its local space
     MRMESH_API Box3f getBoundingBox() const;
-<<<<<<< HEAD
-    /// returns object bounding box in world space using default transformations or transformations from given viewport
-    MRMESH_API Box3f getBoundingBoxXf( ViewportId id = {} ) const;
-=======
->>>>>>> 28ee01d3
 
     virtual bool getRedrawFlag( ViewportMask viewportMask ) const override 
     {
@@ -239,20 +231,12 @@
     MRMESH_API void deserializeFields_( const Json::Value& root ) override;
 
     virtual Box3f computeBoundingBox_() const { return Box3f(); }
-<<<<<<< HEAD
-    virtual Box3f computeBoundingBoxXf_( ViewportId ) const { return Box3f(); }
-=======
->>>>>>> 28ee01d3
 
     /// adds information about bounding box in res
     MRMESH_API void boundingBoxToInfoLines_( std::vector<std::string> & res ) const;
 
 private:
     mutable Box3f boundingBoxCache_;
-<<<<<<< HEAD
-    mutable ViewportProperty<Box3f> boundingBoxCacheXf_;
-=======
->>>>>>> 28ee01d3
 
     /// this is private function to set default colors of this type (Visual Object) in constructor only
     void setDefaultColors_();
