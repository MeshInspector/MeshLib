#pragma once

#ifndef MRMESH_NO_LABEL
#include "MRMeshFwd.h"
#include <tl/expected.hpp>
#include "MRId.h"
#include "MRVector3.h"
#include "MRSymbolMesh.h"
#include "MRMeshTriPoint.h"

namespace MR
{

struct TextMeshAlignParams : SymbolMeshParams
{
    // Start coordinate on mesh, represent lowest left corner of text
    MeshTriPoint startPoint;
<<<<<<< HEAD
    // Position of the startPoint in a text bounding box
    // (x, y), where 0 <= x,y <= 1,  x - horizontal, y - vertical
    // (0, 0) - bottom left, (0, 1) - bottom right, (0.5, 0.5) - center, (1, 1) - top right
    Vector2f pivotPoint{0.0f, 0.0f};
=======
>>>>>>> e2aff3b9
    // Direction of text
    Vector3f direction;
    // Text normal to surface, if nullptr - use mesh normal at `startPoint`
    const Vector3f* textNormal{nullptr};
    // Font height, meters
    float fontHeight{1.0f};
    // Text mesh inside and outside offset of input mesh
    float surfaceOffset{1.0f};
    // Maximum possible movement of text mesh alignment, meters
    float textMaximumMovement{2.5f};
};

MRMESH_API tl::expected<Mesh, std::string> alignTextToMesh( const Mesh& mesh, const AffineXf3f& xf, const TextMeshAlignParams& params );
}
#endif<|MERGE_RESOLUTION|>--- conflicted
+++ resolved
@@ -15,13 +15,10 @@
 {
     // Start coordinate on mesh, represent lowest left corner of text
     MeshTriPoint startPoint;
-<<<<<<< HEAD
     // Position of the startPoint in a text bounding box
     // (x, y), where 0 <= x,y <= 1,  x - horizontal, y - vertical
     // (0, 0) - bottom left, (0, 1) - bottom right, (0.5, 0.5) - center, (1, 1) - top right
     Vector2f pivotPoint{0.0f, 0.0f};
-=======
->>>>>>> e2aff3b9
     // Direction of text
     Vector3f direction;
     // Text normal to surface, if nullptr - use mesh normal at `startPoint`
