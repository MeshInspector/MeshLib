--- conflicted
+++ resolved
@@ -14,10 +14,6 @@
     - cron: '0 17 * * *'  # Run every day at 17:00 UTC
     #- cron: '0 6 * * *'  # Run every day at 6 AM UTC
 
-<<<<<<< HEAD
-
-=======
->>>>>>> 4dca722b
 permissions:
   id-token: write
   contents: read
