--- conflicted
+++ resolved
@@ -63,15 +63,8 @@
 
 #ifdef _WIN32
 /// loads meshes from STEP file using OpenCASCADE
-<<<<<<< HEAD
 MRMESH_API MR::Expected<MR::Mesh, std::string> fromStep( const std::filesystem::path& path, const MeshLoadSettings& settings = {} );
 MRMESH_API MR::Expected<MR::Mesh, std::string> fromStep( std::istream& in, const MeshLoadSettings& settings = {} );
-=======
-MRMESH_API Expected<Mesh, std::string> fromStep( const std::filesystem::path& file, VertColors* colors = nullptr,
-                                                 ProgressCallback callback = {} );
-MRMESH_API Expected<Mesh, std::string> fromStep( std::istream& in, VertColors* colors = nullptr,
-                                                 ProgressCallback callback = {} );
->>>>>>> c94f59d7
 #endif
 
 MRMESH_API Expected<Mesh, std::string> fromDxf( const std::filesystem::path& path, MR::VertColors* colors = nullptr, MR::ProgressCallback callback = {} );
