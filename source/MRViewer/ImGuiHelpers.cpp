#include "ImGuiHelpers.h"
#include "imgui_internal.h"
#include "MRMesh/MRBitSet.h"
#include "MRPch/MRSpdlog.h"
#include "MRRibbonButtonDrawer.h"
#include "MRPalette.h"
#include "MRViewerInstance.h"
#include "MRViewer.h"
#include "MRRibbonConstants.h"
#include "MRRibbonMenu.h"
#include "MRImGuiImage.h"
#include "MRRenderLinesObject.h"
#include "MRViewer/MRRibbonFontManager.h"

namespace ImGui
{

const std::string dragTooltipStr = "Drag with Shift - faster, Alt - slower";

void drawCursorArrow()
{
    auto drawList = ImGui::GetForegroundDrawList();
    auto mousePos = ImGui::GetMousePos();
    mousePos.x += 5.f;

    const auto menuPlugin = MR::getViewerInstance().getMenuPlugin();
    const float scale = menuPlugin ? menuPlugin->menu_scaling() : 1.f;

    const float spaceX = 10 * scale;
    const float sizeX = 12 * scale;
    const float sizeY_2 = 5 * scale;
    // values are calculated so that width of the border line is 1 pixel
    const float shiftLeftX = 2.6f * scale;
    const float shiftRightX = 1.f * scale;
    const float shiftRightY = 1.5f * scale;

    drawList->AddTriangleFilled( ImVec2( mousePos.x - spaceX - sizeX - shiftLeftX, mousePos.y + sizeY_2 ),
                                 ImVec2( mousePos.x - spaceX + shiftRightX, mousePos.y - shiftRightY ),
                                 ImVec2( mousePos.x - spaceX + shiftRightX, mousePos.y + sizeY_2 * 2.f + shiftRightY ), 0xFF000000 );
    drawList->AddTriangleFilled( ImVec2( mousePos.x - spaceX - sizeX, mousePos.y + sizeY_2 ),
                                 ImVec2( mousePos.x - spaceX, mousePos.y ),
                                 ImVec2( mousePos.x - spaceX, mousePos.y + sizeY_2 * 2.f ), 0xFFFFFFFF );

    drawList->AddTriangleFilled( ImVec2( mousePos.x + spaceX - shiftRightX, mousePos.y - shiftRightY ),
                                 ImVec2( mousePos.x + spaceX + sizeX + shiftLeftX, mousePos.y + sizeY_2 ),
                                 ImVec2( mousePos.x + spaceX - shiftRightX, mousePos.y + sizeY_2 * 2.f + shiftRightY ), 0xFF000000 );
    drawList->AddTriangleFilled( ImVec2( mousePos.x + spaceX, mousePos.y ),
                                 ImVec2( mousePos.x + spaceX + sizeX, mousePos.y + sizeY_2 ),
                                 ImVec2( mousePos.x + spaceX, mousePos.y + sizeY_2 * 2.f ), 0xFFFFFFFF );

}

template<typename T>
std::string getRangeStr( T min, T max )
{
    std::string text;
    if ( min > std::numeric_limits<T>::lowest() )
    {
        if ( max < std::numeric_limits<T>::max() )
            text += fmt::format( "valid range [{} - {}]", min, max );
        else
            text += fmt::format( "minimum value {}", min );
    }
    else if ( max < std::numeric_limits<T>::max() )
        text += fmt::format( "maximum value {}", max );
    return text;
}

template<typename T>
void drawTooltip( T min, T max )
{
    static bool inputMode = false;
    if ( IsItemActivated() )
        inputMode = ( GetIO().MouseClicked[0] && GetIO().KeyCtrl ) || GetIO().MouseDoubleClicked[0];

    if ( IsItemActive() )
    {
        if ( !inputMode )
        {
            SetMouseCursor( ImGuiMouseCursor_None );
            drawCursorArrow();
            BeginTooltip();
            Text( "%s", dragTooltipStr.c_str() );
            EndTooltip();
        }

        std::string rangeStr = getRangeStr( min, max );
        if ( !rangeStr.empty() )
        {
            BeginTooltip();
            Text( "%s", rangeStr.c_str() );
            EndTooltip();
        }
    }
}


void PlotCustomHistogram( const char* str_id,
                                 std::function<float( int idx )> values_getter,
                                 std::function<void( int idx )> tooltip,
                                 std::function<void( int idx )> on_click,
                                 int values_count, int values_offset,
                                 float scale_min, float scale_max,
                                 ImVec2 frame_size, int selectedBarId )
{
    if ( frame_size.y < 0.0f )
        return;
    bool encolorSelected = selectedBarId >= 0;

    const ImGuiStyle& style = GetStyle();
    const ImGuiID id = GetID( str_id );

    if ( frame_size.x == 0.0f )
        frame_size.x = CalcItemWidth();
    if ( frame_size.y == 0.0f )
        frame_size.y = ( style.FramePadding.y * 2 );

    ImRect rect;
    rect.Min = GetCursorScreenPos();
    ImVec2 minPlus, maxPlus;
    rect.Max.x = rect.Min.x + frame_size.x; rect.Max.y = rect.Min.y + frame_size.y;
    ImVec2 innerMin = rect.Min; innerMin.x += style.FramePadding.x; innerMin.y += style.FramePadding.y;
    ImVec2 innerMax = rect.Max; innerMax.x -= style.FramePadding.x; innerMax.y -= style.FramePadding.y;
    if ( ( innerMax.y - innerMin.y ) <= 0.0f )
        return;

    // ImGui::Dummy did not handle click properly (it somehow breaks modal openenig) so we changed it to ButtonBehavior
    //Dummy( frame_size );

    ItemAdd( rect, id );
    bool hovered, held;
    ButtonBehavior( rect, id, &hovered, &held );

    // Determine scale from values if not specified
    if ( scale_min == FLT_MAX || scale_max == FLT_MAX )
    {
        float v_min = FLT_MAX;
        float v_max = -FLT_MAX;
        for ( int i = 0; i < values_count; i++ )
        {
            const float v = values_getter( i );
            if ( v != v ) // Ignore NaN values
                continue;
            v_min = std::min( v_min, v );
            v_max = std::max( v_max, v );
        }
        if ( scale_min == FLT_MAX )
            scale_min = v_min;
        if ( scale_max == FLT_MAX )
            scale_max = v_max;
    }

    ImDrawList* drawList  = GetWindowDrawList();
    drawList->AddRectFilled( rect.Min, rect.Max, GetColorU32( ImGuiCol_FrameBg ), style.FrameRounding );
    const float border_size = style.FrameBorderSize;
    if ( border_size > 0.0f )
    {
        minPlus.x = rect.Min.x + 1; minPlus.y = rect.Min.y + 1;
        maxPlus.x = rect.Max.x + 1; minPlus.y = rect.Max.y + 1;
        drawList->AddRect( minPlus, maxPlus, GetColorU32( ImGuiCol_BorderShadow ), style.FrameRounding, ImDrawFlags_RoundCornersAll, border_size );
        drawList->AddRect( rect.Min, rect.Max, GetColorU32( ImGuiCol_Border ), style.FrameRounding, ImDrawFlags_RoundCornersAll, border_size );
    }

    const int values_count_min = 1;
    // -1 is not allowed because of marking [0] bar
    int idx_hovered = std::numeric_limits<int>::min();
    if ( values_count >= values_count_min )
    {
        int res_w = std::min( (int) frame_size.x, values_count );
        int item_count = values_count;

        const ImVec2 mousePos = GetIO().MousePos;
        // Tooltip on hover
        if ( hovered && mousePos.x > innerMin.x && mousePos.y > innerMin.y &&mousePos.x < innerMax.x&&mousePos.y < innerMax.y )
        {
            const float t = std::clamp( ( mousePos.x - innerMin.x ) / ( innerMax.x - innerMin.x ), 0.0f, 0.9999f );
            const int v_idx = (int) ( t * item_count );
            IM_ASSERT( v_idx >= 0 && v_idx < values_count );

            tooltip( ( v_idx + values_offset ) % values_count );
            idx_hovered = v_idx;
            if (GetIO().MouseClicked[0])
            {
                on_click((v_idx + values_offset) % values_count);
            }
        }

        const float t_step = 1.0f / (float) res_w;
        const float inv_scale = ( scale_min == scale_max ) ? 0.0f : ( 1.0f / ( scale_max - scale_min ) );

        float v0 = values_getter(( 0 + values_offset ) % values_count );
        float t0 = 0.0f;
        ImVec2 tp0 = ImVec2( t0, 1.0f - std::clamp( ( v0 - scale_min ) * inv_scale, 0.0f, 1.0f ) );                       // Point in the normalized space of our target rectangle
        float histogram_zero_line_t = ( scale_min * scale_max < 0.0f ) ? ( -scale_min * inv_scale ) : ( scale_min < 0.0f ? 0.0f : 1.0f );   // Where does the zero line stands

        const ImU32 col_base = GetColorU32( ImGuiCol_PlotHistogram );
        const ImU32 col_hovered = GetColorU32(ImGuiCol_PlotHistogramHovered);
        ImVec4 col{ 1.0f, 0.2f, 0.2f, 1.0f };
        const ImU32 col_selected = GetColorU32(col);

        for ( int n = 0; n < res_w; n++ )
        {
            const float t1 = t0 + t_step;
            const int v1_idx = (int) ( t0 * item_count + 0.5f );
            IM_ASSERT( v1_idx >= 0 && v1_idx < values_count );
            const float v1 = values_getter( ( v1_idx + values_offset + 1 ) % values_count );
            const ImVec2 tp1 = ImVec2( t1, 1.0f - std::clamp( ( v1 - scale_min ) * inv_scale, 0.0f, 1.0f ) );

            // NB: Draw calls are merged together by the DrawList system. Still, we should render our batch are lower level to save a bit of CPU.
            ImVec2 pos0 = ImVec2( innerMin.x + ( innerMax.x - innerMin.x ) * tp0.x, innerMin.y + ( innerMax.y - innerMin.y ) * tp0.y );
            ImVec2 pos1 = ImVec2( innerMin.x + ( innerMax.x - innerMin.x ) * tp1.x, innerMin.y + ( innerMax.y - innerMin.y ) * histogram_zero_line_t );
            {
                if ( pos1.x >= pos0.x + 2.0f )
                    pos1.x -= 1.0f;
                const int bar_halfthickness = 2;
                auto getBarColor = [&](const int v1_idx)
                {
                    if (abs(v1_idx - idx_hovered) < bar_halfthickness)
                        return col_hovered;
                    if ( encolorSelected && abs(v1_idx - selectedBarId) < bar_halfthickness)
                        return col_selected;
                    return col_base;
                };
                drawList->AddRectFilled( pos0, pos1, getBarColor(v1_idx) );
            }

            t0 = t1;
            tp0 = tp1;
        }
    }
}

bool DragFloatValid( const char* label, float* v, float v_speed, float v_min, float v_max, const char* format, ImGuiSliderFlags flags )
{
    bool res = DragFloat( label, v, v_speed, v_min, v_max, format, flags );
    *v = std::clamp( *v, v_min, v_max );
    drawTooltip( v_min, v_max );
    return res;
}

bool DragFloatValidLineWidth( const char* label, float* value )
{
    const auto& range = MR::GetAvailableLineWidthRange();
    bool cannotChange = range.x == range.y;
    if ( cannotChange )
        ImGui::PushStyleColor( ImGuiCol_Text, MR::Color::gray().getUInt32() );
    bool res = DragFloatValid( label, value, 1.0f, range.x, range.y, "%.1f",
        cannotChange ? ImGuiSliderFlags_NoInput : ImGuiSliderFlags_None );
    if ( cannotChange )
    {
        ImGui::PopStyleColor();
        if ( IsItemHovered() && !IsItemActive() )
            SetTooltip( "Line width cannot be changed with current renderer." );
    }
    return res;
}

bool DragIntValid( const char *label, int* v, float speed,
                   int v_min, int v_max, const char* format )
{
    auto res = DragInt( label, v, speed, v_min, v_max, format );
    *v = std::clamp( *v, v_min, v_max );
    drawTooltip( v_min, v_max );
    return res;
}

bool InputIntValid( const char* label, int* v, int v_min, int v_max,
    int step, int step_fast, ImGuiInputTextFlags flags )
{
    auto res = InputInt( label, v, step, step_fast, flags );
    *v = std::clamp( *v, v_min, v_max );
    if ( IsItemActive() )
    {
        std::string text = getRangeStr( v_min, v_max );
        if ( !text.empty() )
        {
            BeginTooltip();
            Text( "%s", text.c_str() );
            EndTooltip();
        }
    }
    return res;
}

MultiDragRes DragFloatValid3( const char * label, float* valueArr, float step, float valueMin, float valueMax, const char* format, ImGuiSliderFlags flags, const char* (*tooltips)[3] )
{
    MultiDragRes res;

    ImGuiContext& g = *ImGui::GetCurrentContext();
    ImGuiWindow* window = g.CurrentWindow;
    if (window->SkipItems)
        return res;

    BeginGroup();
    PushID(label);
    constexpr int components = 3;
    PushMultiItemsWidths(components, CalcItemWidth());
    for (int i = 0; i < components; i++)
    {
        PushID(i);
        if (i > 0)
            SameLine(0, g.Style.ItemInnerSpacing.x);
        res.valueChanged = DragFloatValid("", valueArr + i, step, valueMin, valueMax, format, flags) || res.valueChanged;
        if ( tooltips && IsItemHovered() && !IsItemActive() ) 
            SetTooltip( "%s", (*tooltips)[i] );
        res.itemDeactivatedAfterEdit = res.itemDeactivatedAfterEdit || IsItemDeactivatedAfterEdit();
        PopID();
        PopItemWidth();
    }
    PopID();

    const char* label_end = FindRenderedTextEnd(label);
    if (label != label_end)
    {
        SameLine(0, g.Style.ItemInnerSpacing.x);
        TextEx(label, label_end);
    }

    EndGroup();
    return res;
}

bool BeginStatePlugin( const char* label, bool* open, float width )
{
    ImGuiWindow* window = FindWindowByName( label );
    if ( !window )
    {
        float yPos = 0.0f;
        auto menu = MR::getViewerInstance().getMenuPluginAs<MR::RibbonMenu>();
        if ( menu )
            yPos = menu->getTopPanelOpenedHeight() * menu->menu_scaling();
        SetNextWindowPos( ImVec2( GetIO().DisplaySize.x - width, yPos ), ImGuiCond_FirstUseEver );
        SetNextWindowSize( ImVec2( width, 0 ), ImGuiCond_FirstUseEver );
    }
    SetNextWindowSizeConstraints( ImVec2( width, -1.0f ), ImVec2( width, -1.0f ) );
    auto flags = ImGuiWindowFlags_NoResize | ImGuiWindowFlags_AlwaysAutoResize |
        ImGuiWindowFlags_NoScrollbar | ImGuiWindowFlags_NoScrollWithMouse;
    return Begin( label, open, flags );
}

bool BeginCustomStatePlugin( const char* label, bool* open, bool* collapsed, float width, float scaling, float height, ImGuiWindowFlags flags, ImVec2* changedSize )
{
    const float closeButtonShift = 1.0f * scaling;
    const auto& style = ImGui::GetStyle();    

    const float titleBarHeight = 2 * MR::cRibbonItemInterval * scaling + ImGui::GetTextLineHeight() + closeButtonShift;
    if ( collapsed && *collapsed )
        height = titleBarHeight;

    ImGuiWindow* window = FindWindowByName( label );
    if ( !window )
    {
        auto menu = MR::getViewerInstance().getMenuPluginAs<MR::RibbonMenu>();
        float yPos = 0.0f;       
        if ( menu )
            yPos = menu->getTopPanelOpenedHeight() * menu->menu_scaling();
        SetNextWindowPos( ImVec2( GetIO().DisplaySize.x - width, yPos ), ImGuiCond_FirstUseEver );
    }

    if ( changedSize )
    {
        if ( collapsed && *collapsed )
        {
            SetNextWindowSize( { changedSize->x, height }, ImGuiCond_Always );
        }
        else
        {
            SetNextWindowSize( *changedSize, ImGuiCond_Always );
        }
        
    }
    else
        SetNextWindowSize( ImVec2( width, height ), ImGuiCond_Always );

    if ( collapsed && *collapsed )
    {
        ImGui::PushStyleVar( ImGuiStyleVar_WindowMinSize, { 0, 0 } );
    }

    if ( !Begin( label, open, flags | ImGuiWindowFlags_NoTitleBar | ImGuiWindowFlags_NoScrollbar | ImGuiWindowFlags_NoScrollWithMouse ) )
    {
        *open = false;
        ImGui::PopStyleVar();
        if ( collapsed && *collapsed )
            ImGui::PopStyleVar();
        return false;
    }

    auto context = ImGui::GetCurrentContext();
    window = context->CurrentWindow;

    if ( changedSize && collapsed && !*collapsed )
    {
        changedSize->x = window->Rect().GetWidth();
        changedSize->y = window->Rect().GetHeight();
    }

    if ( collapsed && *collapsed )
        ImGui::PopStyleVar();

    const auto bgColor = ImGui::ColorConvertFloat4ToU32(ImGui::GetStyleColorVec4( ImGuiCol_FrameBg ));
  

    ImGui::PushStyleColor( ImGuiCol_Button, bgColor );
    ImGui::PushStyleColor( ImGuiCol_Border, bgColor );
    ImGui::PushStyleVar( ImGuiStyleVar_FrameBorderSize, 0.0f );
    ImGui::PushStyleVar( ImGuiStyleVar_FramePadding, { MR::cRibbonItemInterval * scaling * 0.5f,  MR::cRibbonItemInterval * scaling * 0.5f } );
    
    const float buttonSize = titleBarHeight - MR::cRibbonItemInterval * scaling;
    ImGui::SetCursorScreenPos( { window->Rect().Min.x + style.WindowPadding.x, window->Rect().Min.y  + closeButtonShift } );
    
    ImFont* iconsFont = MR::RibbonFontManager::getFontByTypeStatic( MR::RibbonFontManager::FontType::Icons );
    ImFont* titleFont = MR::RibbonFontManager::getFontByTypeStatic( MR::RibbonFontManager::FontType::SemiBold );

    if ( iconsFont )
    {
        iconsFont->Scale = MR::cDefaultFontSize / MR::cBigIconSize;
        ImGui::PushFont( iconsFont );
    }
    
    const float borderSize = style.WindowBorderSize * scaling;
    const ImRect boundingBox( { window->Rect().Min.x + borderSize, window->Rect().Min.y + borderSize }, { window->Rect().Max.x - borderSize, window->Rect().Min.y + titleBarHeight + closeButtonShift } );
    
    window->DrawList->PushClipRect( window->Rect().Min, window->Rect().Max );
    window->DrawList->AddRectFilled( boundingBox.Min, boundingBox.Max, bgColor );
    window->DrawList->PopClipRect();
    
    if ( collapsed )
    {
        if ( ImGui::Button( *collapsed ? "\xef\x84\x85" : "\xef\x84\x87", { buttonSize, buttonSize } ) )// minimize/maximize button
        {
            *collapsed = !*collapsed;
            ImGui::PopStyleVar( 2 );
            ImGui::PopStyleColor( 2 );

            if (iconsFont )
                ImGui::PopFont();

            ImGui::End();
            return false;
        }
        ImGui::SameLine();
    }
    
    if ( iconsFont )
        ImGui::PopFont();

    if ( titleFont )
        ImGui::PushFont( titleFont );    

    ImGui::SetCursorPosY( ImGui::GetCursorPosY() - ImGui::GetTextLineHeight() * 0.25f );
    ImGui::Text( "%s", label);    

    if ( titleFont )
        ImGui::PopFont();

    if ( iconsFont )
        ImGui::PushFont( iconsFont );
    
    ImGui::SameLine();    

    ImGui::SetCursorPosX( ImGui::GetCursorPosX() + ImGui::GetContentRegionAvail().x - buttonSize );
    ImGui::SetCursorPosY( ImGui::GetCursorPosY() + closeButtonShift );
    if ( ImGui::Button( "\xef\x80\x8d", { buttonSize, buttonSize } ) ) //close button
    {
        *open = false;

        if ( iconsFont )
            ImGui::PopFont();

        ImGui::PopStyleColor( 2 );
        ImGui::PopStyleVar( 2 );
        ImGui::End();
        return false;
    }

    if ( iconsFont )
    {
        ImGui::PopFont();
        iconsFont->Scale = 1.0f;
    }    

    ImGui::PopStyleVar( 2 );

    if ( collapsed && *collapsed )
    {
        ImGui::PopStyleColor( 2 );
        const auto borderColor = ImGui::ColorConvertFloat4ToU32( ImGui::GetStyleColorVec4( ImGuiCol_Border ) );

        //ImGui doesn't draw bottom border if window is collapsed, so add it manually
        window->DrawList->PushClipRect( window->Rect().Min, window->Rect().Max );
        window->DrawList->AddLine( { window->Rect().Min.x, window->Rect().Max.y - borderSize }, { window->Rect().Max.x, window->Rect().Max.y - borderSize }, borderColor, borderSize );
        window->DrawList->PopClipRect();    
        ImGui::End();
        return false;
    }

    ImGui::PopStyleColor( 2 );
    
    const ImGuiTableFlags tableFlags = ((height == 0.0f) ? ImGuiTableFlags_SizingStretchProp : ImGuiTableFlags_SizingStretchProp | ImGuiTableFlags_ScrollY );

    ImGui::BeginTable( "ContentTable", 1, tableFlags, { -1, -1 } );
    ImGui::TableNextColumn();    
    window->DrawList->PushClipRect( window->Rect().Min, window->Rect().Max );

   return true;
}

void EndCustomStatePlugin()
{
    EndTable();
    auto context = ImGui::GetCurrentContext();
    auto window = context->CurrentWindow;
    window->DrawList->PopClipRect();
    End();
}

bool BeginModalNoAnimation( const char* label, bool* open /*= nullptr*/, ImGuiWindowFlags flags /*= 0 */ )
{
    bool started = BeginPopupModal( label, open, flags );
    if ( started )
        GetCurrentContext()->DimBgRatio = 1.0f;
    return started;
}

bool ButtonValid( const char* label, bool valid, const ImVec2& size )
{
    if ( !valid )
    {
        const auto color = GetStyle().Colors[ImGuiCol_TextDisabled];
        PushStyleColor( ImGuiCol_Button, color );
        PushStyleColor( ImGuiCol_ButtonActive, color );
        PushStyleColor( ImGuiCol_ButtonHovered, color );
    }
    bool res = Button( label, size ) && valid;
    if ( !valid )
        PopStyleColor( 3 );

    return res;
}

bool InputIntBitSet( const char* label, int* v, const MR::BitSet& bs, int step /*= 1*/, int step_fast /*= 100*/, ImGuiInputTextFlags flags /*= 0 */ )
{
    int& value = *v;
    const int oldValue = value;

    const int firstValid = int( bs.find_first() );
    const bool validBitSet = firstValid >= 0;
    ImGuiInputTextFlags inputFlag = ImGuiInputTextFlags_None;
    if ( !validBitSet )
    {
        const auto color = GetStyle().Colors[ImGuiCol_TextDisabled];
        PushStyleColor( ImGuiCol_Button, color );
        PushStyleColor( ImGuiCol_ButtonActive, color );
        PushStyleColor( ImGuiCol_ButtonHovered, color );
        inputFlag |= ImGuiInputTextFlags_ReadOnly;
    }

    const bool changed = ImGui::InputInt( label, v, step, step_fast, flags | inputFlag );

    if ( !validBitSet )
    {
        PopStyleColor( 3 );
        value = oldValue;
        return false;
    }

    if ( !bs.test( value ) && ImGui::IsItemDeactivatedAfterEdit() )
    {
        const int lastValid = int( bs.find_last() );
        if ( value < firstValid )
            value = firstValid;
        else if ( value > lastValid )
            value = lastValid;
        else
        {
            if ( changed )
            {
                if ( value > oldValue )
                    value = int( bs.find_next( value ) );
                else
                    while ( !bs.test( --value ) );
            }
            else
                value = int( bs.find_next( value ) );
        }
    }

    return value != oldValue && bs.test( value );
}

bool DragInputInt( const char* label, int* value, float speed /*= 1*/, int min /*= std::numeric_limits<int>::lowest()*/,
                   int max /*= std::numeric_limits<int>::max()*/, const char* format /*= "%d" */, ImGuiSliderFlags flags /*= ImGuiSliderFlags_None*/ )
{
    ImGuiContext& g = *ImGui::GetCurrentContext();
    ImGuiWindow* window = g.CurrentWindow;
    if ( window->SkipItems )
        return false;

    BeginGroup();
    PushID( label );

    int& valueRef = *value;
    const int valueOld = valueRef;

    const std::string labelStr = std::string( "##" ) + label;

    const auto& style = GetStyle();
    const float sizeSide = style.FramePadding.y * 2 + ImGui::GetTextLineHeight();
    SetNextItemWidth( ImMax( 1.0f, CalcItemWidth() - ( sizeSide + style.ItemInnerSpacing.x ) * 2 ) );
    DragInt( labelStr.c_str(), value, speed, min, max, format, flags );
    drawTooltip( min, max );
    ImGui::SameLine( 0, style.ItemInnerSpacing.x );
    ImGui::PushButtonRepeat( true );

    if ( MR::RibbonButtonDrawer::GradientButton( "-", ImVec2( sizeSide, sizeSide ) ) )
        --valueRef;
    ImGui::SameLine( 0, style.ItemInnerSpacing.x );
    if ( MR::RibbonButtonDrawer::GradientButton( "+", ImVec2( sizeSide, sizeSide ) ) )
        ++valueRef;
    ImGui::PopButtonRepeat();
    valueRef = std::clamp( valueRef, min, max );

    PopID();

    const char* label_end = FindRenderedTextEnd( label );
    if ( label != label_end )
    {
        SameLine( 0, g.Style.ItemInnerSpacing.x );
        TextEx( label, label_end );
    }

    EndGroup();

    return valueRef != valueOld;
}

bool Link( const char* label, uint32_t color )
{
    auto window = GetCurrentContext()->CurrentWindow;
    assert( window );
    if ( !window )
        return false;

    auto linkSize = CalcTextSize( label );

    auto basePos = ImVec2( window->DC.CursorPos.x, 
                           window->DC.CursorPos.y + window->DC.CurrLineTextBaseOffset );
    ImVec2 linkBbMaxPoint( basePos.x + linkSize.x, basePos.y + linkSize.y );
    ImRect linkRect( basePos, linkBbMaxPoint );

    auto linkId = window->GetID( label );
    ItemAdd( linkRect, linkId );
    bool hovered, held;
    bool pressed = ButtonBehavior( linkRect, linkId, &hovered, &held );

    if ( hovered )
    {
        SetMouseCursor( ImGuiMouseCursor_Hand );
        window->DrawList->AddLine( ImVec2( basePos.x, linkBbMaxPoint.y - 1.0f ), 
                                   ImVec2( linkBbMaxPoint.x, linkBbMaxPoint.y - 1.0f ), 
                                   color );
    }

    PushStyleColor( ImGuiCol_Text, color );
    ImGui::Text( "%s", label );
    PopStyleColor();

    return pressed;
}

PaletteChanges Palette(
    const char* label, 
    MR::Palette& palette,
    std::string& presetName,
    float width,
    float menuScaling,
    bool* fixZero,
    float speed,
    float min,
    float max,
    const char* format )
{
    using namespace MR;
    int changes = int( PaletteChanges::None );
    float scaledWidth = width * menuScaling;

    ImGui::PushStyleVar( ImGuiStyleVar_ItemInnerSpacing, { cDefaultInnerSpacing * menuScaling, cDefaultInnerSpacing * menuScaling } );
    const auto& presets = PalettePresets::getPresetNames();
    if ( !presets.empty() )
    {
        int currentIndex = -1;
        if ( !presetName.empty() )
        {
            for ( int i = 0; i < presets.size(); i++ )
            {
                if ( presets[i] == presetName )
                {
                    currentIndex = i;
                    break;
                }
            }
        }

        ImGui::SetNextItemWidth( scaledWidth );
        int presetIndex = currentIndex;
        if ( RibbonButtonDrawer::CustomCombo( "Load preset", &presetIndex, presets, currentIndex != -1 ) )
        {
            if ( presetIndex != currentIndex )
            {
                PalettePresets::loadPreset( presets[presetIndex], palette );
                presetName = presets[presetIndex];
            }

            if ( fixZero )
                *fixZero = false;
            changes = int( PaletteChanges::All );
            CloseCurrentPopup();
        }
    }

    bool fixZeroChanged = false;
    if ( fixZero )
    {
        ImGui::PushStyleVar( ImGuiStyleVar_FramePadding, { cCheckboxPadding * menuScaling, cCheckboxPadding * menuScaling } );
        ImGui::PushStyleVar( ImGuiStyleVar_ItemSpacing, { ImGui::GetStyle().ItemSpacing.x, cDefaultItemSpacing * menuScaling } );
        fixZeroChanged = RibbonButtonDrawer::GradientCheckbox( "Set Zero to Green", fixZero );
        ImGui::PopStyleVar( 2 );
    }
    bool isDiscrete = palette.getTexture().filter == MeshTexture::FilterType::Discrete;

    const auto& params = palette.getParameters();


    ImGui::PushStyleVar( ImGuiStyleVar_ItemSpacing, { cSeparateBlocksSpacing * menuScaling, cSeparateBlocksSpacing * menuScaling } );
    ImGui::PushStyleVar( ImGuiStyleVar_FramePadding, { cCheckboxPadding * menuScaling, cCheckboxPadding * menuScaling } );
    if ( RibbonButtonDrawer::GradientCheckbox( "Discrete Palette", &isDiscrete ) )
    {
        palette.setFilterType( isDiscrete ? MeshTexture::FilterType::Discrete : MeshTexture::FilterType::Linear );
        changes |= int( PaletteChanges::Texture );
<<<<<<< HEAD
        presetName.clear();
    }   
=======
    }
>>>>>>> 4c3fca18
    ImGui::PopStyleVar();

    if ( isDiscrete )
    {
        ImGui::SameLine();
        int discretization = params.discretization;
        ImGui::SetNextItemWidth( scaledWidth * cPaletteDiscretizationScaling );
        ImGui::SetCursorPosY( ImGui::GetCursorPosY() - cButtonPadding * menuScaling * 0.5f - menuScaling );
        ImGui::PushStyleVar( ImGuiStyleVar_FramePadding, { ImGui::GetStyle().FramePadding.x, cButtonPadding * menuScaling } );
        if ( ImGui::DragIntValid( "Discretization", &discretization, 1, 2, 100 ) )
        {
            palette.setDiscretizationNumber( discretization );
            palette.resetLabels();
            changes |= int( PaletteChanges::Texture );
            presetName.clear();
        }
        ImGui::PopStyleVar();
    }

    ImGui::PopStyleVar();

    assert( params.ranges.size() == 2 || params.ranges.size() == 4 );
    int paletteRangeMode = params.ranges.size() == 2 ? 0 : 1;
    int paletteRangeModeBackUp = paletteRangeMode;
    ImGui::PushItemWidth( scaledWidth );

    RibbonButtonDrawer::CustomCombo( "Palette Type", &paletteRangeMode, { "Even Space", "Central Zone" } );
    ImGui::PopItemWidth();
    ImGui::PushItemWidth( scaledWidth * 2.0f / 3.0f );
    float ranges[4];
    ranges[0] = params.ranges.front();
    ranges[3] = params.ranges.back();
    if ( paletteRangeMode == 1 )
    {
        if ( paletteRangeModeBackUp == 0 )
            ranges[1] = ranges[2] = ( ranges[0] + ranges[3] ) * 0.5f;
        else
        {
            ranges[1] = params.ranges[1];
            ranges[2] = params.ranges[2];
        }
    }

    bool rangesChanged = false;
    if ( paletteRangeMode == 0 )
    {
        if ( fixZero && ( *fixZero ) )
        {
            if ( ranges[3] < 0.0f )
                ranges[3] = 0.0f;
            ImGui::PushStyleVar( ImGuiStyleVar_ItemSpacing, { ImGui::GetStyle().ItemSpacing.x, cSeparateBlocksSpacing * menuScaling } );
            rangesChanged |= ImGui::DragFloatValid( "Min/Max", &ranges[3], speed, 0.0f, max, format );
            ImGui::PopStyleVar();

            if ( rangesChanged || fixZeroChanged )
                ranges[0] = -ranges[3];
        }
        else
        {
            rangesChanged |= ImGui::DragFloatValid( "Max (red)", &ranges[3], speed, min, max, format );
            ImGui::PushStyleVar( ImGuiStyleVar_ItemSpacing, { ImGui::GetStyle().ItemSpacing.x, cSeparateBlocksSpacing * menuScaling } );
            rangesChanged |= ImGui::DragFloatValid( "Min (blue)", &ranges[0], speed, min, max, format );
            ImGui::PopStyleVar();
        }
    }
    else if ( paletteRangeMode == 1 )
    {
        if ( fixZero && ( *fixZero ) )
        {
            if ( ranges[3] < 0.0f )
                ranges[3] = 0.0f;

            rangesChanged |= ImGui::DragFloatValid( "Max positive / Min negative", &ranges[3], speed, min, max, format );
            if ( rangesChanged || fixZeroChanged )
                ranges[0] = -ranges[3];

            if ( ranges[2] < 0.0f )
                ranges[2] = 0.0f;

            ImGui::PushStyleVar( ImGuiStyleVar_ItemSpacing, { ImGui::GetStyle().ItemSpacing.x, cSeparateBlocksSpacing * menuScaling } );
            rangesChanged |= ImGui::DragFloatValid( "Min positive / Max negative", &ranges[2], speed, min, max, format );
            ImGui::PopStyleVar();
            if ( rangesChanged || fixZeroChanged )
                ranges[1] = -ranges[2];
        }
        else
        {
            rangesChanged |= ImGui::DragFloatValid( "Max positive (red)", &ranges[3], speed, min, max, format );
            rangesChanged |= ImGui::DragFloatValid( "Min positive (green)", &ranges[2], speed, min, max, format );
            rangesChanged |= ImGui::DragFloatValid( "Max negative (green)", &ranges[1], speed, min, max, format );
            ImGui::PushStyleVar( ImGuiStyleVar_ItemSpacing, { ImGui::GetStyle().ItemSpacing.x, cSeparateBlocksSpacing * menuScaling } );
            rangesChanged |= ImGui::DragFloatValid( "Min negative (blue)", &ranges[0], speed, min, max, format );
            ImGui::PopStyleVar();
        }
    }
    ImGui::PopItemWidth();

    bool correctOreder = true;
    int orderStep = ( 1 - paletteRangeMode ) * 2 + 1;
    for ( int i = 0; i < 4; )
    {
        int next = i + orderStep;
        if ( next >= 4 )
            break;
        if ( ranges[i] > ranges[next] )
        {
            correctOreder = false;
            break;
        }
        i = next;
    }

    if ( !correctOreder )
    {
        ImGui::PushStyleColor( ImGuiCol_Text, Color::red().getUInt32() );
        ImGui::TextWrapped( "Invalid values order" );
        ImGui::PopStyleColor();
    }
    if ( correctOreder && ( fixZeroChanged || ( paletteRangeMode != paletteRangeModeBackUp ) || rangesChanged ) )
    {
        changes |= int( PaletteChanges::Ranges );
        presetName.clear();
        if ( paletteRangeMode == 0 )
            palette.setRangeMinMax( ranges[0], ranges[3] );
        else
            palette.setRangeMinMaxNegPos( ranges[0], ranges[1], ranges[2], ranges[3] );
    }

    std::string popupName = std::string( "Save Palette Config" ) + std::string( label );
    ImGui::PushStyleVar( ImGuiStyleVar_ItemSpacing, { ImGui::GetStyle().ItemSpacing.x, cSeparateBlocksSpacing * menuScaling } );

    if ( RibbonButtonDrawer::GradientButton( "Save Palette as", ImVec2( -1, 0 ) ) )
        ImGui::OpenPopup( popupName.c_str() );

    ImGui::PopStyleVar();

    ImVec2 windowSize( 2 * scaledWidth, 0 );
    ImGui::SetNextWindowPos( ImVec2( ( ImGui::GetIO().DisplaySize.x - windowSize.x ) / 2.f, ( ImGui::GetIO().DisplaySize.y - windowSize.y ) / 2.f ), ImGuiCond_Always );
    ImGui::SetNextWindowSize( windowSize, ImGuiCond_Always );
    if ( !ImGui::BeginModalNoAnimation( popupName.c_str(), nullptr, ImGuiWindowFlags_NoResize | ImGuiWindowFlags_NoMove | ImGuiWindowFlags_NoTitleBar ) )
    {
        PopStyleVar();
        return PaletteChanges( changes );
    }

    static std::string currentPaletteName;
    ImGui::InputText( "Config name", currentPaletteName );

    const float btnWidth = 80.0f * ImGui::GetIO().DisplayFramebufferScale.x;
    if ( ImGui::ButtonValid( "Save", !currentPaletteName.empty(), ImVec2( btnWidth, 0 ) ) )
    {
        std::error_code ec;
        if ( std::filesystem::is_regular_file( PalettePresets::getPalettePresetsFolder() / ( currentPaletteName + ".json" ), ec ) )
        {
            OpenPopup( "Palette already exists##PaletteHelper" );
        }
        else
        {
            PalettePresets::savePreset( currentPaletteName, palette );
            presetName = currentPaletteName;
            ImGui::CloseCurrentPopup();
        }
    }

    bool closeTopPopup = false;
    if ( ImGui::BeginModalNoAnimation( "Palette already exists##PaletteHelper", nullptr,
        ImGuiWindowFlags_AlwaysAutoResize | ImGuiWindowFlags_NoMove | ImGuiWindowFlags_NoTitleBar ) )
    {
        ImGui::Text( "Palette preset with this name already exists, override?" );
        auto w = GetContentRegionAvail().x;
        auto p = GetStyle().FramePadding.x;
        if ( ImGui::Button( "Yes", ImVec2( ( w - p ) * 0.5f, 0 ) ) )
        {
            PalettePresets::savePreset( currentPaletteName, palette );
            presetName = currentPaletteName;
            closeTopPopup = true;
            ImGui::CloseCurrentPopup();
        }
        ImGui::SameLine( 0, p );
        if ( ImGui::Button( "No", ImVec2( ( w - p ) * 0.5f, 0 ) ) )
        {
            ImGui::CloseCurrentPopup();
        }
        ImGui::EndPopup();
    }
    if ( closeTopPopup )
        ImGui::CloseCurrentPopup();

    ImGui::SameLine();
    const auto& style = ImGui::GetStyle();
    ImGui::SetCursorPosX( windowSize.x - btnWidth - style.WindowPadding.x );
    if ( ImGui::Button( "Cancel", ImVec2( btnWidth, 0 ) ) )
        ImGui::CloseCurrentPopup();

    ImGui::EndPopup();
    PopStyleVar();

    return PaletteChanges( changes );
}

void Image( const MR::ImGuiImage& image, const ImVec2& size, const MR::Color& multColor )
{
    MR::Vector4f tintColor { multColor };
    Image( image, size, ImVec4( tintColor.x, tintColor.y, tintColor.z, tintColor.w ) );
}

void Image( const MR::ImGuiImage& image, const ImVec2& size, const ImVec4& multColor )
{
    Image( image.getImTextureId(), size, ImVec2( 0, 1 ), ImVec2( 1, 0 ), multColor );
}

MR::Vector2i GetImagePointerCoord( const MR::ImGuiImage& image, const ImVec2& size, const ImVec2& imagePos )
{
    const auto& io = ImGui::GetIO();
    return  { int( ( io.MousePos.x - imagePos.x ) / size.x * image.getImageWidth() ), int( ( size.y - io.MousePos.y + imagePos.y ) / size.y * image.getImageHeight() ) };
}

void SetTooltipIfHovered( const std::string& text, float scaling )
{
    if ( !ImGui::IsItemHovered() || ImGui::IsItemActive() )
        return;
    assert( scaling > 0.f );

    constexpr float cMaxWidth = 400.f;
    const auto& style = ImGui::GetStyle();
    auto textSize = ImGui::CalcTextSize( text.c_str(), nullptr, false, cMaxWidth * scaling - style.WindowPadding.x * 2 );
    ImGui::SetNextWindowSize( ImVec2{ textSize.x + style.WindowPadding.x * 2, 0 } );

    ImGui::BeginTooltip();
    ImGui::TextWrapped( "%s", text.c_str() );
    ImGui::EndTooltip();
}

void Separator( float scaling, const std::string& text )
{
    if ( ImGui::GetStyle().ItemSpacing.y < MR::cSeparateBlocksSpacing * scaling )
    {
        ImGui::SetCursorPosY( ImGui::GetCursorPosY() + MR::cSeparateBlocksSpacing * scaling - ImGui::GetStyle().ItemSpacing.y );
    }
    
    if ( text.empty() )
    {
        ImGui::Separator();
    }
    else if ( ImGui::BeginTable( (std::string("SeparatorTable_") + text).c_str(), 2, ImGuiTableFlags_SizingFixedFit ) )
    {
        ImGui::TableNextColumn();
        ImGui::Text( "%s", text.c_str());
        ImGui::TableNextColumn();
        auto width = ImGui::GetWindowWidth();
        ImGui::SetCursorPos( { width - ImGui::GetStyle().WindowPadding.x, ImGui::GetCursorPosY() + std::round(ImGui::GetTextLineHeight() * 0.5f) } );
        ImGui::Separator();
        ImGui::EndTable();
    }

    if ( ImGui::GetStyle().ItemSpacing.y < MR::cSeparateBlocksSpacing * scaling )
    {
        ImGui::SetCursorPosY( ImGui::GetCursorPosY() + MR::cSeparateBlocksSpacing * scaling - ImGui::GetStyle().ItemSpacing.y );
    }
}

} // namespace ImGui<|MERGE_RESOLUTION|>--- conflicted
+++ resolved
@@ -738,12 +738,8 @@
     {
         palette.setFilterType( isDiscrete ? MeshTexture::FilterType::Discrete : MeshTexture::FilterType::Linear );
         changes |= int( PaletteChanges::Texture );
-<<<<<<< HEAD
         presetName.clear();
     }   
-=======
-    }
->>>>>>> 4c3fca18
     ImGui::PopStyleVar();
 
     if ( isDiscrete )
