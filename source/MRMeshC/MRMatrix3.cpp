#include "MRMatrix3.h"

#include "detail/TypeCast.h"

#include "MRMesh/MRMatrix3.h"

using namespace MR;

REGISTER_AUTO_CAST( Matrix3f )
REGISTER_AUTO_CAST( Vector3f )

static_assert( sizeof( MRMatrix3f ) == sizeof( Matrix3f ) );

MRMatrix3f mrMatrix3fIdentity()
{
    static const auto result = Matrix3f::identity();
    RETURN( result );
}

MRMatrix3f mrMatrix3fRotationVector( const MRVector3f* from_, const MRVector3f* to_ )
{
    ARG( from ); ARG( to );
    RETURN( Matrix3f::rotation( from, to ) );
}

MRMatrix3f mrMatrix3fRotationScalar( const MRVector3f* axis_, float angle )
{
    ARG( axis );
    RETURN( Matrix3f::rotation( axis, angle ) );
<<<<<<< HEAD
}

MRMatrix3f mrMatrix3fAdd( const MRMatrix3f* a_, const MRMatrix3f* b_ )
{
    ARG( a ); ARG( b );
    RETURN( a + b );
}

MRMatrix3f mrMatrix3fSub( const MRMatrix3f* a_, const MRMatrix3f* b_ )
{
    ARG( a ); ARG( b );
    RETURN( a - b );
=======
>>>>>>> 44039c35
}

MRMatrix3f mrMatrix3fMul( const MRMatrix3f* a_, const MRMatrix3f* b_ )
{
    ARG( a ); ARG( b );
    RETURN( a * b );
<<<<<<< HEAD
}

MRVector3f mrMatrix3fMulVector( const MRMatrix3f* a_, const MRVector3f* b_ )
{
    ARG( a ); ARG( b );
    RETURN( a * b );
}

MRMatrix3f mrMatrix3fMulScalar( const MRMatrix3f* a_, float b_ )
{
    ARG( a );
    RETURN( a * b_ );
}

bool mrMatrix3fEqual( const MRMatrix3f* a_, const MRMatrix3f* b_ )
{
    ARG( a ); ARG( b );
    RETURN( a == b );
=======
>>>>>>> 44039c35
}<|MERGE_RESOLUTION|>--- conflicted
+++ resolved
@@ -27,46 +27,10 @@
 {
     ARG( axis );
     RETURN( Matrix3f::rotation( axis, angle ) );
-<<<<<<< HEAD
-}
-
-MRMatrix3f mrMatrix3fAdd( const MRMatrix3f* a_, const MRMatrix3f* b_ )
-{
-    ARG( a ); ARG( b );
-    RETURN( a + b );
-}
-
-MRMatrix3f mrMatrix3fSub( const MRMatrix3f* a_, const MRMatrix3f* b_ )
-{
-    ARG( a ); ARG( b );
-    RETURN( a - b );
-=======
->>>>>>> 44039c35
 }
 
 MRMatrix3f mrMatrix3fMul( const MRMatrix3f* a_, const MRMatrix3f* b_ )
 {
     ARG( a ); ARG( b );
     RETURN( a * b );
-<<<<<<< HEAD
-}
-
-MRVector3f mrMatrix3fMulVector( const MRMatrix3f* a_, const MRVector3f* b_ )
-{
-    ARG( a ); ARG( b );
-    RETURN( a * b );
-}
-
-MRMatrix3f mrMatrix3fMulScalar( const MRMatrix3f* a_, float b_ )
-{
-    ARG( a );
-    RETURN( a * b_ );
-}
-
-bool mrMatrix3fEqual( const MRMatrix3f* a_, const MRMatrix3f* b_ )
-{
-    ARG( a ); ARG( b );
-    RETURN( a == b );
-=======
->>>>>>> 44039c35
 }