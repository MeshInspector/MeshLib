#pragma once

#include "MRMeshFwd.h"

namespace MR
{
 
// a segment of straight dimensional line
template <typename V> 
struct LineSegm
{
    using T = typename V::ValueType;
    V a, b;

    [[nodiscard]] constexpr LineSegm() noexcept = default;
    [[nodiscard]] constexpr LineSegm( const V & a, const V & b ) noexcept : a( a ), b( b ) { }
    template <typename U>
    [[nodiscard]] constexpr explicit LineSegm( const LineSegm<U> & p ) noexcept : a( p.a ), b( p.b ) { }
};

template <typename V> 
[[nodiscard]] inline bool operator == ( const LineSegm<V> & a, const LineSegm<V> & b )
{
    return a.a == b.a && a.b == b.b;
}

template <typename V> 
[[nodiscard]] V closestPointOnLineSegm( const V& pt, const LineSegm<V> & l )
{
    auto ab = l.b - l.a;
    auto dt = dot( pt - l.a, ab );
    auto abLengthSq = ab.lengthSq();
    if ( dt <= 0 )
        return l.a;
    if ( dt >= abLengthSq )
        return l.b;
    auto ratio = dt / abLengthSq;
    return l.a * ( 1 - ratio ) + l.b * ratio;
}

<<<<<<< HEAD
// returns true if two 2D segments intersect
template <typename V> 
bool doSegmentsIntersect( const LineSegm<V> & x, const LineSegm<V> & y )
{
    auto xvec = x.b - x.a;
    if ( cross( xvec, y.a - x.a ) * cross( xvec, y.b - x.a ) > 0 )
        return false;
    auto yvec = y.b - y.a;
    if ( cross( yvec, x.a - y.a ) * cross( yvec, x.b - y.a ) > 0 )
        return false;
=======
/// returns true if two 2D segments intersect,
/// optionally outputs intersection point as a parameter on both segments
template <typename V> 
[[nodiscard]] bool doSegmentsIntersect( const LineSegm<V> & x, const LineSegm<V> & y,
    typename V::ValueType * xPos = nullptr, typename V::ValueType * yPos = nullptr )
{
    // check whether infinite line x intersect segment y
    const auto xvec = x.b - x.a;
    const auto ya = cross( xvec, y.a - x.a );
    const auto yb = cross( xvec, y.b - x.a );
    if ( ya * yb > 0 )
        return false;

    // check whether infinite line y intersect segment x
    const auto yvec = y.b - y.a;
    const auto xa = cross( yvec, x.a - y.a );
    const auto xb = cross( yvec, x.b - y.a );
    if ( xa * xb > 0 )
        return false;

    if ( xPos )
    {
        // calculates intersection position on segment x
        const auto denom = xa - xb;
        *xPos = denom == 0 ? 0 : xa / denom;
    }
    if ( yPos )
    {
        // calculates intersection position on segment y
        const auto denom = ya - yb;
        *yPos = denom == 0 ? 0 : ya / denom;
    }
>>>>>>> 8aba2656
    return true;
}

} //namespace MR<|MERGE_RESOLUTION|>--- conflicted
+++ resolved
@@ -38,18 +38,6 @@
     return l.a * ( 1 - ratio ) + l.b * ratio;
 }
 
-<<<<<<< HEAD
-// returns true if two 2D segments intersect
-template <typename V> 
-bool doSegmentsIntersect( const LineSegm<V> & x, const LineSegm<V> & y )
-{
-    auto xvec = x.b - x.a;
-    if ( cross( xvec, y.a - x.a ) * cross( xvec, y.b - x.a ) > 0 )
-        return false;
-    auto yvec = y.b - y.a;
-    if ( cross( yvec, x.a - y.a ) * cross( yvec, x.b - y.a ) > 0 )
-        return false;
-=======
 /// returns true if two 2D segments intersect,
 /// optionally outputs intersection point as a parameter on both segments
 template <typename V> 
@@ -82,7 +70,6 @@
         const auto denom = ya - yb;
         *yPos = denom == 0 ? 0 : ya / denom;
     }
->>>>>>> 8aba2656
     return true;
 }
 
