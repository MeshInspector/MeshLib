#include "MRLineObject.h"
#include "MRMesh.h"
#include "MRMesh/MRDefaultFeatureObjectParams.h"
#include "MRMeshBuilder.h"
#include "MRBestFit.h"
#include "MRObjectFactory.h"
#include "MRPch/MRJson.h"
#include "MRMatrix3.h"
#include "MRVector3.h"
#include "MRMatrix3Decompose.h"

namespace MR
{

// default length of line. Historically it eq. 2 (but 1 looks better). Left as is for compatibility.
size_t baseLineObjectLength_ = 2;

MR_ADD_CLASS_FACTORY( LineObject )

Vector3f LineObject::getDirection() const
{
    return ( xf().A * Vector3f::plusX() ).normalized();
}

Vector3f LineObject::getCenter() const
{
    return xf().b;
}

void LineObject::setDirection( const Vector3f& normal )
{
    auto currentXf = xf();
    Matrix3f r, s;
    decomposeMatrix3( xf().A, r, s );
    currentXf.A = Matrix3f::rotation( Vector3f::plusX(), normal ) * s;
    setXf( currentXf );
}

void LineObject::setCenter( const Vector3f& center )
{
    auto currentXf = xf();
    currentXf.b = center;
    setXf( currentXf );
}

void LineObject::setLength( float size )
{
    auto currentXf = xf();
    currentXf.A = Matrix3f::rotationFromEuler( currentXf.A.toEulerAngles() ) * Matrix3f::scale( Vector3f::diagonal( size / baseLineObjectLength_ ) );
    setXf( currentXf );
}

float LineObject::getLength() const
{
    Matrix3f r, s;
    decomposeMatrix3( xf().A, r, s );
    return s.x.x * baseLineObjectLength_;
}

Vector3f LineObject::getPointA() const
{
    return getCenter() - getDirection() * ( getLength() / 2 );
}

Vector3f LineObject::getPointB() const
{
    return getCenter() + getDirection() * ( getLength() / 2 );
}


LineObject::LineObject()
{
    setDefaultFeatureObjectParams( *this );
<<<<<<< HEAD
    constructPolyline_();
=======
>>>>>>> 10ac23e1
}

LineObject::LineObject( const std::vector<Vector3f>& pointsToApprox )
    : LineObject()
{
    PointAccumulator pa;
    Box3f box;
    for ( const auto& p : pointsToApprox )
    {
        pa.addPoint( p );
        box.include( p );
    }

    // make a normal vector from center directed against a point (0, 0, 0)
    Line3f line = pa.getBestLinef();
    Vector3f dir = line.d.normalized();
    const Vector3f bboxCenterProj = line.project( box.center() );
    if ( ( bboxCenterProj + dir ).lengthSq() < bboxCenterProj.lengthSq() )
        dir *= -1.f;

    setDirection( dir );
    setCenter( box.center() );
    setLength( box.diagonal() * 4 );
}

std::shared_ptr<Object> LineObject::shallowClone() const
{
    return std::make_shared<LineObject>( ProtectedStruct{}, *this );
}

std::shared_ptr<Object> LineObject::clone() const
{
    return std::make_shared<LineObject>( ProtectedStruct{}, *this );
}

void LineObject::swapBase_( Object& other )
{
    if ( auto lineObject = other.asType<LineObject>() )
        std::swap( *this, *lineObject );
    else
        assert( false );
}

void LineObject::serializeFields_( Json::Value& root ) const
{
    VisualObject::serializeFields_( root );
    root["Type"].append( LineObject::TypeName() );
}

void LineObject::setupRenderObject_() const
{
    if ( !renderObj_ )
        renderObj_ = createRenderObject<decltype(*this)>( *this );
}

const std::vector<FeatureObjectSharedProperty>& LineObject::getAllSharedProperties() const
{
    static std::vector<FeatureObjectSharedProperty> ret = {
       {"Center"   , &LineObject::getCenter   , &LineObject::setCenter},
       {"Direction", &LineObject::getDirection, &LineObject::setDirection},
       {"Length"   , &LineObject::getLength   , &LineObject::setLength}
    };
    return ret;
}

}<|MERGE_RESOLUTION|>--- conflicted
+++ resolved
@@ -71,10 +71,6 @@
 LineObject::LineObject()
 {
     setDefaultFeatureObjectParams( *this );
-<<<<<<< HEAD
-    constructPolyline_();
-=======
->>>>>>> 10ac23e1
 }
 
 LineObject::LineObject( const std::vector<Vector3f>& pointsToApprox )
