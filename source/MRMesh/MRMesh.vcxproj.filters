﻿<?xml version="1.0" encoding="utf-8"?>
<Project ToolsVersion="4.0" xmlns="http://schemas.microsoft.com/developer/msbuild/2003">
  <ItemGroup>
    <Filter Include="Source Files">
      <UniqueIdentifier>{8b0f8e8e-d502-4c1c-bf4a-bd6e26e948c1}</UniqueIdentifier>
    </Filter>
    <Filter Include="Source Files\DataModel">
      <UniqueIdentifier>{46dd214b-ec09-403a-9f69-180e234941d3}</UniqueIdentifier>
    </Filter>
    <Filter Include="Source Files\Math">
      <UniqueIdentifier>{14ec24c5-5a69-4d8c-8ee2-327274c4d165}</UniqueIdentifier>
    </Filter>
    <Filter Include="Source Files\Basic">
      <UniqueIdentifier>{7d09069f-dc58-4781-8c4c-6bcf463e869a}</UniqueIdentifier>
    </Filter>
    <Filter Include="Source Files\Primitives">
      <UniqueIdentifier>{752d7e31-3225-4338-9964-5d511c6b8ec1}</UniqueIdentifier>
    </Filter>
    <Filter Include="Source Files\VDBConversions">
      <UniqueIdentifier>{63de0e31-0ce5-41d4-83cf-95476a8961cb}</UniqueIdentifier>
    </Filter>
    <Filter Include="Source Files\SymbolMesh">
      <UniqueIdentifier>{dd69ed88-89d4-4c22-92e5-3d01c7126046}</UniqueIdentifier>
    </Filter>
    <Filter Include="Source Files\System">
      <UniqueIdentifier>{9ea2ed18-2ae5-4809-b738-03a166627a32}</UniqueIdentifier>
    </Filter>
    <Filter Include="Source Files\BaseStructures">
      <UniqueIdentifier>{cc99f9b7-b598-4504-bf99-8d838fbe408f}</UniqueIdentifier>
    </Filter>
    <Filter Include="Source Files\IO">
      <UniqueIdentifier>{dd1e9625-263f-4192-bb1d-baa91613a15e}</UniqueIdentifier>
    </Filter>
    <Filter Include="Source Files\AABBTree">
      <UniqueIdentifier>{8523856f-61f8-4a64-be2c-e62368f09852}</UniqueIdentifier>
    </Filter>
    <Filter Include="Source Files\SurfacePath">
      <UniqueIdentifier>{d5bc819e-53e1-4574-a15c-d7d4bce01a2c}</UniqueIdentifier>
    </Filter>
    <Filter Include="Source Files\Render">
      <UniqueIdentifier>{63cd613f-62f1-4c45-a91b-3417a018a563}</UniqueIdentifier>
    </Filter>
    <Filter Include="Source Files\Python">
      <UniqueIdentifier>{95252bd3-f30e-416e-98f8-1e76c2c7fff4}</UniqueIdentifier>
    </Filter>
    <Filter Include="Source Files\PointCloud">
      <UniqueIdentifier>{c300f0c9-5a9b-44ee-98c2-1ac7dad01b16}</UniqueIdentifier>
    </Filter>
    <Filter Include="Source Files\History">
      <UniqueIdentifier>{81c8f6c2-9f7d-4609-9a19-a4aaa5edfbbd}</UniqueIdentifier>
    </Filter>
    <Filter Include="Source Files\Tests">
      <UniqueIdentifier>{2bfe88a4-61f4-4317-8dae-b473f2202be0}</UniqueIdentifier>
    </Filter>
    <Filter Include="Source Files\Components">
      <UniqueIdentifier>{fdb0ec66-343d-41e6-80ec-44d4360e11a8}</UniqueIdentifier>
    </Filter>
    <Filter Include="Source Files\DistanceMap">
      <UniqueIdentifier>{7ce0eb63-0e26-416f-a991-db2be3e673b8}</UniqueIdentifier>
    </Filter>
    <Filter Include="Source Files\PDF">
      <UniqueIdentifier>{6e164873-f97c-4112-be31-701b3284f4c6}</UniqueIdentifier>
    </Filter>
    <Filter Include="Source Files\DataModel\Features">
      <UniqueIdentifier>{f6ea3197-3e0d-44ec-9b3e-6b8fe7e0bc15}</UniqueIdentifier>
    </Filter>
    <Filter Include="Source Files\DataModel\ModelHolder">
      <UniqueIdentifier>{2e5c8a08-b968-4732-be0c-9b07bb4b051e}</UniqueIdentifier>
    </Filter>
    <Filter Include="Source Files\MeshBuilder">
      <UniqueIdentifier>{c83e4212-7072-40c2-8354-827c896c1628}</UniqueIdentifier>
    </Filter>
    <Filter Include="Source Files\Mesh">
      <UniqueIdentifier>{2608cf85-c5d3-45cd-b44b-659771dd743c}</UniqueIdentifier>
    </Filter>
    <Filter Include="Source Files\MeshAlgorithm">
      <UniqueIdentifier>{90f9bd42-738e-4a33-a884-2a347d12cbb7}</UniqueIdentifier>
    </Filter>
    <Filter Include="Source Files\Segmentation">
      <UniqueIdentifier>{482540be-d903-4a0a-8c4c-c783316c31e6}</UniqueIdentifier>
    </Filter>
    <Filter Include="Source Files\Contours">
      <UniqueIdentifier>{d4c0f533-10a6-48fd-9e33-a1aa4bf27a4d}</UniqueIdentifier>
    </Filter>
    <Filter Include="Source Files\Decimation">
      <UniqueIdentifier>{c0473824-4c92-4d7b-8dd8-53467111d7b5}</UniqueIdentifier>
    </Filter>
    <Filter Include="Source Files\Triangulation">
      <UniqueIdentifier>{e8616b21-1a75-42a5-990d-2f54914e7219}</UniqueIdentifier>
    </Filter>
    <Filter Include="Source Files\Boolean">
      <UniqueIdentifier>{c1e21c06-9f10-4e81-87cd-a550a822f2bd}</UniqueIdentifier>
    </Filter>
    <Filter Include="Source Files\Polyline">
      <UniqueIdentifier>{176e10d8-480b-466d-be49-299f1d1b94be}</UniqueIdentifier>
    </Filter>
    <Filter Include="Source Files\Relax">
      <UniqueIdentifier>{435d3e5d-8726-43e7-be69-b9d4c1799c95}</UniqueIdentifier>
    </Filter>
    <Filter Include="Source Files\Voxels">
      <UniqueIdentifier>{cfca1a51-70d1-46de-ad9f-c8662f2b85c8}</UniqueIdentifier>
    </Filter>
    <Filter Include="Source Files\LinearSystem">
      <UniqueIdentifier>{77366470-1db8-45b3-9971-1b5af90c1eac}</UniqueIdentifier>
    </Filter>
    <Filter Include="Source Files\Gcode">
      <UniqueIdentifier>{b00cbb7d-8f55-486d-9a3f-834bc49c40f3}</UniqueIdentifier>
    </Filter>
    <Filter Include="Source Files\WaterFlow">
      <UniqueIdentifier>{3bf8efb6-7251-4ef8-890d-0e5c5940c8b8}</UniqueIdentifier>
    </Filter>
  </ItemGroup>
  <ItemGroup>
    <ClInclude Include="MRMeshFwd.h">
      <Filter>Source Files</Filter>
    </ClInclude>
    <ClInclude Include="MRObject.h">
      <Filter>Source Files\DataModel</Filter>
    </ClInclude>
    <ClInclude Include="MRObjectLoad.h">
      <Filter>Source Files\DataModel</Filter>
    </ClInclude>
    <ClInclude Include="MRVector3.h">
      <Filter>Source Files\Math</Filter>
    </ClInclude>
    <ClInclude Include="MRVector.h">
      <Filter>Source Files\Basic</Filter>
    </ClInclude>
    <ClInclude Include="MRTimer.h">
      <Filter>Source Files\Basic</Filter>
    </ClInclude>
    <ClInclude Include="MRBox.h">
      <Filter>Source Files\Math</Filter>
    </ClInclude>
    <ClInclude Include="MRVector4.h">
      <Filter>Source Files\Math</Filter>
    </ClInclude>
    <ClInclude Include="MRMatrix3.h">
      <Filter>Source Files\Math</Filter>
    </ClInclude>
    <ClInclude Include="MRBestFit.h">
      <Filter>Source Files\Math</Filter>
    </ClInclude>
    <ClInclude Include="MRAffineXf3.h">
      <Filter>Source Files\Math</Filter>
    </ClInclude>
    <ClInclude Include="MRPlane3.h">
      <Filter>Source Files\Math</Filter>
    </ClInclude>
    <ClInclude Include="MRCylinder.h">
      <Filter>Source Files\Primitives</Filter>
    </ClInclude>
    <ClInclude Include="MRCube.h">
      <Filter>Source Files\Primitives</Filter>
    </ClInclude>
    <ClInclude Include="MRIteratorRange.h">
      <Filter>Source Files\Basic</Filter>
    </ClInclude>
    <ClInclude Include="MRBitSet.h">
      <Filter>Source Files\Basic</Filter>
    </ClInclude>
    <ClInclude Include="MRVDBConversions.h">
      <Filter>Source Files\VDBConversions</Filter>
    </ClInclude>
    <ClInclude Include="MRSymbolMesh.h">
      <Filter>Source Files\SymbolMesh</Filter>
    </ClInclude>
    <ClInclude Include="MRBoolean.h">
      <Filter>Source Files\VDBConversions</Filter>
    </ClInclude>
    <ClInclude Include="MRTorus.h">
      <Filter>Source Files\Primitives</Filter>
    </ClInclude>
    <ClInclude Include="MRUVSphere.h">
      <Filter>Source Files\Primitives</Filter>
    </ClInclude>
    <ClInclude Include="MRConstants.h">
      <Filter>Source Files\Math</Filter>
    </ClInclude>
    <ClInclude Include="MRSystem.h">
      <Filter>Source Files\System</Filter>
    </ClInclude>
    <ClInclude Include="MRHistogram.h">
      <Filter>Source Files\Math</Filter>
    </ClInclude>
    <ClInclude Include="MRProgressCallback.h">
      <Filter>Source Files\BaseStructures</Filter>
    </ClInclude>
    <ClInclude Include="MRSimpleVolume.h">
      <Filter>Source Files\BaseStructures</Filter>
    </ClInclude>
    <ClInclude Include="MRFloatGrid.h">
      <Filter>Source Files\BaseStructures</Filter>
    </ClInclude>
    <ClInclude Include="MRObjectVoxels.h">
      <Filter>Source Files\DataModel</Filter>
    </ClInclude>
    <ClInclude Include="MRVoxelsSave.h">
      <Filter>Source Files\IO</Filter>
    </ClInclude>
    <ClInclude Include="MRMeshSave.h">
      <Filter>Source Files\IO</Filter>
    </ClInclude>
    <ClInclude Include="MRMeshLoad.h">
      <Filter>Source Files\IO</Filter>
    </ClInclude>
    <ClInclude Include="MRVoxelsLoad.h">
      <Filter>Source Files\IO</Filter>
    </ClInclude>
    <ClInclude Include="MRIOFilters.h">
      <Filter>Source Files\IO</Filter>
    </ClInclude>
    <ClInclude Include="MRUnionFind.h">
      <Filter>Source Files\Basic</Filter>
    </ClInclude>
    <ClInclude Include="MRVoxelPath.h">
      <Filter>Source Files\Voxels</Filter>
    </ClInclude>
    <ClInclude Include="MRAlignTextToMesh.h">
      <Filter>Source Files\Math</Filter>
    </ClInclude>
    <ClInclude Include="MRAligningTransform.h">
      <Filter>Source Files\Math</Filter>
    </ClInclude>
    <ClInclude Include="miniply.h">
      <Filter>Source Files\IO</Filter>
    </ClInclude>
    <ClInclude Include="MRTriPoint.h">
      <Filter>Source Files\Math</Filter>
    </ClInclude>
    <ClInclude Include="MRObjectMesh.h">
      <Filter>Source Files\DataModel</Filter>
    </ClInclude>
    <ClInclude Include="MRVisualObject.h">
      <Filter>Source Files\DataModel</Filter>
    </ClInclude>
    <ClInclude Include="MRObjectFactory.h">
      <Filter>Source Files\DataModel</Filter>
    </ClInclude>
    <ClInclude Include="MRSerializer.h">
      <Filter>Source Files\IO</Filter>
    </ClInclude>
    <ClInclude Include="MRBitSetParallelFor.h">
      <Filter>Source Files\Basic</Filter>
    </ClInclude>
    <ClInclude Include="MRObjectLines.h">
      <Filter>Source Files\DataModel</Filter>
    </ClInclude>
    <ClInclude Include="MRVoxelGraphCut.h">
      <Filter>Source Files\Voxels</Filter>
    </ClInclude>
    <ClInclude Include="MRHeap.h">
      <Filter>Source Files\Basic</Filter>
    </ClInclude>
    <ClInclude Include="MRArrow.h">
      <Filter>Source Files\Primitives</Filter>
    </ClInclude>
    <ClInclude Include="MRSymMatrix3.h">
      <Filter>Source Files\Math</Filter>
    </ClInclude>
    <ClInclude Include="MRQuadraticForm.h">
      <Filter>Source Files\Math</Filter>
    </ClInclude>
    <ClInclude Include="MRQuaternion.h">
      <Filter>Source Files\Math</Filter>
    </ClInclude>
    <ClInclude Include="MRVolumeSegment.h">
      <Filter>Source Files\Voxels</Filter>
    </ClInclude>
    <ClInclude Include="MRTriDist.h">
      <Filter>Source Files\Math</Filter>
    </ClInclude>
    <ClInclude Include="MRAABBTree.h">
      <Filter>Source Files\AABBTree</Filter>
    </ClInclude>
    <ClInclude Include="MRMeshDistance.h">
      <Filter>Source Files\AABBTree</Filter>
    </ClInclude>
    <ClInclude Include="MRMakePlane.h">
      <Filter>Source Files\Primitives</Filter>
    </ClInclude>
    <ClInclude Include="MRToFromEigen.h">
      <Filter>Source Files\Math</Filter>
    </ClInclude>
    <ClInclude Include="MRTriangleIntersection.h">
      <Filter>Source Files\Math</Filter>
    </ClInclude>
    <ClInclude Include="MRMeshCollide.h">
      <Filter>Source Files\AABBTree</Filter>
    </ClInclude>
    <ClInclude Include="MRMeshProject.h">
      <Filter>Source Files\AABBTree</Filter>
    </ClInclude>
    <ClInclude Include="MRStringConvert.h">
      <Filter>Source Files\Basic</Filter>
    </ClInclude>
    <ClInclude Include="MRMeshTexture.h">
      <Filter>Source Files\BaseStructures</Filter>
    </ClInclude>
    <ClInclude Include="MROffset.h">
      <Filter>Source Files\VDBConversions</Filter>
    </ClInclude>
    <ClInclude Include="MRVector2.h">
      <Filter>Source Files\Math</Filter>
    </ClInclude>
    <ClInclude Include="MRColor.h">
      <Filter>Source Files\Basic</Filter>
    </ClInclude>
    <ClInclude Include="MRPositionedText.h">
      <Filter>Source Files\BaseStructures</Filter>
    </ClInclude>
    <ClInclude Include="MREdgePaths.h">
      <Filter>Source Files\SurfacePath</Filter>
    </ClInclude>
    <ClInclude Include="MRSurfaceDistance.h">
      <Filter>Source Files\SurfacePath</Filter>
    </ClInclude>
    <ClInclude Include="MRSurfacePath.h">
      <Filter>Source Files\SurfacePath</Filter>
    </ClInclude>
    <ClInclude Include="MRGeodesicPath.h">
      <Filter>Source Files\SurfacePath</Filter>
    </ClInclude>
    <ClInclude Include="MRSceneColors.h">
      <Filter>Source Files\BaseStructures</Filter>
    </ClInclude>
    <ClInclude Include="MRVolumeIndexer.h">
      <Filter>Source Files\Voxels</Filter>
    </ClInclude>
    <ClInclude Include="MRHighPrecision.h">
      <Filter>Source Files\Math</Filter>
    </ClInclude>
    <ClInclude Include="MRPrecisePredicates3.h">
      <Filter>Source Files\Math</Filter>
    </ClInclude>
    <ClInclude Include="MRObjectsAccess.h">
      <Filter>Source Files\DataModel</Filter>
    </ClInclude>
    <ClInclude Include="MRObjectsAccess.hpp">
      <Filter>Source Files\DataModel</Filter>
    </ClInclude>
    <ClInclude Include="MRObjectPoints.h">
      <Filter>Source Files\DataModel</Filter>
    </ClInclude>
    <ClInclude Include="MRPointsLoad.h">
      <Filter>Source Files\IO</Filter>
    </ClInclude>
    <ClInclude Include="MRPointsSave.h">
      <Filter>Source Files\IO</Filter>
    </ClInclude>
    <ClInclude Include="MRMeshCollidePrecise.h">
      <Filter>Source Files\AABBTree</Filter>
    </ClInclude>
    <ClInclude Include="MRFaceFace.h">
      <Filter>Source Files\AABBTree</Filter>
    </ClInclude>
    <ClInclude Include="MRBase64.h">
      <Filter>Source Files\IO</Filter>
    </ClInclude>
    <ClInclude Include="MRLog.h">
      <Filter>Source Files\Basic</Filter>
    </ClInclude>
    <ClInclude Include="MRStreamOperators.h">
      <Filter>Source Files\IO</Filter>
    </ClInclude>
    <ClInclude Include="MRMatrix4.h">
      <Filter>Source Files\Math</Filter>
    </ClInclude>
    <ClInclude Include="MRImageSave.h">
      <Filter>Source Files\IO</Filter>
    </ClInclude>
    <ClInclude Include="MRMatrix.h">
      <Filter>Source Files\Math</Filter>
    </ClInclude>
    <ClInclude Include="MRTriMath.h">
      <Filter>Source Files\Math</Filter>
    </ClInclude>
    <ClInclude Include="MRLine3.h">
      <Filter>Source Files\Math</Filter>
    </ClInclude>
    <ClInclude Include="MRMeshIntersect.h">
      <Filter>Source Files\AABBTree</Filter>
    </ClInclude>
    <ClInclude Include="MRRayBoxIntersection.h">
      <Filter>Source Files\Math</Filter>
    </ClInclude>
    <ClInclude Include="MRAABBTreePoints.h">
      <Filter>Source Files\AABBTree</Filter>
    </ClInclude>
    <ClInclude Include="MRPointsInBall.h">
      <Filter>Source Files\AABBTree</Filter>
    </ClInclude>
    <ClInclude Include="MRPython.h">
      <Filter>Source Files\Python</Filter>
    </ClInclude>
    <ClInclude Include="MRSceneRoot.h">
      <Filter>Source Files\DataModel</Filter>
    </ClInclude>
    <ClInclude Include="MRRegularGridMesh.h">
      <Filter>Source Files\Primitives</Filter>
    </ClInclude>
    <ClInclude Include="MRPointCloud.h">
      <Filter>Source Files\PointCloud</Filter>
    </ClInclude>
    <ClInclude Include="MRUniformSampling.h">
      <Filter>Source Files\PointCloud</Filter>
    </ClInclude>
    <ClInclude Include="MRPointCloudMakeNormals.h">
      <Filter>Source Files\PointCloud</Filter>
    </ClInclude>
    <ClInclude Include="MRRegularMapMesher.h">
      <Filter>Source Files\PointCloud</Filter>
    </ClInclude>
    <ClInclude Include="MRIOFormatsRegistry.h">
      <Filter>Source Files\IO</Filter>
    </ClInclude>
    <ClInclude Include="MRLineSegm3.h">
      <Filter>Source Files\Math</Filter>
    </ClInclude>
    <ClInclude Include="MRPolylineProject.h">
      <Filter>Source Files\AABBTree</Filter>
    </ClInclude>
    <ClInclude Include="MRMeshDirMax.h">
      <Filter>Source Files\AABBTree</Filter>
    </ClInclude>
    <ClInclude Include="MRPointCloudRadius.h">
      <Filter>Source Files\PointCloud</Filter>
    </ClInclude>
    <ClInclude Include="MRHash.h">
      <Filter>Source Files\Basic</Filter>
    </ClInclude>
    <ClInclude Include="MRHistoryStore.h">
      <Filter>Source Files\History</Filter>
    </ClInclude>
    <ClInclude Include="MRHistoryAction.h">
      <Filter>Source Files\History</Filter>
    </ClInclude>
    <ClInclude Include="MRChangeObjectAction.h">
      <Filter>Source Files\History</Filter>
    </ClInclude>
    <ClInclude Include="MRChangeSceneAction.h">
      <Filter>Source Files\History</Filter>
    </ClInclude>
    <ClInclude Include="MRChangeXfAction.h">
      <Filter>Source Files\History</Filter>
    </ClInclude>
    <ClInclude Include="MRCombinedHistoryAction.h">
      <Filter>Source Files\History</Filter>
    </ClInclude>
    <ClInclude Include="MRChangeSelectionAction.h">
      <Filter>Source Files\History</Filter>
    </ClInclude>
    <ClInclude Include="MRTunnelDetector.h">
      <Filter>Source Files\SurfacePath</Filter>
    </ClInclude>
    <ClInclude Include="MRMakeRigidXf.h">
      <Filter>Source Files\Math</Filter>
    </ClInclude>
    <ClInclude Include="MRUniqueThreadSafeOwner.h">
      <Filter>Source Files\AABBTree</Filter>
    </ClInclude>
    <ClInclude Include="MRIRenderObject.h">
      <Filter>Source Files\Render</Filter>
    </ClInclude>
    <ClInclude Include="MRAlignTextToMesh.h">
      <Filter>Source Files\SymbolMesh</Filter>
    </ClInclude>
    <ClInclude Include="MR2DContoursTriangulation.h">
      <Filter>Source Files\SymbolMesh</Filter>
    </ClInclude>
    <ClInclude Include="MRConfig.h">
      <Filter>Source Files\System</Filter>
    </ClInclude>
    <ClInclude Include="MRDenseBox.h">
      <Filter>Source Files\Math</Filter>
    </ClInclude>
    <ClInclude Include="MRFloatGridComponents.h">
      <Filter>Source Files\Components</Filter>
    </ClInclude>
    <ClInclude Include="MRMeshComponents.h">
      <Filter>Source Files\Components</Filter>
    </ClInclude>
    <ClInclude Include="MRGTest.h">
      <Filter>Source Files\Tests</Filter>
    </ClInclude>
    <ClInclude Include="MRObjectDistanceMap.h">
      <Filter>Source Files\DataModel</Filter>
    </ClInclude>
    <ClInclude Include="MRDistanceMapSave.h">
      <Filter>Source Files\IO</Filter>
    </ClInclude>
    <ClInclude Include="MRDistanceMapLoad.h">
      <Filter>Source Files\IO</Filter>
    </ClInclude>
    <ClInclude Include="MRAABBTreeNode.h">
      <Filter>Source Files\AABBTree</Filter>
    </ClInclude>
    <ClInclude Include="MRAABBTreeMaker.h">
      <Filter>Source Files\AABBTree</Filter>
    </ClInclude>
    <ClInclude Include="MRDistanceMapParams.h">
      <Filter>Source Files\DistanceMap</Filter>
    </ClInclude>
    <ClInclude Include="MRDistanceMap.h">
      <Filter>Source Files\DistanceMap</Filter>
    </ClInclude>
    <ClInclude Include="MRImageLoad.h">
      <Filter>Source Files\IO</Filter>
    </ClInclude>
    <ClInclude Include="MRImage.h">
      <Filter>Source Files\BaseStructures</Filter>
    </ClInclude>
    <ClInclude Include="MRPolylineTopology.h">
      <Filter>Source Files\Polyline</Filter>
    </ClInclude>
    <ClInclude Include="MRPolyline2Project.h">
      <Filter>Source Files\AABBTree</Filter>
    </ClInclude>
    <ClInclude Include="MRMatrix2.h">
      <Filter>Source Files\Math</Filter>
    </ClInclude>
    <ClInclude Include="MRAffineXf2.h">
      <Filter>Source Files\Math</Filter>
    </ClInclude>
    <ClInclude Include="MRAffineXf.h">
      <Filter>Source Files\Math</Filter>
    </ClInclude>
    <ClInclude Include="MRTupleBindings.h">
      <Filter>Source Files\Math</Filter>
    </ClInclude>
    <ClInclude Include="MRSymMatrix2.h">
      <Filter>Source Files\Math</Filter>
    </ClInclude>
    <ClInclude Include="MRString.h">
      <Filter>Source Files\Basic</Filter>
    </ClInclude>
    <ClInclude Include="MRPrecisePredicates2.h">
      <Filter>Source Files\Math</Filter>
    </ClInclude>
    <ClInclude Include="MRPrimitiveMapsComposition.h">
      <Filter>Source Files\Basic</Filter>
    </ClInclude>
    <ClInclude Include="MRPdf.h">
      <Filter>Source Files\PDF</Filter>
    </ClInclude>
    <ClInclude Include="MRAABBTreePolyline.h">
      <Filter>Source Files\AABBTree</Filter>
    </ClInclude>
    <ClInclude Include="MRBestFitQuadric.h">
      <Filter>Source Files\Math</Filter>
    </ClInclude>
    <ClInclude Include="MRIntersection.h">
      <Filter>Source Files\Math</Filter>
    </ClInclude>
    <ClInclude Include="MRContour.h">
      <Filter>Source Files\Math</Filter>
    </ClInclude>
    <ClInclude Include="MRSurfaceDistanceBuilder.h">
      <Filter>Source Files\SurfacePath</Filter>
    </ClInclude>
    <ClInclude Include="MRRestoringStreamsSink.h">
      <Filter>Source Files\Basic</Filter>
    </ClInclude>
    <ClInclude Include="MRChangeMeshAction.h">
      <Filter>Source Files\History</Filter>
    </ClInclude>
    <ClInclude Include="MRVoxelsVolume.h">
      <Filter>Source Files\VDBConversions</Filter>
    </ClInclude>
    <ClInclude Include="MRLineSegm.h">
      <Filter>Source Files\Math</Filter>
    </ClInclude>
    <ClInclude Include="MRChangeSceneObjectsOrder.h">
      <Filter>Source Files\History</Filter>
    </ClInclude>
    <ClInclude Include="MRMeshLoadObj.h">
      <Filter>Source Files\IO</Filter>
    </ClInclude>
    <ClInclude Include="MRRectIndexer.h">
      <Filter>Source Files\DistanceMap</Filter>
    </ClInclude>
    <ClInclude Include="MRChangeNameAction.h">
      <Filter>Source Files\History</Filter>
    </ClInclude>
    <ClInclude Include="MREmbeddedPython.h">
      <Filter>Source Files\Python</Filter>
    </ClInclude>
    <ClInclude Include="MRPolylineEdgeIterator.h">
      <Filter>Source Files\Polyline</Filter>
    </ClInclude>
    <ClInclude Include="MRComputeBoundingBox.h">
      <Filter>Source Files\Math</Filter>
    </ClInclude>
    <ClInclude Include="MRXfBasedCache.h">
      <Filter>Source Files\DataModel</Filter>
    </ClInclude>
    <ClInclude Include="MRSceneSettings.h">
      <Filter>Source Files\BaseStructures</Filter>
    </ClInclude>
    <ClInclude Include="MRLinesSave.h">
      <Filter>Source Files\IO</Filter>
    </ClInclude>
    <ClInclude Include="MRLinesLoad.h">
      <Filter>Source Files\IO</Filter>
    </ClInclude>
    <ClInclude Include="MRSphere.h">
      <Filter>Source Files\Primitives</Filter>
    </ClInclude>
    <ClInclude Include="MRSphereObject.h">
      <Filter>Source Files\DataModel\Features</Filter>
    </ClInclude>
    <ClInclude Include="MRObjectMeshHolder.h">
      <Filter>Source Files\DataModel\ModelHolder</Filter>
    </ClInclude>
    <ClInclude Include="MR2to3.h">
      <Filter>Source Files\Math</Filter>
    </ClInclude>
    <ClInclude Include="MRPlaneObject.h">
      <Filter>Source Files\DataModel\Features</Filter>
    </ClInclude>
    <ClInclude Include="MRPolyline.h">
      <Filter>Source Files\Polyline</Filter>
    </ClInclude>
    <ClInclude Include="MRObjectLinesHolder.h">
      <Filter>Source Files\DataModel\ModelHolder</Filter>
    </ClInclude>
    <ClInclude Include="MRLineObject.h">
      <Filter>Source Files\DataModel\Features</Filter>
    </ClInclude>
    <ClInclude Include="MRCircleObject.h">
      <Filter>Source Files\DataModel\Features</Filter>
    </ClInclude>
    <ClInclude Include="MRPolyline2Collide.h">
      <Filter>Source Files\AABBTree</Filter>
    </ClInclude>
    <ClInclude Include="MRHeapBytes.h">
      <Filter>Source Files\Basic</Filter>
    </ClInclude>
    <ClInclude Include="MRObjectPointsHolder.h">
      <Filter>Source Files\DataModel\ModelHolder</Filter>
    </ClInclude>
    <ClInclude Include="MRChangePointCloudAction.h">
      <Filter>Source Files\History</Filter>
    </ClInclude>
    <ClInclude Include="MRPointObject.h">
      <Filter>Source Files\DataModel\Features</Filter>
    </ClInclude>
    <ClInclude Include="MRMeshBuilder.h">
      <Filter>Source Files\MeshBuilder</Filter>
    </ClInclude>
    <ClInclude Include="MRIdentifyVertices.h">
      <Filter>Source Files\MeshBuilder</Filter>
    </ClInclude>
    <ClInclude Include="MRMeshBuilderTypes.h">
      <Filter>Source Files\MeshBuilder</Filter>
    </ClInclude>
    <ClInclude Include="MRMeshTopology.h">
      <Filter>Source Files\Mesh</Filter>
    </ClInclude>
    <ClInclude Include="MRMesh.h">
      <Filter>Source Files\Mesh</Filter>
    </ClInclude>
    <ClInclude Include="MRMeshTriPoint.h">
      <Filter>Source Files\Mesh</Filter>
    </ClInclude>
    <ClInclude Include="MRMeshToPointCloud.h">
      <Filter>Source Files\MeshAlgorithm</Filter>
    </ClInclude>
    <ClInclude Include="MRMeshMetrics.h">
      <Filter>Source Files\MeshAlgorithm</Filter>
    </ClInclude>
    <ClInclude Include="MRMeshNormals.h">
      <Filter>Source Files\MeshAlgorithm</Filter>
    </ClInclude>
    <ClInclude Include="MRMeshSubdivide.h">
      <Filter>Source Files\MeshAlgorithm</Filter>
    </ClInclude>
    <ClInclude Include="MRMeshFixer.h">
      <Filter>Source Files\MeshAlgorithm</Filter>
    </ClInclude>
    <ClInclude Include="MRMeshFillHole.h">
      <Filter>Source Files\MeshAlgorithm</Filter>
    </ClInclude>
    <ClInclude Include="MREdgePoint.h">
      <Filter>Source Files\Mesh</Filter>
    </ClInclude>
    <ClInclude Include="MRMeshDiff.h">
      <Filter>Source Files\MeshAlgorithm</Filter>
    </ClInclude>
    <ClInclude Include="MRMeshBoundary.h">
      <Filter>Source Files\MeshAlgorithm</Filter>
    </ClInclude>
    <ClInclude Include="MRMeshDelete.h">
      <Filter>Source Files\MeshAlgorithm</Filter>
    </ClInclude>
    <ClInclude Include="MRMeshDelone.h">
      <Filter>Source Files\MeshAlgorithm</Filter>
    </ClInclude>
    <ClInclude Include="MRPolyline2Intersect.h">
      <Filter>Source Files\AABBTree</Filter>
    </ClInclude>
    <ClInclude Include="MRPolylineComponents.h">
      <Filter>Source Files\Components</Filter>
    </ClInclude>
    <ClInclude Include="MRFillContourByGraphCut.h">
      <Filter>Source Files\Segmentation</Filter>
    </ClInclude>
    <ClInclude Include="MRSurroundingContour.h">
      <Filter>Source Files\Segmentation</Filter>
    </ClInclude>
    <ClInclude Include="MRContoursCut.h">
      <Filter>Source Files\Contours</Filter>
    </ClInclude>
    <ClInclude Include="MRContoursSeparation.h">
      <Filter>Source Files\Contours</Filter>
    </ClInclude>
    <ClInclude Include="MRIntersectionContour.h">
      <Filter>Source Files\Contours</Filter>
    </ClInclude>
    <ClInclude Include="MRMeshDecimate.h">
      <Filter>Source Files\Decimation</Filter>
    </ClInclude>
    <ClInclude Include="MRMeshDecimateParallel.h">
      <Filter>Source Files\Decimation</Filter>
    </ClInclude>
    <ClInclude Include="MRPolylineDecimate.h">
      <Filter>Source Files\Decimation</Filter>
    </ClInclude>
    <ClInclude Include="MRPointCloudTriangulation.h">
      <Filter>Source Files\Triangulation</Filter>
    </ClInclude>
    <ClInclude Include="MRPointCloudTriangulationHelpers.h">
      <Filter>Source Files\Triangulation</Filter>
    </ClInclude>
    <ClInclude Include="MRBooleanOperation.h">
      <Filter>Source Files\Boolean</Filter>
    </ClInclude>
    <ClInclude Include="MRMeshBoolean.h">
      <Filter>Source Files\Boolean</Filter>
    </ClInclude>
    <ClInclude Include="MRMeshBooleanFacade.h">
      <Filter>Source Files\Boolean</Filter>
    </ClInclude>
    <ClInclude Include="MRPartialOffset.h">
      <Filter>Source Files\Boolean</Filter>
    </ClInclude>
    <ClInclude Include="MRMeshSaveObj.h">
      <Filter>Source Files\IO</Filter>
    </ClInclude>
    <ClInclude Include="MRObjectLabel.h">
      <Filter>Source Files\DataModel</Filter>
    </ClInclude>
    <ClInclude Include="MRPolylineSubdivide.h">
      <Filter>Source Files\Polyline</Filter>
    </ClInclude>
    <ClInclude Include="MRChangePolylineAction.h">
      <Filter>Source Files\History</Filter>
    </ClInclude>
    <ClInclude Include="MRRelaxParams.h">
      <Filter>Source Files\Relax</Filter>
    </ClInclude>
    <ClInclude Include="MRMeshRelax.h">
      <Filter>Source Files\Relax</Filter>
    </ClInclude>
    <ClInclude Include="MRPointCloudRelax.h">
      <Filter>Source Files\Relax</Filter>
    </ClInclude>
    <ClInclude Include="MRPolylineRelax.h">
      <Filter>Source Files\Relax</Filter>
    </ClInclude>
    <ClInclude Include="MRPrism.h">
      <Filter>Source Files\Primitives</Filter>
    </ClInclude>
    <ClInclude Include="MRChangeLabelAction.h">
      <Filter>Source Files\History</Filter>
    </ClInclude>
    <ClInclude Include="MRProgressReadWrite.h">
      <Filter>Source Files\IO</Filter>
    </ClInclude>
    <ClInclude Include="MRChangeVoxelsAction.h">
      <Filter>Source Files\History</Filter>
    </ClInclude>
    <ClInclude Include="MRMatrix3Decompose.h">
      <Filter>Source Files\Math</Filter>
    </ClInclude>
    <ClInclude Include="MRBuffer.h">
      <Filter>Source Files\Basic</Filter>
    </ClInclude>
    <ClInclude Include="MRVertexAttributeGradient.h">
      <Filter>Source Files\MeshAlgorithm</Filter>
    </ClInclude>
    <ClInclude Include="MRChangeVoxelSelectionAction.h">
      <Filter>Source Files\History</Filter>
    </ClInclude>
    <ClInclude Include="MRChangePointCloudNormalsAction.h">
      <Filter>Source Files\History</Filter>
    </ClInclude>
    <ClInclude Include="MRUniteManyMeshes.h">
      <Filter>Source Files\Boolean</Filter>
    </ClInclude>
    <ClInclude Include="MRPlanarPath.h">
      <Filter>Source Files\SurfacePath</Filter>
    </ClInclude>
    <ClInclude Include="MRIntersectionPrecomputes2.h">
      <Filter>Source Files\AABBTree</Filter>
    </ClInclude>
    <ClInclude Include="MRRayBoxIntersection2.h">
      <Filter>Source Files\Math</Filter>
    </ClInclude>
    <ClInclude Include="MRIntersectionPrecomputes.h">
      <Filter>Source Files\Math</Filter>
    </ClInclude>
    <ClInclude Include="MRLine.h">
      <Filter>Source Files\Math</Filter>
    </ClInclude>
    <ClInclude Include="MRTimeRecord.h">
      <Filter>Source Files\Basic</Filter>
    </ClInclude>
    <ClInclude Include="MROrder.h">
      <Filter>Source Files\Mesh</Filter>
    </ClInclude>
    <ClInclude Include="MREdgePathsBuilder.h">
      <Filter>Source Files\SurfacePath</Filter>
    </ClInclude>
    <ClInclude Include="MRExtractIsolines.h">
      <Filter>Source Files\SurfacePath</Filter>
    </ClInclude>
    <ClInclude Include="MRMarchingCubes.h">
      <Filter>Source Files\Voxels</Filter>
    </ClInclude>
    <ClInclude Include="MRSharpenMarchingCubesMesh.h">
      <Filter>Source Files\Voxels</Filter>
    </ClInclude>
    <ClInclude Include="MREdgeMetric.h">
      <Filter>Source Files\SurfacePath</Filter>
    </ClInclude>
    <ClInclude Include="MRFastWindingNumber.h">
      <Filter>Source Files\AABBTree</Filter>
    </ClInclude>
    <ClInclude Include="MROpenVDBHelper.h">
      <Filter>Source Files\VDBConversions</Filter>
    </ClInclude>
    <ClInclude Include="MRChangeVertsColorMapAction.h">
      <Filter>Source Files\History</Filter>
    </ClInclude>
    <ClInclude Include="MRSignDetectionMode.h">
      <Filter>Source Files\Voxels</Filter>
    </ClInclude>
    <ClInclude Include="MRGridSettings.h">
      <Filter>Source Files\Mesh</Filter>
    </ClInclude>
    <ClInclude Include="MRPointsToMeshProjector.h">
      <Filter>Source Files\AABBTree</Filter>
    </ClInclude>
    <ClInclude Include="MRGltfSerializer.h">
      <Filter>Source Files\IO</Filter>
    </ClInclude>
    <ClInclude Include="MRParallelFor.h">
      <Filter>Source Files\Basic</Filter>
    </ClInclude>
    <ClInclude Include="MRFreeFormDeformer.h">
      <Filter>Source Files\LinearSystem</Filter>
    </ClInclude>
    <ClInclude Include="MRToolPath.h">
      <Filter>Source Files\SurfacePath</Filter>
    </ClInclude>
    <ClInclude Include="MRLaplacian.h">
      <Filter>Source Files\LinearSystem</Filter>
    </ClInclude>
    <ClInclude Include="MRPositionVertsSmoothly.h">
      <Filter>Source Files\LinearSystem</Filter>
    </ClInclude>
    <ClInclude Include="MRClosestPointInTriangle.h">
      <Filter>Source Files\Math</Filter>
    </ClInclude>
    <ClInclude Include="MRNormalsToPoints.h">
      <Filter>Source Files\LinearSystem</Filter>
    </ClInclude>
    <ClInclude Include="MRNormalDenoising.h">
      <Filter>Source Files\LinearSystem</Filter>
    </ClInclude>
    <ClInclude Include="MRId.h">
      <Filter>Source Files\Basic</Filter>
    </ClInclude>
    <ClInclude Include="MREdgeIterator.h">
      <Filter>Source Files\Mesh</Filter>
    </ClInclude>
    <ClInclude Include="MRPartMapping.h">
      <Filter>Source Files\Mesh</Filter>
    </ClInclude>
    <ClInclude Include="MRPointOnFace.h">
      <Filter>Source Files\Mesh</Filter>
    </ClInclude>
    <ClInclude Include="MRMeshPart.h">
      <Filter>Source Files\Mesh</Filter>
    </ClInclude>
    <ClInclude Include="MRMeshEigen.h">
      <Filter>Source Files\Mesh</Filter>
    </ClInclude>
    <ClInclude Include="MRConvexHull.h">
      <Filter>Source Files\MeshAlgorithm</Filter>
    </ClInclude>
    <ClInclude Include="MRExpandShrink.h">
      <Filter>Source Files\MeshAlgorithm</Filter>
    </ClInclude>
    <ClInclude Include="MRExpected.h">
      <Filter>Source Files\Basic</Filter>
    </ClInclude>
    <ClInclude Include="MRContoursStitch.h">
      <Filter>Source Files\Contours</Filter>
    </ClInclude>
    <ClInclude Include="MRFillContour.h">
      <Filter>Source Files\Contours</Filter>
    </ClInclude>
    <ClInclude Include="MRFillContours2D.h">
      <Filter>Source Files\Contours</Filter>
    </ClInclude>
    <ClInclude Include="MRFixUndercuts.h">
      <Filter>Source Files\MeshAlgorithm</Filter>
    </ClInclude>
    <ClInclude Include="MRGridSampling.h">
      <Filter>Source Files\PointCloud</Filter>
    </ClInclude>
    <ClInclude Include="MRNoDefInit.h">
      <Filter>Source Files\Basic</Filter>
    </ClInclude>
    <ClInclude Include="MRphmap.h">
      <Filter>Source Files\Basic</Filter>
    </ClInclude>
    <ClInclude Include="MRRegionBoundary.h">
      <Filter>Source Files\MeshAlgorithm</Filter>
    </ClInclude>
    <ClInclude Include="MRRingIterator.h">
      <Filter>Source Files\Basic</Filter>
    </ClInclude>
    <ClInclude Include="MRWriter.h">
      <Filter>Source Files\Basic</Filter>
    </ClInclude>
    <ClInclude Include="MRICP.h">
      <Filter>Source Files\MeshAlgorithm</Filter>
    </ClInclude>
    <ClInclude Include="MRMeshTrimWithPlane.h">
      <Filter>Source Files\MeshAlgorithm</Filter>
    </ClInclude>
    <ClInclude Include="MRColorMapAggregator.h">
      <Filter>Source Files\Basic</Filter>
    </ClInclude>
    <ClInclude Include="MRCloseVertices.h">
      <Filter>Source Files\MeshAlgorithm</Filter>
    </ClInclude>
    <ClInclude Include="MROverlappingTris.h">
      <Filter>Source Files\AABBTree</Filter>
    </ClInclude>
    <ClInclude Include="MRObjectGcode.h">
      <Filter>Source Files\DataModel</Filter>
    </ClInclude>
    <ClInclude Include="MRGcodeProcessor.h">
      <Filter>Source Files\Gcode</Filter>
    </ClInclude>
    <ClInclude Include="MRGcodeLoad.h">
      <Filter>Source Files\IO</Filter>
    </ClInclude>
    <ClInclude Include="MRFile.h">
      <Filter>Source Files\System</Filter>
    </ClInclude>
    <ClInclude Include="MRDirectory.h">
      <Filter>Source Files\System</Filter>
    </ClInclude>
    <ClInclude Include="MRAxis.h">
      <Filter>Source Files\BaseStructures</Filter>
    </ClInclude>
    <ClInclude Include="MRChangeObjectFields.h">
      <Filter>Source Files\History</Filter>
    </ClInclude>
    <ClInclude Include="MRMutexOwner.h">
      <Filter>Source Files\System</Filter>
    </ClInclude>
    <ClInclude Include="MRSignal.h">
      <Filter>Source Files\Basic</Filter>
    </ClInclude>
    <ClInclude Include="MRUniquePtr.h">
      <Filter>Source Files\Basic</Filter>
    </ClInclude>
    <ClInclude Include="MRViewportProperty.h">
      <Filter>Source Files\Basic</Filter>
    </ClInclude>
    <ClInclude Include="MRViewportId.h">
      <Filter>Source Files\Basic</Filter>
    </ClInclude>
    <ClInclude Include="MRVoxelsConversionsByParts.h">
      <Filter>Source Files\Voxels</Filter>
    </ClInclude>
    <ClInclude Include="MRInnerShell.h">
      <Filter>Source Files\AABBTree</Filter>
    </ClInclude>
    <ClInclude Include="MRMovementBuildBody.h">
      <Filter>Source Files\Primitives</Filter>
    </ClInclude>
    <ClInclude Include="MRVDBProgressInterrupter.h">
      <Filter>Source Files\VDBConversions</Filter>
    </ClInclude>
    <ClInclude Include="MRVDBFloatGrid.h">
      <Filter>Source Files\BaseStructures</Filter>
    </ClInclude>
    <ClInclude Include="MRCNCMachineSettings.h">
      <Filter>Source Files\Gcode</Filter>
    </ClInclude>
    <ClInclude Include="MRMeshToDistanceVolume.h">
      <Filter>Source Files\Voxels</Filter>
    </ClInclude>
    <ClInclude Include="MRIsNaN.h">
      <Filter>Source Files\Math</Filter>
    </ClInclude>
    <ClInclude Include="MRVoxelsConversions.h">
      <Filter>Source Files\Voxels</Filter>
    </ClInclude>
    <ClInclude Include="MRIOParsing.h">
      <Filter>Source Files\IO</Filter>
    </ClInclude>
    <ClInclude Include="MRTiffIO.h">
      <Filter>Source Files\IO</Filter>
    </ClInclude>
    <ClInclude Include="MRTerrainTriangulation.h">
      <Filter>Source Files\Triangulation</Filter>
    </ClInclude>
    <ClInclude Include="MRPointOnObject.h">
      <Filter>Source Files\Basic</Filter>
    </ClInclude>
    <ClInclude Include="MRPointsProject.h">
      <Filter>Source Files\AABBTree</Filter>
    </ClInclude>
    <ClInclude Include="MRSegmPoint.h">
      <Filter>Source Files\Math</Filter>
    </ClInclude>
    <ClInclude Include="MREmbedTerrainStructure.h">
      <Filter>Source Files\Boolean</Filter>
    </ClInclude>
    <ClInclude Include="MRMapEdge.h">
      <Filter>Source Files\Basic</Filter>
    </ClInclude>
    <ClInclude Include="MRMeshExtrude.h">
      <Filter>Source Files\Mesh</Filter>
    </ClInclude>
    <ClInclude Include="MRGraph.h">
      <Filter>Source Files\Math</Filter>
    </ClInclude>
    <ClInclude Include="MRWatershedGraph.h">
      <Filter>Source Files\WaterFlow</Filter>
    </ClInclude>
    <ClInclude Include="MRAggregateFlow.h">
      <Filter>Source Files\WaterFlow</Filter>
    </ClInclude>
    <ClInclude Include="MRBasinVolume.h">
      <Filter>Source Files\WaterFlow</Filter>
    </ClInclude>
    <ClInclude Include="MRMeshOverhangs.h">
      <Filter>Source Files\MeshAlgorithm</Filter>
    </ClInclude>
    <ClInclude Include="MRPrecipitationSimulator.h">
      <Filter>Source Files\WaterFlow</Filter>
    </ClInclude>
    <ClInclude Include="MRMeshOrPoints.h">
      <Filter>Source Files\Mesh</Filter>
    </ClInclude>
    <ClInclude Include="MRMeshLoadStep.h">
      <Filter>Source Files\IO</Filter>
    </ClInclude>
    <ClInclude Include="MRZip.h">
      <Filter>Source Files\IO</Filter>
    </ClInclude>
    <ClInclude Include="MRMeshLoadSettings.h">
      <Filter>Source Files\IO</Filter>
    </ClInclude>
<<<<<<< HEAD
    <ClInclude Include="MROffsetContours.h">
      <Filter>Source Files\Polyline</Filter>
=======
    <ClInclude Include="MRChangeColoringType.h">
      <Filter>Source Files\History</Filter>
>>>>>>> e71dcc30
    </ClInclude>
  </ItemGroup>
  <ItemGroup>
    <ClCompile Include="MRObject.cpp">
      <Filter>Source Files\DataModel</Filter>
    </ClCompile>
    <ClCompile Include="MRObjectLoad.cpp">
      <Filter>Source Files\DataModel</Filter>
    </ClCompile>
    <ClCompile Include="MRTimer.cpp">
      <Filter>Source Files\Basic</Filter>
    </ClCompile>
    <ClCompile Include="MRBestFit.cpp">
      <Filter>Source Files\Math</Filter>
    </ClCompile>
    <ClCompile Include="MRBitSet.cpp">
      <Filter>Source Files\Basic</Filter>
    </ClCompile>
    <ClCompile Include="MRAffineXf3.cpp">
      <Filter>Source Files\Math</Filter>
    </ClCompile>
    <ClCompile Include="MRCylinder.cpp">
      <Filter>Source Files\Primitives</Filter>
    </ClCompile>
    <ClCompile Include="MRBox.cpp">
      <Filter>Source Files\Math</Filter>
    </ClCompile>
    <ClCompile Include="MRCube.cpp">
      <Filter>Source Files\Primitives</Filter>
    </ClCompile>
    <ClCompile Include="MRVDBConversions.cpp">
      <Filter>Source Files\VDBConversions</Filter>
    </ClCompile>
    <ClCompile Include="MRSymbolMesh.cpp">
      <Filter>Source Files\SymbolMesh</Filter>
    </ClCompile>
    <ClCompile Include="MRBoolean.cpp">
      <Filter>Source Files\VDBConversions</Filter>
    </ClCompile>
    <ClCompile Include="MRTorus.cpp">
      <Filter>Source Files\Primitives</Filter>
    </ClCompile>
    <ClCompile Include="MRUVSphere.cpp">
      <Filter>Source Files\Primitives</Filter>
    </ClCompile>
    <ClCompile Include="MRHistogram.cpp">
      <Filter>Source Files\Math</Filter>
    </ClCompile>
    <ClCompile Include="MRSystem.cpp">
      <Filter>Source Files\System</Filter>
    </ClCompile>
    <ClCompile Include="MRFloatGrid.cpp">
      <Filter>Source Files\BaseStructures</Filter>
    </ClCompile>
    <ClCompile Include="MRObjectVoxels.cpp">
      <Filter>Source Files\DataModel</Filter>
    </ClCompile>
    <ClCompile Include="MRVoxelsSave.cpp">
      <Filter>Source Files\IO</Filter>
    </ClCompile>
    <ClCompile Include="MRMeshSave.cpp">
      <Filter>Source Files\IO</Filter>
    </ClCompile>
    <ClCompile Include="MRMeshLoad.cpp">
      <Filter>Source Files\IO</Filter>
    </ClCompile>
    <ClCompile Include="MRVoxelsLoad.cpp">
      <Filter>Source Files\IO</Filter>
    </ClCompile>
    <ClCompile Include="MRVoxelPath.cpp">
      <Filter>Source Files\Voxels</Filter>
    </ClCompile>
    <ClCompile Include="MRAligningTransform.cpp">
      <Filter>Source Files\Math</Filter>
    </ClCompile>
    <ClCompile Include="miniply.cpp">
      <Filter>Source Files\IO</Filter>
    </ClCompile>
    <ClCompile Include="MRObjectMesh.cpp">
      <Filter>Source Files\DataModel</Filter>
    </ClCompile>
    <ClCompile Include="MRVisualObject.cpp">
      <Filter>Source Files\DataModel</Filter>
    </ClCompile>
    <ClCompile Include="MRObjectFactory.cpp">
      <Filter>Source Files\DataModel</Filter>
    </ClCompile>
    <ClCompile Include="MRSerializer.cpp">
      <Filter>Source Files\IO</Filter>
    </ClCompile>
    <ClCompile Include="MRVoxelGraphCut.cpp">
      <Filter>Source Files\Voxels</Filter>
    </ClCompile>
    <ClCompile Include="MRObjectLines.cpp">
      <Filter>Source Files\DataModel</Filter>
    </ClCompile>
    <ClCompile Include="MRArrow.cpp">
      <Filter>Source Files\Primitives</Filter>
    </ClCompile>
    <ClCompile Include="MRMathInstatiate.cpp">
      <Filter>Source Files\Math</Filter>
    </ClCompile>
    <ClCompile Include="MRQuadraticForm.cpp">
      <Filter>Source Files\Math</Filter>
    </ClCompile>
    <ClCompile Include="MRVolumeSegment.cpp">
      <Filter>Source Files\Voxels</Filter>
    </ClCompile>
    <ClCompile Include="MRTriDist.cpp">
      <Filter>Source Files\Math</Filter>
    </ClCompile>
    <ClCompile Include="MRAABBTree.cpp">
      <Filter>Source Files\AABBTree</Filter>
    </ClCompile>
    <ClCompile Include="MRMeshDistance.cpp">
      <Filter>Source Files\AABBTree</Filter>
    </ClCompile>
    <ClCompile Include="MRMakePlane.cpp">
      <Filter>Source Files\Primitives</Filter>
    </ClCompile>
    <ClCompile Include="MRMeshCollide.cpp">
      <Filter>Source Files\AABBTree</Filter>
    </ClCompile>
    <ClCompile Include="MRMeshProject.cpp">
      <Filter>Source Files\AABBTree</Filter>
    </ClCompile>
    <ClCompile Include="MRStringConvert.cpp">
      <Filter>Source Files\Basic</Filter>
    </ClCompile>
    <ClCompile Include="MROffset.cpp">
      <Filter>Source Files\VDBConversions</Filter>
    </ClCompile>
    <ClCompile Include="MREdgePaths.cpp">
      <Filter>Source Files\SurfacePath</Filter>
    </ClCompile>
    <ClCompile Include="MRSurfaceDistance.cpp">
      <Filter>Source Files\SurfacePath</Filter>
    </ClCompile>
    <ClCompile Include="MRSurfacePath.cpp">
      <Filter>Source Files\SurfacePath</Filter>
    </ClCompile>
    <ClCompile Include="MRGeodesicPath.cpp">
      <Filter>Source Files\SurfacePath</Filter>
    </ClCompile>
    <ClCompile Include="MRSceneColors.cpp">
      <Filter>Source Files\BaseStructures</Filter>
    </ClCompile>
    <ClCompile Include="MRVolumeIndexer.cpp">
      <Filter>Source Files\Voxels</Filter>
    </ClCompile>
    <ClCompile Include="MRPrecisePredicates3.cpp">
      <Filter>Source Files\Math</Filter>
    </ClCompile>
    <ClCompile Include="MRObjectPoints.cpp">
      <Filter>Source Files\DataModel</Filter>
    </ClCompile>
    <ClCompile Include="MRPointsLoad.cpp">
      <Filter>Source Files\IO</Filter>
    </ClCompile>
    <ClCompile Include="MRPointsSave.cpp">
      <Filter>Source Files\IO</Filter>
    </ClCompile>
    <ClCompile Include="MRMeshCollidePrecise.cpp">
      <Filter>Source Files\AABBTree</Filter>
    </ClCompile>
    <ClCompile Include="MRBase64.cpp">
      <Filter>Source Files\IO</Filter>
    </ClCompile>
    <ClCompile Include="MRLog.cpp">
      <Filter>Source Files\Basic</Filter>
    </ClCompile>
    <ClCompile Include="MRStreamOperators.cpp">
      <Filter>Source Files\IO</Filter>
    </ClCompile>
    <ClCompile Include="MRImageSave.cpp">
      <Filter>Source Files\IO</Filter>
    </ClCompile>
    <ClCompile Include="MRMeshIntersect.cpp">
      <Filter>Source Files\AABBTree</Filter>
    </ClCompile>
    <ClCompile Include="MRAABBTreePoints.cpp">
      <Filter>Source Files\AABBTree</Filter>
    </ClCompile>
    <ClCompile Include="MRPointsInBall.cpp">
      <Filter>Source Files\AABBTree</Filter>
    </ClCompile>
    <ClCompile Include="MRPython.cpp">
      <Filter>Source Files\Python</Filter>
    </ClCompile>
    <ClCompile Include="MRSceneRoot.cpp">
      <Filter>Source Files\DataModel</Filter>
    </ClCompile>
    <ClCompile Include="MRRegularGridMesh.cpp">
      <Filter>Source Files\Primitives</Filter>
    </ClCompile>
    <ClCompile Include="MRPointCloud.cpp">
      <Filter>Source Files\PointCloud</Filter>
    </ClCompile>
    <ClCompile Include="MRUniformSampling.cpp">
      <Filter>Source Files\PointCloud</Filter>
    </ClCompile>
    <ClCompile Include="MRPointCloudMakeNormals.cpp">
      <Filter>Source Files\PointCloud</Filter>
    </ClCompile>
    <ClCompile Include="MRRegularMapMesher.cpp">
      <Filter>Source Files\PointCloud</Filter>
    </ClCompile>
    <ClCompile Include="MRIOFormatsRegistry.cpp">
      <Filter>Source Files\IO</Filter>
    </ClCompile>
    <ClCompile Include="MRAABBTreePolyline3.cpp">
      <Filter>Source Files\AABBTree</Filter>
    </ClCompile>
    <ClCompile Include="MRPolylineProject.cpp">
      <Filter>Source Files\AABBTree</Filter>
    </ClCompile>
    <ClCompile Include="MRMeshDirMax.cpp">
      <Filter>Source Files\AABBTree</Filter>
    </ClCompile>
    <ClCompile Include="MRPointCloudRadius.cpp">
      <Filter>Source Files\PointCloud</Filter>
    </ClCompile>
    <ClCompile Include="MRHistoryStore.cpp">
      <Filter>Source Files\History</Filter>
    </ClCompile>
    <ClCompile Include="MRChangeSceneAction.cpp">
      <Filter>Source Files\History</Filter>
    </ClCompile>
    <ClCompile Include="MRTunnelDetector.cpp">
      <Filter>Source Files\SurfacePath</Filter>
    </ClCompile>
    <ClCompile Include="MRMakeRigidXf.cpp">
      <Filter>Source Files\Math</Filter>
    </ClCompile>
    <ClCompile Include="MRUniqueThreadSafeOwner.cpp">
      <Filter>Source Files\AABBTree</Filter>
    </ClCompile>
    <ClCompile Include="MRIRenderObject.cpp">
      <Filter>Source Files\Render</Filter>
    </ClCompile>
    <ClCompile Include="MR2DContoursTriangulation.cpp">
      <Filter>Source Files\SymbolMesh</Filter>
    </ClCompile>
    <ClCompile Include="MRConfig.cpp">
      <Filter>Source Files\System</Filter>
    </ClCompile>
    <ClCompile Include="MRMeshTests.cpp">
      <Filter>Source Files\Tests</Filter>
    </ClCompile>
    <ClCompile Include="MRCPRTests.cpp">
      <Filter>Source Files\Tests</Filter>
    </ClCompile>
    <ClCompile Include="MRDenseBox.cpp">
      <Filter>Source Files\Math</Filter>
    </ClCompile>
    <ClCompile Include="MRFloatGridComponents.cpp">
      <Filter>Source Files\Components</Filter>
    </ClCompile>
    <ClCompile Include="MRMeshComponents.cpp">
      <Filter>Source Files\Components</Filter>
    </ClCompile>
    <ClCompile Include="MRBestFitTests.cpp">
      <Filter>Source Files\Tests</Filter>
    </ClCompile>
    <ClCompile Include="MRObjectDistanceMap.cpp">
      <Filter>Source Files\DataModel</Filter>
    </ClCompile>
    <ClCompile Include="MRDistanceMapSave.cpp">
      <Filter>Source Files\IO</Filter>
    </ClCompile>
    <ClCompile Include="MRDistanceMapLoad.cpp">
      <Filter>Source Files\IO</Filter>
    </ClCompile>
    <ClCompile Include="MRExtractIsolinesTests.cpp">
      <Filter>Source Files\Tests</Filter>
    </ClCompile>
    <ClCompile Include="MRAABBTreeMaker.cpp">
      <Filter>Source Files\AABBTree</Filter>
    </ClCompile>
    <ClCompile Include="MRDistanceMapParams.cpp">
      <Filter>Source Files\DistanceMap</Filter>
    </ClCompile>
    <ClCompile Include="MRDistanceMapTests.cpp">
      <Filter>Source Files\DistanceMap</Filter>
    </ClCompile>
    <ClCompile Include="MRDistanceMap.cpp">
      <Filter>Source Files\DistanceMap</Filter>
    </ClCompile>
    <ClCompile Include="MRImageLoad.cpp">
      <Filter>Source Files\IO</Filter>
    </ClCompile>
    <ClCompile Include="MRAABBTreePolyline2.cpp">
      <Filter>Source Files\AABBTree</Filter>
    </ClCompile>
    <ClCompile Include="MRAffineXf2.cpp">
      <Filter>Source Files\Math</Filter>
    </ClCompile>
    <ClCompile Include="MRTupleBindings.cpp">
      <Filter>Source Files\Math</Filter>
    </ClCompile>
    <ClCompile Include="MRString.cpp">
      <Filter>Source Files\Basic</Filter>
    </ClCompile>
    <ClCompile Include="MRPolylineTopology.cpp">
      <Filter>Source Files\Polyline</Filter>
    </ClCompile>
    <ClCompile Include="MRPrecisePredicates2.cpp">
      <Filter>Source Files\Math</Filter>
    </ClCompile>
    <ClCompile Include="MRPrimitiveMapsComposition.cpp">
      <Filter>Source Files\Basic</Filter>
    </ClCompile>
    <ClCompile Include="MRPdf.cpp">
      <Filter>Source Files\PDF</Filter>
    </ClCompile>
    <ClCompile Include="MRAABBTreePolyline.cpp">
      <Filter>Source Files\AABBTree</Filter>
    </ClCompile>
    <ClCompile Include="MRBestFitQuadric.cpp">
      <Filter>Source Files\Math</Filter>
    </ClCompile>
    <ClCompile Include="MRIntersection.cpp">
      <Filter>Source Files\Math</Filter>
    </ClCompile>
    <ClCompile Include="MRContour.cpp">
      <Filter>Source Files\Math</Filter>
    </ClCompile>
    <ClCompile Include="MRSurfaceDistanceBuilder.cpp">
      <Filter>Source Files\SurfacePath</Filter>
    </ClCompile>
    <ClCompile Include="MRRestoringStreamsSink.cpp">
      <Filter>Source Files\Basic</Filter>
    </ClCompile>
    <ClCompile Include="MRVoxelsVolume.cpp">
      <Filter>Source Files\VDBConversions</Filter>
    </ClCompile>
    <ClCompile Include="MRCombinedHistoryAction.cpp">
      <Filter>Source Files\History</Filter>
    </ClCompile>
    <ClCompile Include="MRMeshLoadObj.cpp">
      <Filter>Source Files\IO</Filter>
    </ClCompile>
    <ClCompile Include="MRRectIndexer.cpp">
      <Filter>Source Files\DistanceMap</Filter>
    </ClCompile>
    <ClCompile Include="MREmbeddedPython.cpp">
      <Filter>Source Files\Python</Filter>
    </ClCompile>
    <ClCompile Include="MRLine3.cpp">
      <Filter>Source Files\Math</Filter>
    </ClCompile>
    <ClCompile Include="MRComputeBoundingBox.cpp">
      <Filter>Source Files\Math</Filter>
    </ClCompile>
    <ClCompile Include="MRSceneSettings.cpp">
      <Filter>Source Files\BaseStructures</Filter>
    </ClCompile>
    <ClCompile Include="MRLinesSave.cpp">
      <Filter>Source Files\IO</Filter>
    </ClCompile>
    <ClCompile Include="MRLinesLoad.cpp">
      <Filter>Source Files\IO</Filter>
    </ClCompile>
    <ClCompile Include="MRSphere.cpp">
      <Filter>Source Files\Primitives</Filter>
    </ClCompile>
    <ClCompile Include="MRSphereObject.cpp">
      <Filter>Source Files\DataModel\Features</Filter>
    </ClCompile>
    <ClCompile Include="MRObjectMeshHolder.cpp">
      <Filter>Source Files\DataModel\ModelHolder</Filter>
    </ClCompile>
    <ClCompile Include="MRPlaneObject.cpp">
      <Filter>Source Files\DataModel\Features</Filter>
    </ClCompile>
    <ClCompile Include="MRPolyline.cpp">
      <Filter>Source Files\Polyline</Filter>
    </ClCompile>
    <ClCompile Include="MRObjectLinesHolder.cpp">
      <Filter>Source Files\DataModel\ModelHolder</Filter>
    </ClCompile>
    <ClCompile Include="MRLineObject.cpp">
      <Filter>Source Files\DataModel\Features</Filter>
    </ClCompile>
    <ClCompile Include="MRCircleObject.cpp">
      <Filter>Source Files\DataModel\Features</Filter>
    </ClCompile>
    <ClCompile Include="MRPolyline2Collide.cpp">
      <Filter>Source Files\AABBTree</Filter>
    </ClCompile>
    <ClCompile Include="MRObjectPointsHolder.cpp">
      <Filter>Source Files\DataModel\ModelHolder</Filter>
    </ClCompile>
    <ClCompile Include="MRPointObject.cpp">
      <Filter>Source Files\DataModel\Features</Filter>
    </ClCompile>
    <ClCompile Include="MRMeshBuilder.cpp">
      <Filter>Source Files\MeshBuilder</Filter>
    </ClCompile>
    <ClCompile Include="MRMeshBuildDeleteTest.cpp">
      <Filter>Source Files\MeshBuilder</Filter>
    </ClCompile>
    <ClCompile Include="MRIdentifyVertices.cpp">
      <Filter>Source Files\MeshBuilder</Filter>
    </ClCompile>
    <ClCompile Include="MRAlignTextToMesh.cpp">
      <Filter>Source Files\SymbolMesh</Filter>
    </ClCompile>
    <ClCompile Include="MRMeshLoadSaveTest.cpp">
      <Filter>Source Files\Tests</Filter>
    </ClCompile>
    <ClCompile Include="MRMeshTopology.cpp">
      <Filter>Source Files\Mesh</Filter>
    </ClCompile>
    <ClCompile Include="MRMesh.cpp">
      <Filter>Source Files\Mesh</Filter>
    </ClCompile>
    <ClCompile Include="MRMeshTriPoint.cpp">
      <Filter>Source Files\Mesh</Filter>
    </ClCompile>
    <ClCompile Include="MRMeshToPointCloud.cpp">
      <Filter>Source Files\MeshAlgorithm</Filter>
    </ClCompile>
    <ClCompile Include="MRMeshNormals.cpp">
      <Filter>Source Files\MeshAlgorithm</Filter>
    </ClCompile>
    <ClCompile Include="MRMeshMetrics.cpp">
      <Filter>Source Files\MeshAlgorithm</Filter>
    </ClCompile>
    <ClCompile Include="MRMeshSubdivide.cpp">
      <Filter>Source Files\MeshAlgorithm</Filter>
    </ClCompile>
    <ClCompile Include="MRMeshFillHole.cpp">
      <Filter>Source Files\MeshAlgorithm</Filter>
    </ClCompile>
    <ClCompile Include="MRMeshFixer.cpp">
      <Filter>Source Files\MeshAlgorithm</Filter>
    </ClCompile>
    <ClCompile Include="MREdgePoint.cpp">
      <Filter>Source Files\Mesh</Filter>
    </ClCompile>
    <ClCompile Include="MRMeshBoundary.cpp">
      <Filter>Source Files\MeshAlgorithm</Filter>
    </ClCompile>
    <ClCompile Include="MRMeshDelete.cpp">
      <Filter>Source Files\MeshAlgorithm</Filter>
    </ClCompile>
    <ClCompile Include="MRMeshDelone.cpp">
      <Filter>Source Files\MeshAlgorithm</Filter>
    </ClCompile>
    <ClCompile Include="MRMeshDiff.cpp">
      <Filter>Source Files\MeshAlgorithm</Filter>
    </ClCompile>
    <ClCompile Include="MRPolyline2Intersect.cpp">
      <Filter>Source Files\AABBTree</Filter>
    </ClCompile>
    <ClCompile Include="MRPolylineComponents.cpp">
      <Filter>Source Files\Components</Filter>
    </ClCompile>
    <ClCompile Include="MRExampleTest.cpp">
      <Filter>Source Files\Tests</Filter>
    </ClCompile>
    <ClCompile Include="MRFillContourByGraphCut.cpp">
      <Filter>Source Files\Segmentation</Filter>
    </ClCompile>
    <ClCompile Include="MRSurroundingContour.cpp">
      <Filter>Source Files\Segmentation</Filter>
    </ClCompile>
    <ClCompile Include="MRContoursCut.cpp">
      <Filter>Source Files\Contours</Filter>
    </ClCompile>
    <ClCompile Include="MRContoursSeparation.cpp">
      <Filter>Source Files\Contours</Filter>
    </ClCompile>
    <ClCompile Include="MRIntersectionContour.cpp">
      <Filter>Source Files\Contours</Filter>
    </ClCompile>
    <ClCompile Include="MRMeshDecimate.cpp">
      <Filter>Source Files\Decimation</Filter>
    </ClCompile>
    <ClCompile Include="MRMeshDecimateParallel.cpp">
      <Filter>Source Files\Decimation</Filter>
    </ClCompile>
    <ClCompile Include="MRPolylineDecimate.cpp">
      <Filter>Source Files\Decimation</Filter>
    </ClCompile>
    <ClCompile Include="MRPointCloudTriangulation.cpp">
      <Filter>Source Files\Triangulation</Filter>
    </ClCompile>
    <ClCompile Include="MRPointCloudTriangulationHelpers.cpp">
      <Filter>Source Files\Triangulation</Filter>
    </ClCompile>
    <ClCompile Include="MRBooleanOperation.cpp">
      <Filter>Source Files\Boolean</Filter>
    </ClCompile>
    <ClCompile Include="MRMeshBoolean.cpp">
      <Filter>Source Files\Boolean</Filter>
    </ClCompile>
    <ClCompile Include="MRMeshBooleanFacade.cpp">
      <Filter>Source Files\Boolean</Filter>
    </ClCompile>
    <ClCompile Include="MRPartialOffset.cpp">
      <Filter>Source Files\Boolean</Filter>
    </ClCompile>
    <ClCompile Include="MRMeshSaveObj.cpp">
      <Filter>Source Files\IO</Filter>
    </ClCompile>
    <ClCompile Include="MRObjectLabel.cpp">
      <Filter>Source Files\DataModel</Filter>
    </ClCompile>
    <ClCompile Include="MRPolylineSubdivide.cpp">
      <Filter>Source Files\Polyline</Filter>
    </ClCompile>
    <ClCompile Include="MRMeshRelax.cpp">
      <Filter>Source Files\Relax</Filter>
    </ClCompile>
    <ClCompile Include="MRPointCloudRelax.cpp">
      <Filter>Source Files\Relax</Filter>
    </ClCompile>
    <ClCompile Include="MRPolylineRelax.cpp">
      <Filter>Source Files\Relax</Filter>
    </ClCompile>
    <ClCompile Include="MRPrism.cpp">
      <Filter>Source Files\Primitives</Filter>
    </ClCompile>
    <ClCompile Include="MRProgressReadWrite.cpp">
      <Filter>Source Files\IO</Filter>
    </ClCompile>
    <ClCompile Include="MRVertexAttributeGradient.cpp">
      <Filter>Source Files\MeshAlgorithm</Filter>
    </ClCompile>
    <ClCompile Include="MRUniteManyMeshes.cpp">
      <Filter>Source Files\Boolean</Filter>
    </ClCompile>
    <ClCompile Include="MROrder.cpp">
      <Filter>Source Files\Mesh</Filter>
    </ClCompile>
    <ClCompile Include="MRTriMath.cpp">
      <Filter>Source Files\Math</Filter>
    </ClCompile>
    <ClCompile Include="MRExtractIsolines.cpp">
      <Filter>Source Files\SurfacePath</Filter>
    </ClCompile>
    <ClCompile Include="MRMarchingCubes.cpp">
      <Filter>Source Files\Voxels</Filter>
    </ClCompile>
    <ClCompile Include="MRSharpenMarchingCubesMesh.cpp">
      <Filter>Source Files\Voxels</Filter>
    </ClCompile>
    <ClCompile Include="MREdgeMetric.cpp">
      <Filter>Source Files\SurfacePath</Filter>
    </ClCompile>
    <ClCompile Include="MRFastWindingNumber.cpp">
      <Filter>Source Files\AABBTree</Filter>
    </ClCompile>
    <ClCompile Include="MRPointsToMeshProjector.cpp">
      <Filter>Source Files\AABBTree</Filter>
    </ClCompile>
    <ClCompile Include="MRVoxelsLoadGav.cpp">
      <Filter>Source Files\IO</Filter>
    </ClCompile>
    <ClCompile Include="MRGltfSerializer.cpp">
      <Filter>Source Files\IO</Filter>
    </ClCompile>
    <ClCompile Include="MRToolPath.cpp">
      <Filter>Source Files\SurfacePath</Filter>
    </ClCompile>
    <ClCompile Include="MRFreeFormDeformer.cpp">
      <Filter>Source Files\LinearSystem</Filter>
    </ClCompile>
    <ClCompile Include="MRLaplacian.cpp">
      <Filter>Source Files\LinearSystem</Filter>
    </ClCompile>
    <ClCompile Include="MRPositionVertsSmoothly.cpp">
      <Filter>Source Files\LinearSystem</Filter>
    </ClCompile>
    <ClCompile Include="MRNormalsToPoints.cpp">
      <Filter>Source Files\LinearSystem</Filter>
    </ClCompile>
    <ClCompile Include="MRNormalDenoising.cpp">
      <Filter>Source Files\LinearSystem</Filter>
    </ClCompile>
    <ClCompile Include="MRId.cpp">
      <Filter>Source Files\Basic</Filter>
    </ClCompile>
    <ClCompile Include="MRPartMapping.cpp">
      <Filter>Source Files\Mesh</Filter>
    </ClCompile>
    <ClCompile Include="MRMeshEigen.cpp">
      <Filter>Source Files\Mesh</Filter>
    </ClCompile>
    <ClCompile Include="MRConvexHull.cpp">
      <Filter>Source Files\MeshAlgorithm</Filter>
    </ClCompile>
    <ClCompile Include="MRExpandShrink.cpp">
      <Filter>Source Files\MeshAlgorithm</Filter>
    </ClCompile>
    <ClCompile Include="MRContoursStitch.cpp">
      <Filter>Source Files\Contours</Filter>
    </ClCompile>
    <ClCompile Include="MRFillContour.cpp">
      <Filter>Source Files\Contours</Filter>
    </ClCompile>
    <ClCompile Include="MRFillContours2D.cpp">
      <Filter>Source Files\Contours</Filter>
    </ClCompile>
    <ClCompile Include="MRFixUndercuts.cpp">
      <Filter>Source Files\MeshAlgorithm</Filter>
    </ClCompile>
    <ClCompile Include="MRGridSampling.cpp">
      <Filter>Source Files\PointCloud</Filter>
    </ClCompile>
    <ClCompile Include="MRRegionBoundary.cpp">
      <Filter>Source Files\MeshAlgorithm</Filter>
    </ClCompile>
    <ClCompile Include="MRICP.cpp">
      <Filter>Source Files\MeshAlgorithm</Filter>
    </ClCompile>
    <ClCompile Include="MRMeshTrimWithPlane.cpp">
      <Filter>Source Files\MeshAlgorithm</Filter>
    </ClCompile>
    <ClCompile Include="MRColorMapAggregator.cpp">
      <Filter>Source Files\Basic</Filter>
    </ClCompile>
    <ClCompile Include="MRCloseVertices.cpp">
      <Filter>Source Files\MeshAlgorithm</Filter>
    </ClCompile>
    <ClCompile Include="MROverlappingTris.cpp">
      <Filter>Source Files\AABBTree</Filter>
    </ClCompile>
    <ClCompile Include="MRObjectGcode.cpp">
      <Filter>Source Files\DataModel</Filter>
    </ClCompile>
    <ClCompile Include="MRGcodeProcessor.cpp">
      <Filter>Source Files\Gcode</Filter>
    </ClCompile>
    <ClCompile Include="MRGcodeLoad.cpp">
      <Filter>Source Files\IO</Filter>
    </ClCompile>
    <ClCompile Include="MRFile.cpp">
      <Filter>Source Files\System</Filter>
    </ClCompile>
    <ClCompile Include="MRVoxelsConversionsByParts.cpp">
      <Filter>Source Files\Voxels</Filter>
    </ClCompile>
    <ClCompile Include="MRExpected.cpp">
      <Filter>Source Files\Basic</Filter>
    </ClCompile>
    <ClCompile Include="MRViewportId.cpp">
      <Filter>Source Files\Basic</Filter>
    </ClCompile>
    <ClCompile Include="MRMovementBuildBody.cpp">
      <Filter>Source Files\Primitives</Filter>
    </ClCompile>
    <ClCompile Include="MRInnerShell.cpp">
      <Filter>Source Files\AABBTree</Filter>
    </ClCompile>
    <ClCompile Include="MRCNCMachineSettings.cpp">
      <Filter>Source Files\Gcode</Filter>
    </ClCompile>
    <ClCompile Include="MRMeshToDistanceVolume.cpp">
      <Filter>Source Files\Voxels</Filter>
    </ClCompile>
    <ClCompile Include="MRIOParsing.cpp">
      <Filter>Source Files\IO</Filter>
    </ClCompile>
    <ClCompile Include="MRTiffIO.cpp">
      <Filter>Source Files\IO</Filter>
    </ClCompile>
    <ClCompile Include="MRTerrainTriangulation.cpp">
      <Filter>Source Files\Triangulation</Filter>
    </ClCompile>
    <ClCompile Include="MRPointsProject.cpp">
      <Filter>Source Files\AABBTree</Filter>
    </ClCompile>
    <ClCompile Include="MREmbedTerrainStructure.cpp">
      <Filter>Source Files\Boolean</Filter>
    </ClCompile>
    <ClCompile Include="MRMeshExtrude.cpp">
      <Filter>Source Files\Mesh</Filter>
    </ClCompile>
    <ClCompile Include="MRGraph.cpp">
      <Filter>Source Files\Math</Filter>
    </ClCompile>
    <ClCompile Include="MRWatershedGraph.cpp">
      <Filter>Source Files\WaterFlow</Filter>
    </ClCompile>
    <ClCompile Include="MRAggregateFlow.cpp">
      <Filter>Source Files\WaterFlow</Filter>
    </ClCompile>
    <ClCompile Include="MRBasinVolume.cpp">
      <Filter>Source Files\WaterFlow</Filter>
    </ClCompile>
    <ClCompile Include="MRPointsLoadE57.cpp">
      <Filter>Source Files\IO</Filter>
    </ClCompile>
    <ClCompile Include="MRPointsLoadLas.cpp">
      <Filter>Source Files\IO</Filter>
    </ClCompile>
    <ClCompile Include="MRPrecipitationSimulator.cpp">
      <Filter>Source Files\WaterFlow</Filter>
    </ClCompile>
    <ClCompile Include="MRMeshOverhangs.cpp">
      <Filter>Source Files\MeshAlgorithm</Filter>
    </ClCompile>
    <ClCompile Include="MRMeshOrPoints.cpp">
      <Filter>Source Files\Mesh</Filter>
    </ClCompile>
    <ClCompile Include="MRMeshLoadStep.cpp">
      <Filter>Source Files\IO</Filter>
    </ClCompile>
    <ClCompile Include="MRZip.cpp">
      <Filter>Source Files\IO</Filter>
    </ClCompile>
    <ClCompile Include="MROffsetContours.cpp">
      <Filter>Source Files\Polyline</Filter>
    </ClCompile>
  </ItemGroup>
  <ItemGroup>
    <None Include="..\.editorconfig" />
  </ItemGroup>
</Project><|MERGE_RESOLUTION|>--- conflicted
+++ resolved
@@ -1071,13 +1071,11 @@
     <ClInclude Include="MRMeshLoadSettings.h">
       <Filter>Source Files\IO</Filter>
     </ClInclude>
-<<<<<<< HEAD
     <ClInclude Include="MROffsetContours.h">
       <Filter>Source Files\Polyline</Filter>
-=======
+    </ClInclude>
     <ClInclude Include="MRChangeColoringType.h">
       <Filter>Source Files\History</Filter>
->>>>>>> e71dcc30
     </ClInclude>
   </ItemGroup>
   <ItemGroup>
