#pragma once

#include "MRPch/MRBindingMacros.h"
#include "MRMeshFwd.h"
#include "MRProgressCallback.h"
#include "MRConstants.h"
#include <cfloat>
#include <climits>
#include <functional>

namespace MR
{
/**
 * \defgroup DecimateGroup Decimate overview
 * \brief This chapter represents documentation about mesh decimation
 */

/// Defines the order of edge collapses inside Decimate algorithm
enum DecimateStrategy
{
    MinimizeError,    // the next edge to collapse will be the one that introduced minimal error to the surface
    ShortestEdgeFirst // the next edge to collapse will be the shortest one
};

/**
 * \struct MR::DecimateSettings
 * \brief Parameters structure for MR::decimateMesh
 * \ingroup DecimateGroup
 *
 * \sa \ref decimateMesh
 */
struct DecimateSettings
{
    DecimateStrategy strategy = DecimateStrategy::MinimizeError;

    /// for DecimateStrategy::MinimizeError:
    ///   stop the decimation as soon as the estimated distance deviation from the original mesh is more than this value
    /// for DecimateStrategy::ShortestEdgeFirst only:
    ///   stop the decimation as soon as the shortest edge in the mesh is greater than this value
    float maxError = FLT_MAX;

    /// Maximal possible edge length created during decimation
    float maxEdgeLen = FLT_MAX;

    /// Maximal shift of a boundary during one edge collapse
    float maxBdShift = FLT_MAX;

    /// Maximal possible aspect ratio of a triangle introduced during decimation
    float maxTriangleAspectRatio = 20;

    /// the algorithm will ignore dihedral angle check if one of triangles had aspect ratio equal or more than this value;
    /// and the algorithm will permit temporary increase in aspect ratio after collapse, if before collapse one of the triangles had larger aspect ratio
    float criticalTriAspectRatio = FLT_MAX;

    /// edges not longer than this value will be collapsed even if it results in appearance of a triangle with high aspect ratio
    float tinyEdgeLength = -1;

    /// Small stabilizer is important to achieve good results on completely planar mesh parts,
    /// if your mesh is not-planer everywhere, then you can set it to zero
    float stabilizer = 0.001f;

    /// if false, then quadratic error metric is equal to the sum of distances to the planes of original mesh triangles;
    /// if true, then the sum is weighted, and the weight is equal to the angle of adjacent triangle at the vertex divided on PI (to get one after summing all 3 vertices of the triangle)
    bool angleWeightedDistToPlane = false;

    /// if true then after each edge collapse the position of remaining vertex is optimized to
    /// minimize local shape change, if false then the edge is collapsed in one of its vertices, which keeps its position
    bool optimizeVertexPos = true;

    /// Limit on the number of deleted vertices
    int maxDeletedVertices = INT_MAX;

    /// Limit on the number of deleted faces
    int maxDeletedFaces = INT_MAX;

    /// Region on mesh to be decimated, it is updated during the operation
    FaceBitSet * region = nullptr;

    /// Edges specified by this bit-set will never be flipped, but they can be collapsed or replaced during collapse of nearby edges so it is updated during the operation
    UndirectedEdgeBitSet* notFlippable = nullptr;

    /// Whether to allow collapse of edges incident to notFlippable edges,
    /// which can move vertices of notFlippable edges unless they are fixed
    bool collapseNearNotFlippable = false;

    /// If pointer is not null, then only edges from here can be collapsed (and some nearby edges can disappear);
    /// the algorithm updates this map during collapses, removing or replacing elements
    UndirectedEdgeBitSet * edgesToCollapse = nullptr;

    /// if an edge present as a key in this map is flipped or collapsed, then same happens to the value-edge (with same collapse position);
    /// the algorithm updates this map during collapses, removing or replacing elements
    UndirectedEdgeHashMap * twinMap = nullptr;

    /// Whether to allow collapsing or flipping edges having at least one vertex on (region) boundary
    bool touchNearBdEdges = true;

    /// touchBdVerts=true: allow moving and eliminating boundary vertices during edge collapses;
    /// touchBdVerts=false: allow only collapsing an edge having only one boundary vertex in that vertex, so position and count of boundary vertices do not change;
    /// this setting is ignored if touchNearBdEdges=false
    bool touchBdVerts = true;

    /// if touchNearBdEdges=false or touchBdVerts=false then the algorithm needs to know about all boundary vertices;
    /// if the pointer is not null then boundary vertices detection is replaced with testing values in this bit-set;
    /// the algorithm updates this set if it packs the mesh
    VertBitSet * bdVerts = nullptr;

    /// Permit edge flips (in addition to collapsing) to improve Delone quality of the mesh
    /// if it does not change dihedral angle more than on this value (negative value prohibits any edge flips)
    float maxAngleChange = -1;

    /**
     * \brief The user can provide this optional callback that is invoked immediately before edge collapse;
     * \details It receives the edge being collapsed: its destination vertex will disappear,
     * and its origin vertex will get new position (provided as the second argument) after collapse;
     * If the callback returns false, then the collapse is prohibited
     */
    PreCollapseCallback preCollapse;

    /**
     * \brief The user can provide this optional callback for adjusting error introduced by this
     * edge collapse and the collapse position.
     * \details On input the callback gets the squared error and position computed by standard means,
     * and callback can modify any of them. The larger the error, the later this edge will be collapsed.
     * This callback can be called from many threads in parallel and must be thread-safe.
     * This callback can be called many times for each edge before real collapsing, and it is important to make the same adjustment.
     */
    std::function<void( UndirectedEdgeId ue, float & collapseErrorSq, Vector3f & collapsePos )> adjustCollapse;

    /// this function is called each time edge (del) is deleted;
    /// if valid (rem) is given then dest(del) = dest(rem) and their origins are in different ends of collapsing edge, (rem) shall take the place of (del)
    std::function<void( EdgeId del, EdgeId rem )> onEdgeDel;

    /**
     * \brief  If not null, then vertex quadratic forms are stored there;
     * if on input the vector is not empty then initialization is skipped in favor of values from there;
     * on output: quadratic form for each remaining vertex is returned there
     */
    Vector<QuadraticForm3f, VertId> * vertForms = nullptr;

    ///  whether to pack mesh at the end
    bool packMesh = false;

    /// callback to report algorithm progress and cancel it by user request
    ProgressCallback progressCallback;

    /// If this value is more than 1, then virtually subdivides the mesh on given number of parts to process them in parallel (using many threads);
    /// IMPORTANT: please call mesh.packOptimally() before calling decimating with subdivideParts > 1, otherwise performance will be bad
    int subdivideParts = 1;

    /// After parallel decimation of all mesh parts is done, whether to perform final decimation of whole mesh region
    /// to eliminate small edges near the border of individual parts
    bool decimateBetweenParts = true;

    /// if not null, then it contains the faces of each subdivision part on input, which must not overlap,
    /// and after decimation of all parts, the region inside each part is put here;
    /// decimateBetweenParts=true or packMesh=true are not compatible with this option
    std::vector<FaceBitSet> * partFaces = nullptr;

    /// minimum number of faces in one subdivision part for ( subdivideParts > 1 ) mode
    int minFacesInPart = 0;
};

/**
 * \struct MR::DecimateResult
 * \brief Results of MR::decimateMesh
 * \ingroup DecimateGroup
 *
 * \sa \ref decimateMesh
 * \sa \ref decimateParallelMesh
 * \sa \ref resolveMeshDegenerations
 */
struct DecimateResult
{
    int vertsDeleted = 0; ///< Number deleted verts. Same as the number of performed collapses
    int facesDeleted = 0; ///< Number deleted faces
    /// for DecimateStrategy::MinimizeError:
    ///    estimated distance deviation of decimated mesh from the original mesh
    /// for DecimateStrategy::ShortestEdgeFirst:
    ///    the shortest remaining edge in the mesh
    float errorIntroduced = 0;
    /// whether the algorithm was cancelled by the callback
    bool cancelled = true;
};

/**
 * \brief Collapse edges in mesh region according to the settings
 * \ingroup DecimateGroup
 * \snippet cpp-examples/MeshDecimate.dox.cpp 0
 *
 * \image html decimate/decimate_before.png "Before" width = 350cm
 * \image html decimate/decimate_after.png "After" width = 350cm
 */
MRMESH_API DecimateResult decimateMesh( Mesh & mesh, const DecimateSettings & settings = {} );

/**
 * \brief Computes quadratic form at given vertex of the initial surface before decimation
 * \ingroup DecimateGroup
 */
[[nodiscard]] MRMESH_API QuadraticForm3f computeFormAtVertex( const MeshPart & mp, VertId v, float stabilizer, bool angleWeigted, const UndirectedEdgeBitSet * creases = nullptr );

/**
 * \brief Computes quadratic forms at every vertex of mesh part before decimation
 * \ingroup DecimateGroup
 */
[[nodiscard]] MRMESH_API Vector<QuadraticForm3f, VertId> computeFormsAtVertices( const MeshPart & mp, float stabilizer, bool angleWeigted, const UndirectedEdgeBitSet * creases = nullptr );

/**
 * \brief returns given subdivision part of all valid faces;
 * parallel threads shall be able to safely modify these bits because they do not share any block with other parts
 * \ingroup DecimateGroup
 */
[[nodiscard]] MRMESH_API FaceBitSet getSubdividePart( const FaceBitSet & valids, size_t subdivideParts, size_t myPart );

struct ResolveMeshDegenSettings
{
    /// maximum permitted deviation from the original surface
    float maxDeviation = 0;

    /// edges not longer than this value will be collapsed ignoring normals and aspect ratio checks
    float tinyEdgeLength = 0;

    /// Permit edge flips if it does not change dihedral angle more than on this value
    float maxAngleChange = PI_F / 3;

    /// the algorithm will ignore dihedral angle check if one of triangles had aspect ratio equal or more than this value;
    /// and the algorithm will permit temporary increase in aspect ratio after collapse, if before collapse one of the triangles had larger aspect ratio
    float criticalAspectRatio = 10000;

    /// Small stabilizer is important to achieve good results on completely planar mesh parts,
    /// if your mesh is not-planer everywhere, then you can set it to zero
    float stabilizer = 1e-6f;

    /// degenerations will be fixed only in given region, which is updated during the processing
    FaceBitSet * region = nullptr;
};

/**
 * \brief Removes degenerate triangles in a mesh by calling decimateMesh function with appropriate settings
 * \details consider using \ref fixMeshDegeneracies for more complex cases
 * \ingroup DecimateGroup
 * \return true if the mesh has been changed
 *
 * \sa \ref decimateMesh
 */
<<<<<<< HEAD
[[deprecated( " use `MR::fixMeshDegeneracies` instead" )]]
MRMESH_API MR_BIND_IGNORE bool resolveMeshDegenerations( Mesh& mesh, const ResolveMeshDegenSettings & settings = {} );
[[deprecated( " use `MR::fixMeshDegeneracies` instead" )]]
MRMESH_API MR_BIND_IGNORE bool resolveMeshDegenerations( Mesh& mesh, int maxIters, float maxDeviation = 0, float maxAngleChange = PI_F / 3, float criticalAspectRatio = 10000 );
=======
MRMESH_API bool resolveMeshDegenerations( Mesh & mesh, const ResolveMeshDegenSettings & settings = {} );
>>>>>>> 31bac6c5


struct RemeshSettings
{
    /// the algorithm will try to keep the length of all edges close to this value,
    /// splitting the edges longer than targetEdgeLen, and then eliminating the edges shorter than targetEdgeLen
    float targetEdgeLen = 0.001f;
    /// Maximum number of edge splits allowed during subdivision
    int maxEdgeSplits = 10'000'000;
    /// Improves local mesh triangulation by doing edge flips if it does not change dihedral angle more than on this value
    float maxAngleChangeAfterFlip = 30 * PI_F / 180.0f;
    /// Maximal shift of a boundary during one edge collapse
    float maxBdShift = FLT_MAX;
    /// This option in subdivision works best for natural surfaces, where all triangles are close to equilateral and have similar area,
    /// and no sharp edges in between
    bool useCurvature = false;
    /// the number of iterations of final relaxation of mesh vertices;
    /// few iterations can give almost perfect uniformity of the vertices and edge lengths but deviate from the original surface
    int finalRelaxIters = 0;
    /// if true prevents the surface from shrinkage after many iterations
    bool finalRelaxNoShrinkage = false;
    /// Region on mesh to be changed, it is updated during the operation
    FaceBitSet * region = nullptr;
    /// Edges specified by this bit-set will never be flipped or collapsed, but they can be replaced during collapse of nearby edges so it is updated during the operation;
    /// also the vertices incident to these edges are excluded from relaxation
    UndirectedEdgeBitSet* notFlippable = nullptr;
    ///  whether to pack mesh at the end
    bool packMesh = false;
    /// if true, then every new vertex after subdivision will be projected on the original mesh (before smoothing);
    /// this does not affect the vertices moved on other stages of the processing
    bool projectOnOriginalMesh = false;
    /// this function is called each time edge (e) is split into (e1->e), but before the ring is made Delone
    std::function<void(EdgeId e1, EdgeId e)> onEdgeSplit;
    /// if valid (e1) is given then dest(e) = dest(e1) and their origins are in different ends of collapsing edge, e1 shall take the place of e
    std::function<void(EdgeId e, EdgeId e1)> onEdgeDel;
    /**
     * \brief The user can provide this optional callback that is invoked immediately before edge collapse;
     * \details It receives the edge being collapsed: its destination vertex will disappear,
     * and its origin vertex will get new position (provided as the second argument) after collapse;
     * If the callback returns false, then the collapse is prohibited
     */
    std::function<bool( EdgeId edgeToCollapse, const Vector3f& newEdgeOrgPos )> preCollapse;
    /// callback to report algorithm progress and cancel it by user request
    ProgressCallback progressCallback;
};
// Splits too long and eliminates too short edges from the mesh
MRMESH_API bool remesh( Mesh& mesh, const RemeshSettings & settings );

} //namespace MR<|MERGE_RESOLUTION|>--- conflicted
+++ resolved
@@ -242,14 +242,7 @@
  *
  * \sa \ref decimateMesh
  */
-<<<<<<< HEAD
-[[deprecated( " use `MR::fixMeshDegeneracies` instead" )]]
-MRMESH_API MR_BIND_IGNORE bool resolveMeshDegenerations( Mesh& mesh, const ResolveMeshDegenSettings & settings = {} );
-[[deprecated( " use `MR::fixMeshDegeneracies` instead" )]]
-MRMESH_API MR_BIND_IGNORE bool resolveMeshDegenerations( Mesh& mesh, int maxIters, float maxDeviation = 0, float maxAngleChange = PI_F / 3, float criticalAspectRatio = 10000 );
-=======
 MRMESH_API bool resolveMeshDegenerations( Mesh & mesh, const ResolveMeshDegenSettings & settings = {} );
->>>>>>> 31bac6c5
 
 
 struct RemeshSettings
