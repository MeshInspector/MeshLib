#include "MRObjectPointsHolder.h"
#include "MRObjectFactory.h"
#include "MRBitSetParallelFor.h"
#include "MRPointsSave.h"
#include "MRPointsLoad.h"
#include "MRSceneColors.h"
#include "MRHeapBytes.h"
#include "MRSerializer.h"
#include "MRPch/MRJson.h"
#include "MRPch/MRTBB.h"
#include "MRPch/MRAsyncLaunchType.h"
#include <filesystem>

namespace MR
{

MR_ADD_CLASS_FACTORY( ObjectPointsHolder )

ObjectPointsHolder::ObjectPointsHolder()
{
    setDefaultColors_();
}

void ObjectPointsHolder::applyScale( float scaleFactor )
{
    if ( !points_ )
        return;

    auto& points = points_->points;

    tbb::parallel_for( tbb::blocked_range<int>( 0, ( int )points.size() ),
        [&] ( const tbb::blocked_range<int>& range )
    {
        for ( int i = range.begin(); i < range.end(); ++i )
        {
            points[VertId( i )] *= scaleFactor;
        }
    } );
    setDirtyFlags( DIRTY_POSITION );
}

bool ObjectPointsHolder::hasVisualRepresentation() const
{
    return points_ && points_->validPoints.any();
}

std::shared_ptr<MR::Object> ObjectPointsHolder::clone() const
{
    auto res = std::make_shared<ObjectPointsHolder>( ProtectedStruct{}, *this );
    if ( points_ )
        res->points_ = std::make_shared<PointCloud>( *points_ );
    return res;
}

std::shared_ptr<MR::Object> ObjectPointsHolder::shallowClone() const
{
    auto res = std::make_shared<ObjectPointsHolder>( ProtectedStruct{}, *this );
    if ( points_ )
        res->points_ = points_;
    return res;
}

void ObjectPointsHolder::setDirtyFlags( uint32_t mask )
{
    VisualObject::setDirtyFlags( mask );

    if ( mask & DIRTY_FACE )
        numValidPoints_.reset();

    if ( mask & DIRTY_POSITION || mask & DIRTY_FACE )
    {
        worldBox_.reset();
        if ( points_ )
            points_->invalidateCaches();
    }
}

void ObjectPointsHolder::selectPoints( VertBitSet newSelection )
{
    selectedPoints_ = std::move( newSelection );
    numSelectedPoints_.reset();
    dirty_ |= DIRTY_SELECTION;
}

void ObjectPointsHolder::setSelectedVerticesColor( const Color& color )
{
    if ( color == selectedVerticesColor_ )
        return;
    selectedVerticesColor_ = color;
}

AllVisualizeProperties ObjectPointsHolder::getAllVisualizeProperties() const
{
    AllVisualizeProperties res;
    res.resize( PointsVisualizePropertyType::PointsVisualizePropsCount );
    for ( int i = 0; i < res.size(); ++i )
        res[i] = getVisualizePropertyMask( unsigned( i ) );
    return res;
}

const ViewportMask& ObjectPointsHolder::getVisualizePropertyMask( unsigned type ) const
{
    switch ( PointsVisualizePropertyType::Type( type ) )
    {
    case PointsVisualizePropertyType::SelectedVertices:
        return showSelectedVertices_;
    default:
        return VisualObject::getVisualizePropertyMask( type );
    }
}

void ObjectPointsHolder::setPointSize( float size )
{
    if ( pointSize_ == size )
        return;

    pointSize_ = size;
    needRedraw_ = true;
}

Box3f ObjectPointsHolder::getWorldBox() const
{
    if ( !points_ )
        return {};
    const auto worldXf = this->worldXf();
    if ( auto v = worldBox_.get( worldXf ) )
        return *v;
    const auto box = points_->computeBoundingBox( &worldXf );
    worldBox_.set( worldXf, box );
    return box;
}

size_t ObjectPointsHolder::numValidPoints() const
{
    if ( !numValidPoints_ )
        numValidPoints_ = points_ ? points_->validPoints.count() : 0;

    return *numValidPoints_;
}

size_t ObjectPointsHolder::numSelectedPoints() const
{
    if ( !numSelectedPoints_ )
        numSelectedPoints_ = selectedPoints_.count();

    return *numSelectedPoints_;
}

size_t ObjectPointsHolder::heapBytes() const
{
    return VisualObject::heapBytes()
        + selectedPoints_.heapBytes()
        + MR::heapBytes( points_ );
}

void ObjectPointsHolder::swapBase_( Object& other )
{
    if ( auto otherPointsHolder = other.asType<ObjectPointsHolder>() )
        std::swap( *this, *otherPointsHolder );
    else
        assert( false );
}

Box3f ObjectPointsHolder::computeBoundingBox_() const
{
    if ( !points_ )
        return {};
    tbb::enumerable_thread_specific<Box3f> threadData;
    BitSetParallelFor( points_->validPoints, [&] ( VertId id )
    {
        threadData.local().include( points_->points[id] );
    } );
    Box3f bb;
    for ( const auto& b : threadData )
        bb.include( b );
    return bb;
}

<<<<<<< HEAD
Box3f ObjectPointsHolder::computeBoundingBoxXf_( ViewportId id ) const
{
    if ( !points_ )
        return {};
    tbb::enumerable_thread_specific<Box3f> threadData;
    auto wXf = worldXf( id );
    BitSetParallelFor( points_->validPoints, [&] ( VertId v )
    {
        threadData.local().include( wXf( points_->points[v] ) );
    } );
    Box3f bb;
    for ( const auto& b : threadData )
        bb.include( b );
    return bb;
}

=======
>>>>>>> 28ee01d3
tl::expected<std::future<void>, std::string> ObjectPointsHolder::serializeModel_( const std::filesystem::path& path ) const
{
    if ( ancillary_ || !points_ )
        return {};

    const auto * colorMapPtr = vertsColorMap_.empty() ? nullptr : &vertsColorMap_;
    return std::async( getAsyncLaunchType(),
        [points = points_, filename = path.u8string() + u8".ctm", ptr = colorMapPtr]() { MR::PointsSave::toCtm( *points, filename, ptr ); } );
}

tl::expected<void, std::string> ObjectPointsHolder::deserializeModel_( const std::filesystem::path& path, ProgressCallback progressCb )
{
    auto res = PointsLoad::fromCtm( path.u8string() + u8".ctm", &vertsColorMap_, progressCb );
    if ( !res.has_value() )
        return tl::make_unexpected( res.error() );

    if ( !vertsColorMap_.empty() )
        setColoringType( ColoringType::VertsColorMap );

    points_ = std::make_shared<PointCloud>( std::move( res.value() ) );
    return {};
}

void ObjectPointsHolder::serializeFields_( Json::Value& root ) const
{
    VisualObject::serializeFields_( root );

    serializeToJson( Vector4f( selectedVerticesColor_ ), root["Colors"]["Selection"]["Points"] );
    serializeToJson( selectedPoints_, root["SelectionVertBitSet"] );
}

void ObjectPointsHolder::deserializeFields_( const Json::Value& root )
{
    VisualObject::deserializeFields_( root );

    Vector4f resVec;
    deserializeFromJson( root["Colors"]["Selection"]["Points"], resVec );
    selectedVerticesColor_ = Color( resVec );

    deserializeFromJson( root["SelectionVertBitSet"], selectedPoints_ );
}

void ObjectPointsHolder::setupRenderObject_() const
{
    if ( !renderObj_ )
        renderObj_ = createRenderObject<ObjectPointsHolder>( *this );
}

void ObjectPointsHolder::setDefaultColors_()
{
    setFrontColor( SceneColors::get( SceneColors::SelectedObjectPoints ) );
    setFrontColor( SceneColors::get( SceneColors::UnselectedObjectPoints ), false );
    setSelectedVerticesColor( SceneColors::get( SceneColors::SelectedPoints ) );
}

}<|MERGE_RESOLUTION|>--- conflicted
+++ resolved
@@ -176,25 +176,6 @@
     return bb;
 }
 
-<<<<<<< HEAD
-Box3f ObjectPointsHolder::computeBoundingBoxXf_( ViewportId id ) const
-{
-    if ( !points_ )
-        return {};
-    tbb::enumerable_thread_specific<Box3f> threadData;
-    auto wXf = worldXf( id );
-    BitSetParallelFor( points_->validPoints, [&] ( VertId v )
-    {
-        threadData.local().include( wXf( points_->points[v] ) );
-    } );
-    Box3f bb;
-    for ( const auto& b : threadData )
-        bb.include( b );
-    return bb;
-}
-
-=======
->>>>>>> 28ee01d3
 tl::expected<std::future<void>, std::string> ObjectPointsHolder::serializeModel_( const std::filesystem::path& path ) const
 {
     if ( ancillary_ || !points_ )
