--- conflicted
+++ resolved
@@ -459,12 +459,7 @@
 // two incident vertices can be found using this struct
 struct IncidentVert {
     FaceId f; // to find triangle in triangleToVertices vector
-<<<<<<< HEAD
-    int cIdx = 0; // index of the central vertex in Triangle.v vector
-    VertId srcVert; // used only for sort to speed up all search
-=======
     VertId srcVert; // central vertex, used for sorting triangles per their incident vertices
->>>>>>> 36ba1ece
     // the vertices of the triangle can be upgraded, so no reason to store VertId!
 
     IncidentVert( FaceId f, VertId srcVert )
