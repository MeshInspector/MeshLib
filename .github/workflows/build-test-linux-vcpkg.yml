name: Build and test Linux vcpkg

on:
  workflow_call:
    inputs:
      app_version:
        required: true
        type: string
      docker_image_tag:
        required: true
        type: string
      full_config_build:
        default: false
        required: false
        type: boolean
      internal_build:
        required: false
        type: boolean
      upload_artifacts:
        required: true
        type: boolean
      upload_test_artifacts:
        required: true
        type: boolean
      mrbind:
        default: true
        required: false
        type: boolean
      mrbind_c:
        default: true
        required: false
        type: boolean
      nuget_build_patch:
        default: false
        required: false
        type: boolean

jobs:
  linux-vcpkg-build-test:
    timeout-minutes: 50
    runs-on: ${{ matrix.os }}
    container:
      image: meshlib/meshlib-rockylinux8-vcpkg-${{ matrix.arch }}:${{ inputs.docker_image_tag }}
      options: --user root
    strategy:
      fail-fast: false
      matrix:
        config: [Debug, Release]
        arch: [x64, arm64]
        compiler: [Clang 19, GCC 11]
        full_config_build:
          - ${{ fromJSON( inputs.full_config_build ) }}
        exclude:
          # Do not run Debug Clang 19 build on every commit (but only once a day)
          - full_config_build: false
            compiler: Clang 19
            config: Debug
          # Do not run Release GCC 11 build on every commit (but only once a day)
          - full_config_build: false
            compiler: GCC 11
            config: Release
        include:
          - compiler: Clang 19
            cxx-compiler: /usr/bin/clang++-19
            c-compiler: /usr/bin/clang-19
            cxx-standard: 23
          - compiler: GCC 11
            cxx-compiler: /opt/rh/gcc-toolset-11/root/usr/bin/g++
            c-compiler: /opt/rh/gcc-toolset-11/root/usr/bin/gcc
            cxx-standard: 20
          - arch: x64
            os: ubuntu-latest
          - arch: arm64
            os: ubuntu-24.04-arm
          - arch: arm64
            compiler: GCC 11
            skip_mrbind: true # GCC + ARM64 build has unresolved problems
    permissions:
      id-token: write # This is required for requesting the JWT
      contents: read  # This is required for actions/checkout

    env:
      # Disables AWS Instance Metadata Service (IMDS), that not in use.
      # Workaround for aws cli s3 copy - it doesn't work anonymously without this. Specific for Ubuntu 20 and Fedora.
      # https://github.com/aws/aws-cli/issues/5623#issuecomment-801240811
      AWS_EC2_METADATA_DISABLED: true

    steps:
      - name: Enable GCC 11 toolset
        run: |
          source /opt/rh/gcc-toolset-11/enable
          for VAR in PATH ; do
            echo "${VAR}=${!VAR}" >> $GITHUB_ENV
            echo "${VAR}=${!VAR}"
          done

      - name: Checkout
        uses: actions/checkout@v5
  
      - name: Get AWS instance type
        uses: ./.github/actions/get-aws-instance-type

      - name: Collect runner's system stats
        if: ${{ inputs.internal_build }}
        id: collect-runner-stats
        continue-on-error: true
        uses: ./.github/actions/collect-runner-stats
        with:
          target_os: linux-vcpkg
          target_arch: ${{ matrix.arch }}
          cxx_compiler: ${{ matrix.cxx-compiler }}
          build_config: ${{ matrix.config }}
          aws_instance_type: ${{ env.AWS_INSTANCE_TYPE }}

      - name: Checkout third-party submodules
        run: |
          # have to checkout selective submodules by our own
          # related issue: https://github.com/actions/checkout/issues/1779
          export HOME=${RUNNER_TEMP}
          git config --global --add safe.directory ${GITHUB_WORKSPACE}
          git submodule update --init --recursive --depth 1 thirdparty/imgui thirdparty/mrbind-pybind11 thirdparty/mrbind

      - name: Install MRBind
        if: ${{ (inputs.mrbind || inputs.mrbind_c) && !matrix.skip_mrbind }}
        run: scripts/mrbind/install_mrbind_rockylinux.sh

      - name: Create virtualenv
        run: |
          python3.12 -m venv .venv
          . .venv/bin/activate
          python3 -m ensurepip --upgrade
          python3 -m pip install --upgrade pip
          echo $PATH >> $GITHUB_PATH

      - name: Setup python requirements
        run: python3 -m pip install -r ./requirements/python.txt

      - name: Generate C bindings
        if: ${{ inputs.mrbind_c && !matrix.skip_mrbind }}
        env:
          CXX: ${{ matrix.cxx-compiler }}
        run: make -f scripts/mrbind/generate.mk -B --trace TARGET=c DEPS_BASE_DIR=/opt/vcpkg/installed/${{ matrix.arch }}-linux-meshlib CXX_FOR_BINDINGS=/usr/bin/clang++

      - name: Build
        run: ./scripts/build_source.sh
        env:
          MESHLIB_BUILD_RELEASE: ${{ fromJSON('["OFF", "ON"]')[matrix.config == 'Release'] }}
          MESHLIB_BUILD_DEBUG: ${{ fromJSON('["OFF", "ON"]')[matrix.config == 'Debug'] }}
          CMAKE_CXX_COMPILER: ${{ matrix.cxx-compiler }}
          MR_VERSION: ${{ inputs.app_version }}
          # options to be passed to cmake
          MR_CMAKE_OPTIONS: >
            -DMR_PLATFORM=Linux_vcpkg
            -DMR_CXX_STANDARD=${{ matrix.cxx-standard }}
            -DMR_PCH_USE_EXTRA_HEADERS=ON
            -DCMAKE_CUDA_HOST_COMPILER=/opt/rh/gcc-toolset-11/root/usr/bin/g++
            -DMESHLIB_BUILD_GENERATED_C_BINDINGS=${{ fromJSON('["OFF", "ON"]')[inputs.mrbind_c && !matrix.skip_mrbind] }}
            -DMRVIEWER_NO_GTK=ON

      - name: Generate and build Python bindings
        if: ${{ inputs.mrbind && !matrix.skip_mrbind }}
        env:
          CXX: ${{ matrix.cxx-compiler }}
        run: make -f scripts/mrbind/generate.mk MODE=none -B --trace MESHLIB_SHLIB_DIR=build/${{matrix.config}}/bin CXX_FOR_BINDINGS=/usr/bin/clang++ DEPS_BASE_DIR=/opt/vcpkg/installed/${{ matrix.arch }}-linux-meshlib

      - name: Collect Timings
        run: ./scripts/devops/collect_timing_logs.sh linux-vcpkg-${{ matrix.arch }} ${{matrix.config}} "${{matrix.compiler}}"

      #Save timing in artifact
      - name: Upload Timings
        uses: actions/upload-artifact@v5
        with:
          name: Timing_Logs_linux-vcpkg-${{ matrix.arch }}_${{matrix.config}}_${{matrix.compiler}}
          path: time_log/

      - name: Run Start-and-Exit Tests
        timeout-minutes: 3
        run: xvfb-run -a ./build/${{ matrix.config }}/bin/MeshViewer -hidden -noEventLoop -unloadPluginsAtEnd

      - name: Unit Tests
        run: ./build/${{ matrix.config }}/bin/MRTest ${{ matrix.skip_mrbind && '--no-python-tests' || '' }}

      - name: C Unit Tests (old bindings)
        run: ./build/${{ matrix.config }}/bin/MRTestC

      - name: C Unit Tests
        if: ${{ inputs.mrbind_c && !matrix.skip_mrbind }}
        run: ./build/${{ matrix.config }}/bin/MRTestC2

      - name: Python Sanity Tests
        if: ${{ inputs.mrbind && !matrix.skip_mrbind }}
        timeout-minutes: 8
        working-directory: ./build/${{ matrix.config }}/bin
        run: python3 ./../../../scripts/run_python_test_script.py -d '../test_python'

      - name: Python Regression Tests
        if: ${{ inputs.internal_build && inputs.mrbind && !matrix.skip_mrbind }}
        uses: ./.github/actions/python-regression-tests
        with:
          build_config: ${{ matrix.config }}
          mrbind: ${{ inputs.mrbind && !matrix.skip_mrbind }}
          pytest_args: "--run-cuda=negative"
          smoke: ${{ !inputs.full_config_build && matrix.config == 'Debug' }}
          test_artifacts_path: linux-vcpkg-${{ matrix.arch }}/${{ matrix.config }}/${{ matrix.compiler }}
          upload_test_artifacts: ${{ inputs.upload_test_artifacts }}

      - name: Create Package
        if: ${{ matrix.config == 'Release' && matrix.compiler == 'Clang 19' }}
        run: |
          ./scripts/distribution_vcpkg.sh ${{ inputs.app_version }}
          mv meshlib_linux-vcpkg.tar.xz meshlib_linux-vcpkg-${{ matrix.arch }}.tar.xz

      - name: Extract Package
        if: ${{ matrix.config == 'Release' && matrix.compiler == 'Clang 19' }}
        run: |
          mkdir meshlib_install
          tar -xf meshlib_linux-vcpkg-${{ matrix.arch }}.tar.xz -C meshlib_install

      - name: Build C++ examples
        if: ${{ matrix.config == 'Release' && matrix.compiler == 'Clang 19' }}
        run: |
          cmake \
            -S examples/cpp-examples \
            -B cpp-examples-build \
            -D CMAKE_FIND_ROOT_PATH=$(pwd)/meshlib_install/ \
            -D CMAKE_CXX_COMPILER=${{ matrix.cxx-compiler }}
          cmake \
            --build cpp-examples-build \
            --parallel $(nproc)

      - name: Build C examples
        if: ${{ matrix.config == 'Release' && matrix.compiler == 'Clang 19'}}
        run: |
          cmake \
            -S examples/c-examples \
            -B c-examples-build \
            -D CMAKE_FIND_ROOT_PATH=$(pwd)/meshlib_install/ \
            -D CMAKE_C_COMPILER=${{ matrix.c-compiler }}
          cmake \
            --build c-examples-build \
            --parallel $(nproc)

      - name: Upload vcpkg Distribution
        if: ${{ inputs.upload_artifacts && matrix.config == 'Release' && matrix.compiler == 'Clang 19' }}
        uses: actions/upload-artifact@v5
        with:
          name: Distributives_linux-vcpkg-${{ matrix.arch }}
          path: meshlib_linux-vcpkg-${{ matrix.arch }}.tar.xz
          retention-days: 1

      - name: Collect artifact stats
        if: ${{ inputs.internal_build && inputs.upload_artifacts }}
        continue-on-error: true
        uses: ./.github/actions/collect-artifact-stats
        with:
<<<<<<< HEAD
          artifact_path: meshlib_linux-vcpkg-${{ matrix.arch }}.tar.xz
          stats_file_suffix: -${{ steps.collect-runner-stats.outputs.job_id }}

      - name: Create and fix fake Wheel for NuGet
        if: ${{ inputs.nuget_build_patch && matrix.arch == 'x64' && matrix.compiler == 'Clang 19' && matrix.config == 'Release' }}
        shell: bash
        run: |
          python3 -m venv ./wheel_venv
          source ./wheel_venv/bin/activate
          python3 -m pip install auditwheel
          python3 ./scripts/nuget_patch/patch_library_deps.py "./build/Release/bin/libMRMeshC.so" "./patched_content/"

      - name: Upload NuGet files to Artifacts
        if: ${{ inputs.nuget_build_patch && matrix.arch == 'x64' && matrix.compiler == 'Clang 19' && matrix.config == 'Release' }}
        uses: actions/upload-artifact@v5
        with:
          name: DotNetPatchArchiveLinux-x64
          path: ./patched_content/*
          retention-days: 1
=======
          artifact_path: ${{ github.workspace }}
          artifact_glob: meshlib_linux-vcpkg-${{ matrix.arch }}.tar.xz
          stats_file_suffix: -${{ steps.collect-runner-stats.outputs.job_id }}
>>>>>>> d4e34a6a
<|MERGE_RESOLUTION|>--- conflicted
+++ resolved
@@ -253,8 +253,8 @@
         continue-on-error: true
         uses: ./.github/actions/collect-artifact-stats
         with:
-<<<<<<< HEAD
-          artifact_path: meshlib_linux-vcpkg-${{ matrix.arch }}.tar.xz
+          artifact_path: ${{ github.workspace }}
+          artifact_glob: meshlib_linux-vcpkg-${{ matrix.arch }}.tar.xz
           stats_file_suffix: -${{ steps.collect-runner-stats.outputs.job_id }}
 
       - name: Create and fix fake Wheel for NuGet
@@ -272,9 +272,4 @@
         with:
           name: DotNetPatchArchiveLinux-x64
           path: ./patched_content/*
-          retention-days: 1
-=======
-          artifact_path: ${{ github.workspace }}
-          artifact_glob: meshlib_linux-vcpkg-${{ matrix.arch }}.tar.xz
-          stats_file_suffix: -${{ steps.collect-runner-stats.outputs.job_id }}
->>>>>>> d4e34a6a
+          retention-days: 1