--- conflicted
+++ resolved
@@ -1287,13 +1287,11 @@
     <ClInclude Include="MRFeatureHelpers.h">
       <Filter>Source Files\DataModel\Features</Filter>
     </ClInclude>
-<<<<<<< HEAD
+    <ClInclude Include="MRVolumeInterpolation.h">
+      <Filter>Source Files\Voxels</Filter>
+    </ClInclude>
     <ClInclude Include="MRFillHoleNicely.h">
       <Filter>Source Files\MeshAlgorithm</Filter>
-=======
-    <ClInclude Include="MRVolumeInterpolation.h">
-      <Filter>Source Files\Voxels</Filter>
->>>>>>> 08ba2cdf
     </ClInclude>
   </ItemGroup>
   <ItemGroup>
@@ -2143,19 +2141,17 @@
     <ClCompile Include="MRAABBTreeObjects.cpp">
       <Filter>Source Files\AABBTree</Filter>
     </ClCompile>
-<<<<<<< HEAD
+    <ClCompile Include="MRFeatureRefine.cpp">
+      <Filter>Source Files\DataModel\Features</Filter>
+    </ClCompile>
+    <ClCompile Include="MRFeatureHelpers.cpp">
+      <Filter>Source Files\DataModel\Features</Filter>
+    </ClCompile>
     <ClCompile Include="MRLevelOfDetails.cpp" />
     <ClCompile Include="MRFeatureRefine.cpp" />
     <ClCompile Include="MRFeatureHelpers.cpp" />
     <ClCompile Include="MRFillHoleNicely.cpp">
       <Filter>Source Files\MeshAlgorithm</Filter>
-=======
-    <ClCompile Include="MRFeatureRefine.cpp">
-      <Filter>Source Files\DataModel\Features</Filter>
-    </ClCompile>
-    <ClCompile Include="MRFeatureHelpers.cpp">
-      <Filter>Source Files\DataModel\Features</Filter>
->>>>>>> 08ba2cdf
     </ClCompile>
   </ItemGroup>
   <ItemGroup>
