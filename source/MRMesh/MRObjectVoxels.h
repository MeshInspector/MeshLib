--- conflicted
+++ resolved
@@ -99,13 +99,9 @@
     MRMESH_API virtual void setActiveBounds( const Box3i& activeBox, ProgressCallback cb = {}, bool updateSurface = true );
     /// Returns active bounds (max excluded)
     /// active bounds is box in voxel coordinates, note that voxels under (0,0,0) and voxels over (dimensions) are empty 
-<<<<<<< HEAD
     MRMESH_API const Box3i& getActiveBounds() const;
-=======
-    const Box3i& getActiveBounds() const { return activeBox_; }
     /// Call this function in main thread post processing if you call setActiveBounds from progress bar thread
     MRMESH_API virtual void invalidateActiveBoundsCaches();
->>>>>>> 291e39dc
 
     const VoxelBitSet& getSelectedVoxels() const { return selectedVoxels_; }
     void selectVoxels( const VoxelBitSet& selectedVoxels ) { selectedVoxels_ = selectedVoxels; }
