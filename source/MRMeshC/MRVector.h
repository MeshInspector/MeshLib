#pragma once

#include "MRMeshFwd.h"
#include "MRAffineXf.h"
#include "MRId.h"
<<<<<<< HEAD
#include "detail/Concat.h"

MR_EXTERN_C_BEGIN

#define MR_VECTOR_LIKE_DECL( ClassName, Type ) \
typedef struct MR_CONCAT( MR, ClassName )      \
{                                              \
    MR_CONCAT( MR, Type )* data;               \
    size_t size;                               \
    void* reserved1;                           \
} MR_CONCAT( MR, ClassName );                  \
MRMESHC_API void MR_CONCAT( MR_CONCAT( mr, ClassName ), Invalidate )( MR_CONCAT( MR, ClassName )* ); \
MRMESHC_API void MR_CONCAT( MR_CONCAT( mr, ClassName ), Free )( MR_CONCAT( MR, ClassName )* );

#define MR_VECTOR_DECL( Type ) MR_VECTOR_LIKE_DECL( MR_CONCAT( Vector, Type ), Type )

MR_VECTOR_DECL( AffineXf3f )
MR_VECTOR_DECL( Vector3f )

=======

MR_EXTERN_C_BEGIN

/// concat tokens
#define MR_VECTOR_CONCAT( a, b ) MR_VECTOR_CONCAT_( a, b )
#define MR_VECTOR_CONCAT_( a, b ) a ## b

/// To simplify access to C++ array containers (aka std::vector), we use std::span-like structs to store
/// a pointer to data and array length. There are two important notes about using these structs:
///  - if a function returns a pointer to a vector-like struct, you must call mrVector*Free function
//     to deallocate it manually
///  - if any operation resizes the underlying vector, the data pointer might be invalidated; it's better to call
///    mrVector*Invalidate to update the pointer after any operation with the vector
#define MR_VECTOR_LIKE_DECL( ClassName, Type )   \
typedef struct MR_VECTOR_CONCAT( MR, ClassName ) \
{                                                \
    MR_VECTOR_CONCAT( MR, Type )* data;          \
    size_t size;                                 \
    void* reserved1;                             \
} MR_VECTOR_CONCAT( MR, ClassName );             \
MRMESHC_API void MR_VECTOR_CONCAT( MR_VECTOR_CONCAT( mr, ClassName ), Invalidate )( MR_VECTOR_CONCAT( MR, ClassName )* ); \
MRMESHC_API void MR_VECTOR_CONCAT( MR_VECTOR_CONCAT( mr, ClassName ), Free )( MR_VECTOR_CONCAT( MR, ClassName )* );

#define MR_VECTOR_DECL( Type ) MR_VECTOR_LIKE_DECL( MR_VECTOR_CONCAT( Vector, Type ), Type )

MR_VECTOR_DECL( AffineXf3f )
MR_VECTOR_DECL( Vector3f )

>>>>>>> 44039c35
MR_VECTOR_LIKE_DECL( FaceMap, FaceId )
MR_VECTOR_LIKE_DECL( WholeEdgeMap, EdgeId )
MR_VECTOR_LIKE_DECL( VertMap, VertId )

MR_EXTERN_C_END<|MERGE_RESOLUTION|>--- conflicted
+++ resolved
@@ -3,27 +3,6 @@
 #include "MRMeshFwd.h"
 #include "MRAffineXf.h"
 #include "MRId.h"
-<<<<<<< HEAD
-#include "detail/Concat.h"
-
-MR_EXTERN_C_BEGIN
-
-#define MR_VECTOR_LIKE_DECL( ClassName, Type ) \
-typedef struct MR_CONCAT( MR, ClassName )      \
-{                                              \
-    MR_CONCAT( MR, Type )* data;               \
-    size_t size;                               \
-    void* reserved1;                           \
-} MR_CONCAT( MR, ClassName );                  \
-MRMESHC_API void MR_CONCAT( MR_CONCAT( mr, ClassName ), Invalidate )( MR_CONCAT( MR, ClassName )* ); \
-MRMESHC_API void MR_CONCAT( MR_CONCAT( mr, ClassName ), Free )( MR_CONCAT( MR, ClassName )* );
-
-#define MR_VECTOR_DECL( Type ) MR_VECTOR_LIKE_DECL( MR_CONCAT( Vector, Type ), Type )
-
-MR_VECTOR_DECL( AffineXf3f )
-MR_VECTOR_DECL( Vector3f )
-
-=======
 
 MR_EXTERN_C_BEGIN
 
@@ -52,7 +31,6 @@
 MR_VECTOR_DECL( AffineXf3f )
 MR_VECTOR_DECL( Vector3f )
 
->>>>>>> 44039c35
 MR_VECTOR_LIKE_DECL( FaceMap, FaceId )
 MR_VECTOR_LIKE_DECL( WholeEdgeMap, EdgeId )
 MR_VECTOR_LIKE_DECL( VertMap, VertId )
