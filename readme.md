[![Open in Gitpod](https://gitpod.io/button/open-in-gitpod.svg)](https://gitpod.io/#https://github.com/MeshInspector/MeshLib)

[![build-test-distribute](https://github.com/MeshInspector/MeshLib/actions/workflows/build-test-distribute.yml/badge.svg?branch=master)](https://github.com/MeshInspector/MeshLib/actions/workflows/build-test-distribute.yml?branch=master) 
[![PyPI version](https://badge.fury.io/py/meshlib.svg)](https://badge.fury.io/py/meshlib)
[![Python](https://img.shields.io/pypi/pyversions/meshlib.svg?style=plastic)](https://badge.fury.io/py/meshlib)
[![Downloads](https://pepy.tech/badge/meshlib/month?style=flat-square)](https://pepy.tech/project/meshlib)

![MeshInspector/MeshLib](https://user-images.githubusercontent.com/10034350/176395489-6349670a-b9eb-4f53-886a-35a75b55e6ac.png)

# Welcome to the MeshLib!
3D scanning is becoming more and more ubiquitous. Robotic automation, self-driving cars and multitude of other industrial, medical and scientific applications require advanced computer vision to deliver the levels of automation customers expect these days. The great rise of AI gave another boost to computer vision and the need to utilize 3D data to make machines smarter. Not only are tasks at hand becoming more complex, but the size of data grows exponentially. 

There is a multitude of general purpose libraries which deal with 3D data. Some stem from popular CAD packages, some are open source. The commercial ones tend to be quite expensive while open source are free though tend to be limited in functionality provided. Also those libraries value generality above other features  to allow maximum number of applications, but with the growing amounts of 3D data, performance is critical as it never has  been. Some of it can be addressed by using the scale of a commercial cloud, last generation CPU or GPU but underlying complexity of data representation makes it very hard and laborsome.

The goal which we set when designing MeshLib was to value simplicity and performance while providing a wide gamut of useful computational algorithms. The library also supports the most important data structures today’s sensors can produce - pointcloud, mesh, volume and more. For example, mesh is represented by half-edge data structure and cannot be made non-manifold. Some applications may require non-manifoldness, but most practical scans can be represented as manifoldness meshes without an issue. 

## Some useful links
* [MeshInspector](https://github.com/MeshInspector/MeshInspector/) is a free application based on MeshLib

* [MeshInspector online web-browser version](https://app.meshinspector.com/) (simple email sign-in is required)

* [MeshInspector web-site](https://meshinspector.com/)

* [Comparison of MeshLib vs VTK library](https://docs.google.com/presentation/d/1Tw5ppmWoF-aRwuVqa6xdMSEjmEd5Y6O2ny7Gu8iQBos/edit?usp=sharing)

* [MeshInspector YouTube channel](https://www.youtube.com/channel/UCv9bNhwoVDPaLPPyWJeVPNg)

* [MeshLib Documentation](https://meshinspector.github.io/MeshLib/html/index.html)

* [Email us](mailto:support@meshinspector.com)

* [Submit an issue](https://meshinspector.github.io/ReportIssue/)

## Major features
This list is not full and updating each day
### Math basics
 - Math primitives and operations support (Vectors 2D, 3D, 4D; Lines; Planes; Bounding Boxes; Matrices; Affine transformations; Quaternions; Histograms; etc.)
### 3D data handling, creation, modification
 - 3D data various representations support: Mesh, Voxel and Point Cloud.
 - Data creation
   - Mesh creation by given vertices and triangles,
   - Surface primitives (e.g. tor, cube, sphere, etc).
 - Representation conversions
   - Triangulation of a Point Cloud to Mesh,
   - Mesh to Cloud Point conversion,
   - Mesh to Voxel conversion,
   - Voxel To Mesh conversion.
 - Deformations
   - Laplassian deformation,
   - Freeform deformation,
   - Relax, mesh smoothing,
   - Position Verts Smoothly, arrangement of vertices in accordance with the gradient along the neighbors.
 - Offsets
   - Mesh offset, 
   - Mesh partial offset.
 - Resolution
   - Breaking a mesh into smaller triangles (increasing the resolution)
   - Mesh decimation (decreasing the number of triangles, decreasing the resolution) with a specified error relative to the old mesh.
 - Cutting a contour on a surface. The mesh is modified so that the resulting contour contains new edges cut through triangles at the specified points.
 - Splitting
   - Splitting mesh into sub-meshes (components)
### 3D data operations
 - Boolean operations (union, intersection, difference) on 3D objects bounded by meshes. MeshLib has two independent modes:
   1. Boolean ops on meshes via intermediate conversion into voxel representation. This mode requires closed meshes without holes on input and much memory for high accuracy but tolerate for various input mesh degenerations and self-intersections.
   2. Direct Boolean ops on meshes using robust predicates, producing exact accurate result and keeping original mesh elements as is if they are not intersected. This mode supports for open meshes with holes as long as the boundary of the mesh is not intersected.
      - According to our user reports, MeshLib direct Boolean operations are significatly faster even compared to the latest published approaches, e.g. [Interactive and Robust Mesh Booleans](https://arxiv.org/pdf/2205.14151.pdf)
 - Construction of Convex Hull of a point cloud or a mesh.
### 3D Data problems fixing
 - Fixing holes in mesh
   - Holes stitching (removing two holes by stitching their boundaries) 
   - Hole filling,
   - Holes fixing metrics
      - Basic set of triangulation metrics,
      - Extended set of triangulation metrics,
      - Custom triangulation metrics.
 - Delaunay triangulation optimization, changing triangles without changing vertices, according to Delaunay criterion,
 - Tunnels fixing,
 - Multiple edges detection
 - Degenerate triangles fixing,
 - Undercuts fixing, via voxels, 
 - Surface self-intersections fixing
   - Guaranteed fix via voxels, 
   - Fix via Relax (mesh smoothing).
### Functions on 3D data
 - BVH hierarchies (AABB trees) for meshes and polylines to accelerate all other operations
 - Projection
   - Projecting a point onto a mesh - closest point queries
 - Intersection
   - Intersection of a ray with a mesh (ray tracing),
   - Intersection of a plane with a mesh, result is a contour,
   - Finding a contour representing intersection of two meshes, meshes remain unchanged,
 - Distance
   - Distance from a point to a mesh,
   - Minimal distance between two meshes,
   - Mesh distance map (height map),
   - 2D contour distance map.
 - Segmentation
   - Semi-auto voxel segmentation (volumes classification).
   - Semi-auto mesh segmentation by curvature.
 - Sampling
   - Mesh sampling. The result is a separate thinned set of vertices, the mesh remains unchanged.
   - Point cloud sampling. The result is a separate thinned set of points, the cloud remains unchanged
      - Uniform cloud sampling,
      - Grid cloud sampling.
 - Path 
   - Finding a shortest path through the mesh vertices,
   - Finding a geodesic shortest path on the surface, not necessarily through mesh vertices.
 - Iterative Closest Points (ICP), two meshes aligning
   - Point to point,
   - Point to plane.
### Upcoming features
We plan to add computed-tomography reconstruction in MeshLib (already present in MeshInspector). Please write us if you like to see some other features.

# Python integration

Although MeshLib is written in C++, all functions are exposed to Python as well. Python code can be executed both from within a MeshLib-based C++ application (embedded mode) and from python interpreter directly, which imports MeshLib modules.

Moreover, MeshLib can be easily installed as a Python 3.8 - 3.12 package using `pip install`:
* On Windows via
```
py -3 -m pip install --upgrade pip
py -3 -m pip install meshlib
```
* On Linuxes supporting [manylinux_2_31+](https://github.com/mayeut/pep600_compliance#distro-compatibility), including Ubuntu 20+ and Fedora 32+ via
```
sudo apt install python3-pip
python3 -m pip install --upgrade pip
python3 -m pip install meshlib
```
* On macOS 12.0+ via
```
pip install --upgrade pip
pip install meshlib
```

See Python Basic Examples [here](https://meshinspector.github.io/MeshLib/html/HowToBasic.html) or search for more complex ones on [stackoverflow.com](https://stackoverflow.com/).

# Build
## Windows
MeshLib can be build on Windows using either Visual Studio 2019 or Visual Studio 2022, both of which support c++20 language standard. 
```sh
git clone https://github.com/MeshInspector/MeshLib.git
cd MeshLib
git submodule update --init --recursive
cd ..
```
Note: following below steps will take about 40Gb of your disk space.

### Preparing Third Parties
Some third parties are taken from vcpkg, while others (missing in vcpkg) are configured as git submodules.

### CUDA
Windows version of MeshLib is configured to use 
* CUDA v11.4 in Visual Studio 2019 and
* CUDA v12.0 in Visual Studio 2022.
  
Please install CUDA from the [official site](https://developer.nvidia.com/cuda-toolkit-archive).
If you would like to use another version of CUDA, please modify `MRCudaVersion` in `MeshLib/source/platform.props`.

### Vcpkg
1. Please install `vcpkg`, and integrate it into Visual Studio (note that vcpkg requires English language pack in Visual Studio, and vcpkg cannot be installed on FAT volumes, only on NTFS):
    ```sh
    git clone https://github.com/Microsoft/vcpkg.git
    cd vcpkg
    git checkout 2024.01.12
    .\bootstrap-vcpkg.bat
    .\vcpkg integrate install (with admin rights)
    ```
    More details here: [vcpkg](https://github.com/microsoft/vcpkg).

2. (Optional, but recommended) Install [AWS CLI v2](https://awscli.amazonaws.com/AWSCLIV2.msi). Once installed, reopen PowerShell or CMD. This will allow you to use the vcpkg binary cache from our aws s3, which will speed up the installation process and reduce the required disk space.

3. Execute `MeshLib/thirdparty/install.bat` having previously installed `vcpkg` as the current working directory (or simply add `vcpkg` to `PATH` environment variable).
    
4. Open solution file `MeshLib/source/MeshLib.sln` in Visual Studio. Build it and run.

## Linux
This installation was checked on Ubuntu 22.04.3 (WSL) with CMake 3.28.3

**Install/Build dependencies. Build project. Run Test Application**

Install CUDA v12.0 from [official site](https://developer.nvidia.com/cuda-toolkit-archive)

Make sure CMake version at least 3.25.2 is installed

Use automated installation process. It takes ~40 minutes if no required packages are already installed.
This approach is useful for new MR developers

Run the following in terminal:

```sh
git clone --recurse-submodules https://github.com/MeshInspector/MeshLib.git
cd MeshLib
<<<<<<< HEAD
git submodule update --init --recursive
./scripts/build_thirdparty.sh # also installs the system dependencies when it is possible
./scripts/build_source.sh
./build/Release/bin/MRTest
# create and install package for Ubuntu
=======
./scripts/build_thirdparty.sh  # do not select emscripten in the corresponding question
./scripts/build_source.sh  # do not select emscripten in the corresponding question
>>>>>>> 578026c5
./scripts/distribution.sh
sudo apt install ./distr/meshlib-dev.deb
# create and install package for Fedora
./scripts/distribution_rpm.sh
sudo apt install ./distr/meshlib-dev.rpm
```

> **_NOTE:_** `./scripts/install*.sh` scripts could be used as well, but apt install is preferable.

> **_NOTE:_** `./scripts/install_thirdparty.sh` script copies MR files directly to `/usr/local/lib`. Remove this directory manually if exists before apt install deb package.

> **_NOTE:_** You could specify build type to Debug by `export MESHLIB_BUILD_TYPE=Debug`. Release is default. Set `MESHLIB_KEEP_BUILD=ON` to suppress full rebuild


## WASM/Emscripten
This installation was checked on Ubuntu 22.04 with Emscripten 3.1.48.

Install Emscripten (find more on [Emscripten official page](https://emscripten.org/docs/getting_started/downloads.html))
```
git clone https://github.com/emscripten-core/emsdk.git
cd emsdk
git pull origin # optional
./emsdk install 3.1.48 # (or another version / latest)
./emsdk activate 3.1.48
source ./emsdk_env.sh
```

Build
```
cd ~/MeshLib
./scripts/build_thirdparty.sh # select Emscripten in the corresponding question
./scripts/build_source.sh # select Emscripten in the corresponding question
```
> **_NOTE:_** Set `MESHLIB_KEEP_BUILD=ON` to suppress full rebuild

Run
```
python3 -m http.server 8000 # note that server should have specific COEP and COOP policies for multithread version
# open in browser 127.0.0.1:8000
```

# Integration

## Linux Ubuntu/Fedora
You can download [dev package](https://github.com/MeshInspector/MeshLib/releases) and install it with your Linux OS package manager. 
Examples of integration with cmake can be found in the `./examples` directory.


## MacOS
Same as for Linux, but requires brew packages to be installed:
```
xargs brew install < /Library/Frameworks/MeshLib.framework/Versions/Current/scripts/macos.txt
```


## Windows
There are two general options of integrating MeshLib into your project:
1. [Submodule](#submodule)
2. [Distribution](#distribution)

**Common for both options:** [install thirdparty](#vcpkg)
### Submodule
You can have MeshLib as submodule in your repository, and inculde all MeshLib's projects to your solution.
> **_NOTE:_** You should use `MeshLib/source/common.props` in other projects of your solution.

> **_NOTE:_** You can customize props by defining `CustomMRProps.props` in directory above `common.props`

### Distribution
You can download [distribution](https://github.com/MeshInspector/MeshLib/releases) and integrate it in your projects.

Project settings:
1. `C/C++ -> General -> Additional Include Directories` add `distribution\install\include;`
2. `Linker -> General -> Additional Library Directories` add `distribution\install\app\$(Configuration);`
3. `Linker -> Input -> Additional Dependencies` add `distribution\install\lib\$(Configuration)\*.lib;`
4. Debug: `C/C++ -> Preprocessor -> Preprocessor Defenitions` add `_ITERATOR_DEBUG_LEVEL=0;`
5. `vcpkg -> Triplet` set `x64-windows-meshlib`

Make sure you copy all dlls from `distribution\install\app\$(Configuration);` to your `$(TargetDir)`
> **_NOTE:_** MeshLib distribution has x64 build only

> **_NOTE:_** Distribution is build with ITERATOR_DEBUG_LEVEL=0 in debug so you will need to setup this for your projects<|MERGE_RESOLUTION|>--- conflicted
+++ resolved
@@ -191,16 +191,9 @@
 ```sh
 git clone --recurse-submodules https://github.com/MeshInspector/MeshLib.git
 cd MeshLib
-<<<<<<< HEAD
-git submodule update --init --recursive
-./scripts/build_thirdparty.sh # also installs the system dependencies when it is possible
-./scripts/build_source.sh
-./build/Release/bin/MRTest
-# create and install package for Ubuntu
-=======
 ./scripts/build_thirdparty.sh  # do not select emscripten in the corresponding question
 ./scripts/build_source.sh  # do not select emscripten in the corresponding question
->>>>>>> 578026c5
+# create and install package for Ubuntu
 ./scripts/distribution.sh
 sudo apt install ./distr/meshlib-dev.deb
 # create and install package for Fedora
