﻿<?xml version="1.0" encoding="utf-8"?>
<Project ToolsVersion="4.0" xmlns="http://schemas.microsoft.com/developer/msbuild/2003">
  <ItemGroup>
    <Filter Include="Source Files">
      <UniqueIdentifier>{4FC737F1-C7A5-4376-A066-2A32D752A2FF}</UniqueIdentifier>
      <Extensions>cpp;c;cc;cxx;def;odl;idl;hpj;bat;asm;asmx</Extensions>
    </Filter>
    <Filter Include="Plugins">
      <UniqueIdentifier>{489959f1-25ee-44e3-befd-784929190336}</UniqueIdentifier>
    </Filter>
    <Filter Include="CustomOpenDialog">
      <UniqueIdentifier>{53a64b18-d7cd-4739-9654-e54b4f1d9663}</UniqueIdentifier>
    </Filter>
    <Filter Include="MeshModifier">
      <UniqueIdentifier>{59cdb555-df19-4100-b99b-a01c2d3a5f1c}</UniqueIdentifier>
    </Filter>
    <Filter Include="Render">
      <UniqueIdentifier>{2f16cbd0-e849-461a-b531-d8992ff16602}</UniqueIdentifier>
    </Filter>
    <Filter Include="Render\Shaders">
      <UniqueIdentifier>{c6ec5b18-c1c9-46d1-83fd-798c401b6de1}</UniqueIdentifier>
    </Filter>
    <Filter Include="Render\Implementations">
      <UniqueIdentifier>{b339e299-711f-49f8-8b96-59980e71e533}</UniqueIdentifier>
    </Filter>
    <Filter Include="Python">
      <UniqueIdentifier>{cbae3e9b-fb1a-41f3-a0df-066f4f428567}</UniqueIdentifier>
    </Filter>
    <Filter Include="StatePlugins">
      <UniqueIdentifier>{b8cf2340-e29f-4d3b-882d-6074cd175c1c}</UniqueIdentifier>
    </Filter>
    <Filter Include="Viewer">
      <UniqueIdentifier>{22a6c39d-b008-494b-926c-74b2d0499824}</UniqueIdentifier>
    </Filter>
    <Filter Include="RibbonMenu">
      <UniqueIdentifier>{f9638715-bdf1-4434-b869-f158c4dbaed2}</UniqueIdentifier>
    </Filter>
    <Filter Include="Fonts">
      <UniqueIdentifier>{44ab7180-8a0d-45cc-a894-2c7fc5419bd8}</UniqueIdentifier>
    </Filter>
    <Filter Include="History">
      <UniqueIdentifier>{3070cea7-b1d9-4627-9d06-476b27257614}</UniqueIdentifier>
    </Filter>
    <Filter Include="ShortcutManager">
      <UniqueIdentifier>{429a0a30-b790-4ca7-8292-82f8d34e9062}</UniqueIdentifier>
    </Filter>
    <Filter Include="Helpers">
      <UniqueIdentifier>{d3956742-dbdd-4b13-8187-f0add3cc770a}</UniqueIdentifier>
    </Filter>
    <Filter Include="resource">
      <UniqueIdentifier>{72152c67-f898-4643-a205-780f143a4c41}</UniqueIdentifier>
    </Filter>
    <Filter Include="resource\object_icons">
      <UniqueIdentifier>{ac15fe13-0173-4d93-a831-980626e49699}</UniqueIdentifier>
    </Filter>
    <Filter Include="resource\object_icons\X1">
      <UniqueIdentifier>{c1248bbc-20fd-46a0-8f6c-7ba74d13b05f}</UniqueIdentifier>
    </Filter>
    <Filter Include="resource\object_icons\X3">
      <UniqueIdentifier>{65aa8698-acd3-4ead-9a9b-a1ba50ce1b69}</UniqueIdentifier>
    </Filter>
    <Filter Include="IO">
      <UniqueIdentifier>{d5a52afb-6078-4698-ac58-593be7f5ec9f}</UniqueIdentifier>
    </Filter>
    <Filter Include="SpaceMouse">
      <UniqueIdentifier>{3637b9ba-3c3d-4da1-8ab3-268e00a54ffa}</UniqueIdentifier>
    </Filter>
    <Filter Include="Requests">
      <UniqueIdentifier>{c21997e0-58df-4ec0-b236-7f69f02151c3}</UniqueIdentifier>
    </Filter>
    <Filter Include="UIStyle">
      <UniqueIdentifier>{0cc885c2-7327-42c4-9981-609b4faa2b91}</UniqueIdentifier>
    </Filter>
    <Filter Include="resource\independent_icons">
      <UniqueIdentifier>{8622b9c8-2434-4f92-abef-5aa69020ce74}</UniqueIdentifier>
    </Filter>
    <Filter Include="resource\independent_icons\X1">
      <UniqueIdentifier>{37179315-11cc-4cdc-a436-43212ae75126}</UniqueIdentifier>
    </Filter>
    <Filter Include="resource\independent_icons\X3">
      <UniqueIdentifier>{45fcdb0a-41ef-49c2-9cbf-10737e61ba27}</UniqueIdentifier>
    </Filter>
  </ItemGroup>
  <ItemGroup>
    <ClCompile Include="ImGuiMenu.cpp">
      <Filter>Source Files</Filter>
    </ClCompile>
    <ClCompile Include="MRViewer.cpp">
      <Filter>Viewer</Filter>
    </ClCompile>
    <ClCompile Include="MRMeshModifier.cpp">
      <Filter>MeshModifier</Filter>
    </ClCompile>
    <ClCompile Include="MRViewport.cpp">
      <Filter>Viewer</Filter>
    </ClCompile>
    <ClCompile Include="MRSetupViewer.cpp">
      <Filter>Viewer</Filter>
    </ClCompile>
    <ClCompile Include="MRProgressBar.cpp">
      <Filter>Helpers</Filter>
    </ClCompile>
    <ClCompile Include="MRFileDialog.cpp">
      <Filter>CustomOpenDialog</Filter>
    </ClCompile>
    <ClCompile Include="MRViewportCamera.cpp">
      <Filter>Viewer</Filter>
    </ClCompile>
    <ClCompile Include="MRViewerSettingsManager.cpp">
      <Filter>Viewer</Filter>
    </ClCompile>
    <ClCompile Include="MRRecentFilesStore.cpp">
      <Filter>Viewer</Filter>
    </ClCompile>
    <ClCompile Include="MRStatePlugin.cpp">
      <Filter>StatePlugins</Filter>
    </ClCompile>
    <ClCompile Include="MRViewerEventsListener.cpp">
      <Filter>Viewer</Filter>
    </ClCompile>
    <ClCompile Include="MRRenderLinesObject.cpp">
      <Filter>Render\Implementations</Filter>
    </ClCompile>
    <ClCompile Include="MRRenderMeshObject.cpp">
      <Filter>Render\Implementations</Filter>
    </ClCompile>
    <ClCompile Include="MRRenderPointsObject.cpp">
      <Filter>Render\Implementations</Filter>
    </ClCompile>
    <ClCompile Include="MRCreateShader.cpp">
      <Filter>Render\Shaders</Filter>
    </ClCompile>
    <ClCompile Include="MRGLStaticHolder.cpp">
      <Filter>Render\Shaders</Filter>
    </ClCompile>
    <ClCompile Include="MRAlphaSortGL.cpp">
      <Filter>Render</Filter>
    </ClCompile>
    <ClCompile Include="MRViewportGL.cpp">
      <Filter>Render</Filter>
    </ClCompile>
    <ClCompile Include="MRRibbonMenu.cpp">
      <Filter>RibbonMenu</Filter>
    </ClCompile>
    <ClCompile Include="MRSplashWindow.cpp">
      <Filter>Viewer</Filter>
    </ClCompile>
    <ClCompile Include="MRColorTheme.cpp">
      <Filter>Viewer</Filter>
    </ClCompile>
    <ClCompile Include="MRSelectScreenLasso.cpp">
      <Filter>Viewer</Filter>
    </ClCompile>
    <ClCompile Include="MRViewerInstance.cpp">
      <Filter>Viewer</Filter>
    </ClCompile>
    <ClCompile Include="MRShortcutManager.cpp">
      <Filter>ShortcutManager</Filter>
    </ClCompile>
    <ClCompile Include="MRRibbonFontManager.cpp">
      <Filter>RibbonMenu</Filter>
    </ClCompile>
    <ClCompile Include="MRTouchesHandler.cpp">
      <Filter>ShortcutManager</Filter>
    </ClCompile>
    <ClCompile Include="MRTouchesController.cpp">
      <Filter>ShortcutManager</Filter>
    </ClCompile>
    <ClCompile Include="MRMouseController.cpp">
      <Filter>ShortcutManager</Filter>
    </ClCompile>
    <ClCompile Include="MRTouchpadController.cpp">
      <Filter>ShortcutManager</Filter>
    </ClCompile>
    <ClCompile Include="MRRibbonButtonDrawer.cpp">
      <Filter>RibbonMenu</Filter>
    </ClCompile>
    <ClCompile Include="MRMenu.cpp">
      <Filter>Plugins</Filter>
    </ClCompile>
    <ClCompile Include="MRDemoPlugin.cpp">
      <Filter>Plugins</Filter>
    </ClCompile>
    <ClCompile Include="MRAsyncTimer.cpp">
      <Filter>RibbonMenu</Filter>
    </ClCompile>
    <ClCompile Include="MRSaveOnClose.cpp">
      <Filter>Plugins</Filter>
    </ClCompile>
    <ClCompile Include="MRCommandLoop.cpp">
      <Filter>Viewer</Filter>
    </ClCompile>
    <ClCompile Include="MRImGuiImage.cpp">
      <Filter>Helpers</Filter>
    </ClCompile>
    <ClCompile Include="MRObjectTransformWidget.cpp">
      <Filter>Helpers</Filter>
    </ClCompile>
    <ClCompile Include="MRRibbonSchema.cpp">
      <Filter>RibbonMenu</Filter>
    </ClCompile>
    <ClCompile Include="MRRibbonMenuItem.cpp">
      <Filter>RibbonMenu</Filter>
    </ClCompile>
    <ClCompile Include="MRRenderHelpers.cpp">
      <Filter>Render\Implementations</Filter>
    </ClCompile>
    <ClCompile Include="ImGuiHelpers.cpp">
      <Filter>Source Files</Filter>
    </ClCompile>
    <ClCompile Include="MRImGuiMeasurementIndicators.cpp">
      <Filter>Source Files</Filter>
    </ClCompile>
    <ClCompile Include="MRPickHoleBorderElement.cpp">
      <Filter>Helpers</Filter>
    </ClCompile>
    <ClCompile Include="MRRibbonIcons.cpp">
      <Filter>RibbonMenu</Filter>
    </ClCompile>
    <ClCompile Include="MRRenderLabelObject.cpp">
      <Filter>Render\Implementations</Filter>
    </ClCompile>
    <ClCompile Include="MRSurfacePointPicker.cpp">
      <Filter>Helpers</Filter>
    </ClCompile>
    <ClCompile Include="MRPalette.cpp">
      <Filter>Helpers</Filter>
    </ClCompile>
    <ClCompile Include="MRStatePluginUpdate.cpp">
      <Filter>StatePlugins</Filter>
    </ClCompile>
    <ClCompile Include="MRAppendHistory.cpp">
      <Filter>History</Filter>
    </ClCompile>
    <ClCompile Include="MRObjectMeshHistory.cpp">
      <Filter>History</Filter>
    </ClCompile>
    <ClCompile Include="MRSaveObjects.cpp">
      <Filter>IO</Filter>
    </ClCompile>
    <ClCompile Include="MRRenderGLHelpers.cpp">
      <Filter>Render\Implementations</Filter>
    </ClCompile>
    <ClCompile Include="MRPlaneWidget.cpp">
      <Filter>Helpers</Filter>
    </ClCompile>
    <ClCompile Include="MRGetSystemInfoJson.cpp">
      <Filter>Viewer</Filter>
    </ClCompile>
    <ClCompile Include="MRShadowsGL.cpp">
      <Filter>Render</Filter>
    </ClCompile>
    <ClCompile Include="MRSpaceMouseHandlerWindows.cpp">
      <Filter>SpaceMouse</Filter>
    </ClCompile>
    <ClCompile Include="MRSpaceMouseController.cpp">
      <Filter>ShortcutManager</Filter>
    </ClCompile>
    <ClCompile Include="MRWebRequest.cpp">
      <Filter>Requests</Filter>
    </ClCompile>
    <ClCompile Include="MRVolumeShader.cpp">
      <Filter>Render\Shaders</Filter>
    </ClCompile>
    <ClCompile Include="MRRenderVolumeObject.cpp">
      <Filter>Render\Implementations</Filter>
    </ClCompile>
    <ClCompile Include="MRSceneSelectionChange.cpp">
      <Filter>StatePlugins</Filter>
    </ClCompile>
    <ClCompile Include="MRToolbar.cpp">
      <Filter>RibbonMenu</Filter>
    </ClCompile>
    <ClCompile Include="MRUIStyle.cpp">
      <Filter>UIStyle</Filter>
    </ClCompile>
    <ClCompile Include="MRShaderBlocks.cpp">
      <Filter>Render\Shaders</Filter>
    </ClCompile>
    <ClCompile Include="MRSpaceMouseHandlerWindows.cpp">
      <Filter>SpaceMouse</Filter>
    </ClCompile>
    <ClCompile Include="MRMeshShader.cpp">
      <Filter>Render\Shaders</Filter>
    </ClCompile>
    <ClCompile Include="MRLinesShader.cpp">
      <Filter>Render\Shaders</Filter>
    </ClCompile>
    <ClCompile Include="MRSpaceMouseHandlerHidapi.cpp">
      <Filter>SpaceMouse</Filter>
    </ClCompile>
    <ClCompile Include="MRFrameRedrawRequest.cpp">
      <Filter>Helpers</Filter>
    </ClCompile>
    <ClCompile Include="MRToolsLibrary.cpp">
      <Filter>Helpers</Filter>
    </ClCompile>
    <ClCompile Include="MRCudaAccessor.cpp">
      <Filter>Viewer</Filter>
    </ClCompile>
    <ClCompile Include="MRTouchpadWin32Handler.cpp">
      <Filter>ShortcutManager</Filter>
    </ClCompile>
    <ClCompile Include="MRObjectPointsHistory.cpp">
      <Filter>History</Filter>
    </ClCompile>
    <ClCompile Include="MRSurfaceManipulationWidget.cpp">
      <Filter>Helpers</Filter>
    </ClCompile>
    <ClCompile Include="MRSceneTextureGL.cpp">
      <Filter>Render</Filter>
    </ClCompile>
    <ClCompile Include="MRViewerEventQueue.cpp">
      <Filter>Viewer</Filter>
    </ClCompile>
    <ClCompile Include="MRRibbonMenuSearch.cpp">
      <Filter>RibbonMenu</Filter>
    </ClCompile>
    <ClCompile Include="MRSelectCurvaturePreference.cpp">
      <Filter>Helpers</Filter>
    </ClCompile>
    <ClCompile Include="MRDirectionWidget.cpp">
      <Filter>Helpers</Filter>
    </ClCompile>
    <ClCompile Include="MRRibbonNotification.cpp">
      <Filter>RibbonMenu</Filter>
    </ClCompile>
    <ClCompile Include="MRViewportDraw.cpp">
      <Filter>Viewer</Filter>
    </ClCompile>
    <ClCompile Include="MRPickPointManager.cpp">
      <Filter>Helpers</Filter>
    </ClCompile>
    <ClCompile Include="MRRenderFeatureObjects.cpp">
      <Filter>Render\Implementations</Filter>
    </ClCompile>
    <ClCompile Include="MRRenderNameObject.cpp">
      <Filter>Render\Implementations</Filter>
    </ClCompile>
    <ClCompile Include="MRMeshBoundarySelectionWidget.cpp">
      <Filter>Helpers</Filter>
    </ClCompile>
    <ClCompile Include="MRFrameCounter.cpp">
      <Filter>Viewer</Filter>
    </ClCompile>
    <ClCompile Include="MRAncillaryLabels.cpp">
      <Filter>Helpers</Filter>
    </ClCompile>
    <ClCompile Include="MRAncillaryLines.cpp">
      <Filter>Helpers</Filter>
    </ClCompile>
    <ClCompile Include="MRAncillaryMesh.cpp">
      <Filter>Helpers</Filter>
    </ClCompile>
    <ClCompile Include="MRAncillaryPoints.cpp">
      <Filter>Helpers</Filter>
    </ClCompile>
    <ClCompile Include="MRHistoryStore.cpp">
      <Filter>History</Filter>
    </ClCompile>
    <ClCompile Include="MRRenderDimensions.cpp">
      <Filter>Render\Implementations</Filter>
    </ClCompile>
    <ClCompile Include="MRRenderMeasurementObjects.cpp">
      <Filter>Render\Implementations</Filter>
    </ClCompile>
    <ClCompile Include="MRUnits.cpp">
      <Filter>UIStyle</Filter>
    </ClCompile>
    <ClCompile Include="MRUnitSettings.cpp">
      <Filter>UIStyle</Filter>
    </ClCompile>
    <ClCompile Include="MRVisualSubfeatures.cpp">
      <Filter>Helpers</Filter>
    </ClCompile>
    <ClCompile Include="MRRenderDefaultObjects.cpp">
      <Filter>Render\Implementations</Filter>
    </ClCompile>
    <ClCompile Include="MRImGuiMenuListeners.cpp">
      <Filter>Helpers</Filter>
    </ClCompile>
    <ClCompile Include="MRMoveObjectByMouseImpl.cpp">
      <Filter>Helpers</Filter>
    </ClCompile>
    <ClCompile Include="MRUITestEngine.cpp">
      <Filter>UIStyle</Filter>
    </ClCompile>
    <ClCompile Include="MRSceneCache.cpp">
      <Filter>Viewer</Filter>
    </ClCompile>
    <ClCompile Include="MRSpaceMouseHandler3dxMacDriver.cpp">
      <Filter>SpaceMouse</Filter>
    </ClCompile>
    <ClCompile Include="MRSceneObjectsListDrawer.cpp">
      <Filter>Source Files</Filter>
    </ClCompile>
    <ClCompile Include="MRRibbonSceneObjectsListDrawer.cpp">
      <Filter>Source Files</Filter>
    </ClCompile>
    <ClCompile Include="MRUIRectAllocator.cpp">
      <Filter>UIStyle</Filter>
    </ClCompile>
    <ClCompile Include="MRUINonOverlappingLabels.cpp">
      <Filter>UIStyle</Filter>
    </ClCompile>
    <ClCompile Include="MRViewerSettingsPlugin.cpp">
      <Filter>Plugins</Filter>
    </ClCompile>
    <ClCompile Include="MRGLTexture.cpp">
      <Filter>Render\Implementations</Filter>
    </ClCompile>
    <ClCompile Include="MRConsoleWindows.cpp">
      <Filter>IO</Filter>
    </ClCompile>
    <ClCompile Include="MRRenderImGuiLabelObject.cpp">
      <Filter>Render\Implementations</Filter>
    </ClCompile>
    <ClCompile Include="MRMarkedVoxelSlice.cpp">
      <Filter>Helpers</Filter>
    </ClCompile>
    <ClCompile Include="MRPointsShader.cpp">
      <Filter>Render\Shaders</Filter>
    </ClCompile>
    <ClCompile Include="MRMacOSOpenDocumentsHandler.cpp">
      <Filter>Viewer</Filter>
    </ClCompile>
    <ClCompile Include="MRCPRTests.cpp">
      <Filter>Requests</Filter>
    </ClCompile>
    <ClCompile Include="MRClipboard.cpp">
      <Filter>Helpers</Filter>
    </ClCompile>
    <ClCompile Include="MRObjectImGuiLabel.cpp">
      <Filter>Helpers</Filter>
    </ClCompile>
    <ClCompile Include="MRSceneOperations.cpp">
      <Filter>Helpers</Filter>
    </ClCompile>
    <ClCompile Include="MRShowModal.cpp">
      <Filter>Source Files</Filter>
    </ClCompile>
    <ClCompile Include="MRUISaveChangesPopup.cpp">
      <Filter>Helpers</Filter>
    </ClCompile>
    <ClCompile Include="SceneReorder.cpp">
      <Filter>Source Files</Filter>
    </ClCompile>
    <ClCompile Include="MRProjectMeshAttributes.cpp">
      <Filter>Helpers</Filter>
    </ClCompile>
<<<<<<< HEAD
    <ClCompile Include="MROpenObjects.cpp">
      <Filter>IO</Filter>
=======
    <ClCompile Include="MRViewerTitle.cpp">
      <Filter>Viewer</Filter>
>>>>>>> 118bf85e
    </ClCompile>
  </ItemGroup>
  <ItemGroup>
    <ClInclude Include="ImGuiHelpers.h">
      <Filter>Source Files</Filter>
    </ClInclude>
    <ClInclude Include="MRImGuiMeasurementIndicators.h">
      <Filter>Source Files</Filter>
    </ClInclude>
    <ClInclude Include="ImGuiMenu.h">
      <Filter>Source Files</Filter>
    </ClInclude>
    <ClInclude Include="MRMenu.h">
      <Filter>Plugins</Filter>
    </ClInclude>
    <ClInclude Include="MRViewer.h">
      <Filter>Viewer</Filter>
    </ClInclude>
    <ClInclude Include="MRViewerPlugin.h">
      <Filter>Viewer</Filter>
    </ClInclude>
    <ClInclude Include="imgui_fonts_droid_sans.h">
      <Filter>Source Files</Filter>
    </ClInclude>
    <ClInclude Include="MRMeshModifier.h">
      <Filter>MeshModifier</Filter>
    </ClInclude>
    <ClInclude Include="exports.h" />
    <ClInclude Include="MRImGui.h" />
    <ClInclude Include="MRViewport.h">
      <Filter>Viewer</Filter>
    </ClInclude>
    <ClInclude Include="MRStatePlugin.h">
      <Filter>StatePlugins</Filter>
    </ClInclude>
    <ClInclude Include="MRSetupViewer.h">
      <Filter>Viewer</Filter>
    </ClInclude>
    <ClInclude Include="MRProgressBar.h">
      <Filter>Helpers</Filter>
    </ClInclude>
    <ClInclude Include="MRDemoPlugin.h">
      <Filter>Plugins</Filter>
    </ClInclude>
    <ClInclude Include="MRFileDialog.h">
      <Filter>CustomOpenDialog</Filter>
    </ClInclude>
    <ClInclude Include="MRViewerSettingsManager.h">
      <Filter>Viewer</Filter>
    </ClInclude>
    <ClInclude Include="MRRecentFilesStore.h">
      <Filter>Viewer</Filter>
    </ClInclude>
    <ClInclude Include="MRViewerEventsListener.h">
      <Filter>Viewer</Filter>
    </ClInclude>
    <ClInclude Include="MRRenderGLHelpers.h">
      <Filter>Render\Implementations</Filter>
    </ClInclude>
    <ClInclude Include="MRRenderLinesObject.h">
      <Filter>Render\Implementations</Filter>
    </ClInclude>
    <ClInclude Include="MRRenderMeshObject.h">
      <Filter>Render\Implementations</Filter>
    </ClInclude>
    <ClInclude Include="MRRenderPointsObject.h">
      <Filter>Render\Implementations</Filter>
    </ClInclude>
    <ClInclude Include="MRCreateShader.h">
      <Filter>Render\Shaders</Filter>
    </ClInclude>
    <ClInclude Include="MRGLStaticHolder.h">
      <Filter>Render\Shaders</Filter>
    </ClInclude>
    <ClInclude Include="MRAlphaSortGL.h">
      <Filter>Render</Filter>
    </ClInclude>
    <ClInclude Include="MRGLMacro.h">
      <Filter>Render</Filter>
    </ClInclude>
    <ClInclude Include="MRViewportGL.h">
      <Filter>Render</Filter>
    </ClInclude>
    <ClInclude Include="MRPythonAppendCommand.h">
      <Filter>Python</Filter>
    </ClInclude>
    <ClInclude Include="MRSceneStateCheck.h">
      <Filter>StatePlugins</Filter>
    </ClInclude>
    <ClInclude Include="MRRibbonMenu.h">
      <Filter>RibbonMenu</Filter>
    </ClInclude>
    <ClInclude Include="MRRibbonMenuItem.h">
      <Filter>RibbonMenu</Filter>
    </ClInclude>
    <ClInclude Include="MRSplashWindow.h">
      <Filter>Viewer</Filter>
    </ClInclude>
    <ClInclude Include="MRColorTheme.h">
      <Filter>Viewer</Filter>
    </ClInclude>
    <ClInclude Include="MRSelectScreenLasso.h">
      <Filter>Viewer</Filter>
    </ClInclude>
    <ClInclude Include="MRViewerFwd.h" />
    <ClInclude Include="MRMouse.h">
      <Filter>Viewer</Filter>
    </ClInclude>
    <ClInclude Include="MRViewerInstance.h">
      <Filter>Viewer</Filter>
    </ClInclude>
    <ClInclude Include="MRGladGlfw.h">
      <Filter>Render</Filter>
    </ClInclude>
    <ClInclude Include="MRShortcutManager.h">
      <Filter>ShortcutManager</Filter>
    </ClInclude>
    <ClInclude Include="MRRibbonFontManager.h">
      <Filter>RibbonMenu</Filter>
    </ClInclude>
    <ClInclude Include="MRMouseController.h">
      <Filter>ShortcutManager</Filter>
    </ClInclude>
    <ClInclude Include="MRTouchesController.h">
      <Filter>ShortcutManager</Filter>
    </ClInclude>
    <ClInclude Include="MRTouchpadController.h">
      <Filter>ShortcutManager</Filter>
    </ClInclude>
    <ClInclude Include="MRRibbonButtonDrawer.h">
      <Filter>RibbonMenu</Filter>
    </ClInclude>
    <ClInclude Include="MRSwapRootAction.h">
      <Filter>History</Filter>
    </ClInclude>
    <ClInclude Include="MRAsyncTimer.h">
      <Filter>RibbonMenu</Filter>
    </ClInclude>
    <ClInclude Include="MRCommandLoop.h">
      <Filter>Viewer</Filter>
    </ClInclude>
    <ClInclude Include="MRImGuiImage.h">
      <Filter>Helpers</Filter>
    </ClInclude>
    <ClInclude Include="MRObjectTransformWidget.h">
      <Filter>Helpers</Filter>
    </ClInclude>
    <ClInclude Include="MRSaveOnClose.h">
      <Filter>Plugins</Filter>
    </ClInclude>
    <ClInclude Include="MRRibbonSchema.h">
      <Filter>RibbonMenu</Filter>
    </ClInclude>
    <ClInclude Include="MRRibbonConstants.h">
      <Filter>RibbonMenu</Filter>
    </ClInclude>
    <ClInclude Include="MRRenderHelpers.h">
      <Filter>Render\Implementations</Filter>
    </ClInclude>
    <ClInclude Include="MRPickHoleBorderElement.h">
      <Filter>Helpers</Filter>
    </ClInclude>
    <ClInclude Include="MRRibbonIcons.h">
      <Filter>RibbonMenu</Filter>
    </ClInclude>
    <ClInclude Include="MRRenderLabelObject.h">
      <Filter>Render\Implementations</Filter>
    </ClInclude>
    <ClInclude Include="MRSurfacePointPicker.h">
      <Filter>Helpers</Filter>
    </ClInclude>
    <ClInclude Include="MRPalette.h">
      <Filter>Helpers</Filter>
    </ClInclude>
    <ClInclude Include="MRStatePluginUpdate.h">
      <Filter>StatePlugins</Filter>
    </ClInclude>
    <ClInclude Include="MRAppendHistory.h">
      <Filter>History</Filter>
    </ClInclude>
    <ClInclude Include="MRObjectMeshHistory.h">
      <Filter>History</Filter>
    </ClInclude>
    <ClInclude Include="MRSaveObjects.h">
      <Filter>IO</Filter>
    </ClInclude>
    <ClInclude Include="MRPlaneWidget.h">
      <Filter>Helpers</Filter>
    </ClInclude>
    <ClInclude Include="MRGetSystemInfoJson.h">
      <Filter>Viewer</Filter>
    </ClInclude>
    <ClInclude Include="MRShadowsGL.h">
      <Filter>Render</Filter>
    </ClInclude>
    <ClInclude Include="MRSpaceMouseHandler.h">
      <Filter>SpaceMouse</Filter>
    </ClInclude>
    <ClInclude Include="MRSpaceMouseHandlerWindows.h">
      <Filter>SpaceMouse</Filter>
    </ClInclude>
    <ClInclude Include="MRSpaceMouseController.h">
      <Filter>ShortcutManager</Filter>
    </ClInclude>
    <ClInclude Include="MRWebRequest.h">
      <Filter>Requests</Filter>
    </ClInclude>
    <ClInclude Include="MRVolumeShader.h">
      <Filter>Render\Shaders</Filter>
    </ClInclude>
    <ClInclude Include="MRRenderVolumeObject.h">
      <Filter>Render\Implementations</Filter>
    </ClInclude>
    <ClInclude Include="MRSceneSelectionChange.h">
      <Filter>StatePlugins</Filter>
    </ClInclude>
    <ClInclude Include="MRToolbar.h">
      <Filter>RibbonMenu</Filter>
    </ClInclude>
    <ClInclude Include="MRUIStyle.h">
      <Filter>UIStyle</Filter>
    </ClInclude>
    <ClInclude Include="MRShaderBlocks.h">
      <Filter>Render\Shaders</Filter>
    </ClInclude>
    <ClInclude Include="MRSpaceMouseHandlerWindows.h">
      <Filter>SpaceMouse</Filter>
    </ClInclude>
    <ClInclude Include="MRMeshShader.h">
      <Filter>Render\Shaders</Filter>
    </ClInclude>
    <ClInclude Include="MRLinesShader.h">
      <Filter>Render\Shaders</Filter>
    </ClInclude>
    <ClInclude Include="MRSpaceMouseHandlerHidapi.h">
      <Filter>SpaceMouse</Filter>
    </ClInclude>
    <ClInclude Include="MRFrameRedrawRequest.h">
      <Filter>Helpers</Filter>
    </ClInclude>
    <ClInclude Include="MRToolsLibrary.h">
      <Filter>Helpers</Filter>
    </ClInclude>
    <ClInclude Include="MRCudaAccessor.h">
      <Filter>Viewer</Filter>
    </ClInclude>
    <ClInclude Include="MRTouchpadWin32Handler.h">
      <Filter>ShortcutManager</Filter>
    </ClInclude>
    <ClInclude Include="MRObjectPointsHistory.h">
      <Filter>History</Filter>
    </ClInclude>
    <ClInclude Include="MRSurfaceManipulationWidget.h">
      <Filter>Helpers</Filter>
    </ClInclude>
    <ClInclude Include="MRSceneTextureGL.h">
      <Filter>Render</Filter>
    </ClInclude>
    <ClInclude Include="MRViewerEventQueue.h">
      <Filter>Viewer</Filter>
    </ClInclude>
    <ClInclude Include="MRRibbonMenuSearch.h">
      <Filter>RibbonMenu</Filter>
    </ClInclude>
    <ClInclude Include="MRTouchpadParameters.h">
      <Filter>ShortcutManager</Filter>
    </ClInclude>
    <ClInclude Include="MRViewportParametersAction.h">
      <Filter>History</Filter>
    </ClInclude>
    <ClInclude Include="MRSelectCurvaturePreference.h">
      <Filter>Helpers</Filter>
    </ClInclude>
    <ClInclude Include="MRSpaceMouseParameters.h">
      <Filter>ShortcutManager</Filter>
    </ClInclude>
    <ClInclude Include="MRFitData.h">
      <Filter>Viewer</Filter>
    </ClInclude>
    <ClInclude Include="MRPointInAllSpaces.h">
      <Filter>Viewer</Filter>
    </ClInclude>
    <ClInclude Include="MRDirectionWidget.h">
      <Filter>Helpers</Filter>
    </ClInclude>
    <ClInclude Include="MRRibbonNotification.h">
      <Filter>RibbonMenu</Filter>
    </ClInclude>
    <ClInclude Include="MRNotificationType.h">
      <Filter>RibbonMenu</Filter>
    </ClInclude>
    <ClInclude Include="MRPickPointManager.h">
      <Filter>Helpers</Filter>
    </ClInclude>
    <ClInclude Include="MRImGuiVectorOperators.h">
      <Filter>Source Files</Filter>
    </ClInclude>
    <ClInclude Include="MRRenderDefaultObjects.h">
      <Filter>Render\Implementations</Filter>
    </ClInclude>
    <ClInclude Include="MRRenderFeatureObjects.h">
      <Filter>Render\Implementations</Filter>
    </ClInclude>
    <ClInclude Include="MRRenderNameObject.h">
      <Filter>Render\Implementations</Filter>
    </ClInclude>
    <ClInclude Include="MRMeshBoundarySelectionWidget.h">
      <Filter>Helpers</Filter>
    </ClInclude>
    <ClInclude Include="MRRenderWrapObject.h">
      <Filter>Render\Implementations</Filter>
    </ClInclude>
    <ClInclude Include="MRFrameCounter.h">
      <Filter>Viewer</Filter>
    </ClInclude>
    <ClInclude Include="MRAncillaryLabels.h">
      <Filter>Helpers</Filter>
    </ClInclude>
    <ClInclude Include="MRAncillaryLines.h">
      <Filter>Helpers</Filter>
    </ClInclude>
    <ClInclude Include="MRAncillaryMesh.h">
      <Filter>Helpers</Filter>
    </ClInclude>
    <ClInclude Include="MRAncillaryPoints.h">
      <Filter>Helpers</Filter>
    </ClInclude>
    <ClInclude Include="MRISceneStateCheck.h">
      <Filter>StatePlugins</Filter>
    </ClInclude>
    <ClInclude Include="MRHistoryStore.h">
      <Filter>History</Filter>
    </ClInclude>
    <ClInclude Include="MRRenderDimensions.h">
      <Filter>Render\Implementations</Filter>
    </ClInclude>
    <ClInclude Include="MRRenderMeasurementObjects.h">
      <Filter>Render\Implementations</Filter>
    </ClInclude>
    <ClInclude Include="MRLambdaRibbonItem.h">
      <Filter>RibbonMenu</Filter>
    </ClInclude>
    <ClInclude Include="MRVectorTraits.h">
      <Filter>UIStyle</Filter>
    </ClInclude>
    <ClInclude Include="MRUnits.h">
      <Filter>UIStyle</Filter>
    </ClInclude>
    <ClInclude Include="MRUnitSettings.h">
      <Filter>UIStyle</Filter>
    </ClInclude>
    <ClInclude Include="MRUIStyle.ipp">
      <Filter>UIStyle</Filter>
    </ClInclude>
    <ClInclude Include="MRVisualSubfeatures.h">
      <Filter>Helpers</Filter>
    </ClInclude>
    <ClInclude Include="MRSignalCombiners.h">
      <Filter>Helpers</Filter>
    </ClInclude>
    <ClInclude Include="MRImGuiMenuListeners.h">
      <Filter>Helpers</Filter>
    </ClInclude>
    <ClInclude Include="MRMoveObjectByMouseImpl.h">
      <Filter>Helpers</Filter>
    </ClInclude>
    <ClInclude Include="MRUITestEngine.h">
      <Filter>UIStyle</Filter>
    </ClInclude>
    <ClInclude Include="MRSceneCache.h">
      <Filter>Viewer</Filter>
    </ClInclude>
    <ClInclude Include="MRSpaceMouseHandler3dxMacDriver.h">
      <Filter>SpaceMouse</Filter>
    </ClInclude>
    <ClInclude Include="MRSceneObjectsListDrawer.h">
      <Filter>Source Files</Filter>
    </ClInclude>
    <ClInclude Include="MRRibbonSceneObjectsListDrawer.h">
      <Filter>Source Files</Filter>
    </ClInclude>
    <ClInclude Include="MRUIRectAllocator.h">
      <Filter>UIStyle</Filter>
    </ClInclude>
    <ClInclude Include="MRUINonOverlappingLabels.h">
      <Filter>UIStyle</Filter>
    </ClInclude>
    <ClInclude Include="MRViewerSettingsPlugin.h">
      <Filter>Plugins</Filter>
    </ClInclude>
    <ClInclude Include="MRGLTexture.h">
      <Filter>Render\Implementations</Filter>
    </ClInclude>
    <ClInclude Include="MRConsoleWindows.h">
      <Filter>IO</Filter>
    </ClInclude>
    <ClInclude Include="MRRenderImGuiLabelObject.h">
      <Filter>Render\Implementations</Filter>
    </ClInclude>
    <ClInclude Include="MRMarkedVoxelSlice.h">
      <Filter>Helpers</Filter>
    </ClInclude>
    <ClInclude Include="MRPointsShader.h">
      <Filter>Render\Shaders</Filter>
    </ClInclude>
    <ClInclude Include="MRMacOSOpenDocumentsHandler.h">
      <Filter>Viewer</Filter>
    </ClInclude>
    <ClInclude Include="MRClipboard.h">
      <Filter>Helpers</Filter>
    </ClInclude>
    <ClInclude Include="MRObjectImGuiLabel.h">
      <Filter>Helpers</Filter>
    </ClInclude>
    <ClInclude Include="MRSceneOperations.h">
      <Filter>Helpers</Filter>
    </ClInclude>
    <ClInclude Include="MRShowModal.h">
      <Filter>Source Files</Filter>
    </ClInclude>
    <ClInclude Include="MRMakeSlot.h">
      <Filter>Source Files</Filter>
    </ClInclude>
    <ClInclude Include="MRUISaveChangesPopup.h">
      <Filter>Helpers</Filter>
    </ClInclude>
    <ClInclude Include="SceneReorder.h">
      <Filter>Source Files</Filter>
    </ClInclude>
    <ClInclude Include="MRProjectMeshAttributes.h">
      <Filter>Helpers</Filter>
    </ClInclude>
<<<<<<< HEAD
    <ClInclude Include="MROpenObjects.h">
      <Filter>IO</Filter>
=======
    <ClInclude Include="MRViewerTitle.h">
      <Filter>Viewer</Filter>
>>>>>>> 118bf85e
    </ClInclude>
  </ItemGroup>
  <ItemGroup>
    <None Include="..\..\MeshLib\source\.editorconfig" />
    <None Include="MRMacOSOpenDocumentsHandler.mm">
      <Filter>Viewer</Filter>
    </None>
  </ItemGroup>
  <ItemGroup>
    <CopyFileToFolders Include="..\..\thirdparty\imgui\misc\fonts\Cousine-Regular.ttf">
      <Filter>Fonts</Filter>
    </CopyFileToFolders>
    <CopyFileToFolders Include="..\..\thirdparty\imgui\misc\fonts\DroidSans.ttf">
      <Filter>Fonts</Filter>
    </CopyFileToFolders>
    <CopyFileToFolders Include="..\..\thirdparty\fontawesome-free\fa-solid-900.ttf">
      <Filter>Fonts</Filter>
    </CopyFileToFolders>
    <CopyFileToFolders Include="..\..\thirdparty\imgui\misc\fonts\Karla-Regular.ttf">
      <Filter>Fonts</Filter>
    </CopyFileToFolders>
    <CopyFileToFolders Include="..\..\thirdparty\imgui\misc\fonts\ProggyClean.ttf">
      <Filter>Fonts</Filter>
    </CopyFileToFolders>
    <CopyFileToFolders Include="..\..\thirdparty\imgui\misc\fonts\ProggyTiny.ttf">
      <Filter>Fonts</Filter>
    </CopyFileToFolders>
    <CopyFileToFolders Include="..\..\thirdparty\imgui\misc\fonts\Roboto-Medium.ttf">
      <Filter>Fonts</Filter>
    </CopyFileToFolders>
    <CopyFileToFolders Include="MRDarkTheme.json" />
    <CopyFileToFolders Include="MRLightTheme.json" />
    <CopyFileToFolders Include="..\..\thirdparty\Noto_Sans\NotoSans-Regular.ttf">
      <Filter>Fonts</Filter>
    </CopyFileToFolders>
    <CopyFileToFolders Include="..\..\thirdparty\Noto_Sans\NotoSans-SemiBold.ttf">
      <Filter>Fonts</Filter>
    </CopyFileToFolders>
    <CopyFileToFolders Include="..\..\thirdparty\Noto_Sans\NotoSansSC-Regular.otf">
      <Filter>Fonts</Filter>
    </CopyFileToFolders>
    <CopyFileToFolders Include="..\..\thirdparty\Noto_Sans\NotoSansMono-Regular.ttf">
      <Filter>Fonts</Filter>
    </CopyFileToFolders>
  </ItemGroup>
  <ItemGroup>
    <Image Include="resource\object_icons\X1\Object.png">
      <Filter>resource\object_icons\X1</Filter>
    </Image>
    <Image Include="resource\object_icons\X1\ObjectDistanceMap.png">
      <Filter>resource\object_icons\X1</Filter>
    </Image>
    <Image Include="resource\object_icons\X1\ObjectLines.png">
      <Filter>resource\object_icons\X1</Filter>
    </Image>
    <Image Include="resource\object_icons\X1\ObjectMesh.png">
      <Filter>resource\object_icons\X1</Filter>
    </Image>
    <Image Include="resource\object_icons\X1\ObjectPoints.png">
      <Filter>resource\object_icons\X1</Filter>
    </Image>
    <Image Include="resource\object_icons\X1\ObjectVoxels.png">
      <Filter>resource\object_icons\X1</Filter>
    </Image>
    <Image Include="resource\object_icons\X3\Object.png">
      <Filter>resource\object_icons\X3</Filter>
    </Image>
    <Image Include="resource\object_icons\X3\ObjectDistanceMap.png">
      <Filter>resource\object_icons\X3</Filter>
    </Image>
    <Image Include="resource\object_icons\X3\ObjectLines.png">
      <Filter>resource\object_icons\X3</Filter>
    </Image>
    <Image Include="resource\object_icons\X3\ObjectMesh.png">
      <Filter>resource\object_icons\X3</Filter>
    </Image>
    <Image Include="resource\object_icons\X3\ObjectPoints.png">
      <Filter>resource\object_icons\X3</Filter>
    </Image>
    <Image Include="resource\object_icons\X3\ObjectVoxels.png">
      <Filter>resource\object_icons\X3</Filter>
    </Image>
    <Image Include="resource\object_icons\X1\ObjectGcode.png">
      <Filter>resource\object_icons\X1</Filter>
    </Image>
    <Image Include="resource\object_icons\X3\ObjectGcode.png">
      <Filter>resource\object_icons\X3</Filter>
    </Image>
    <Image Include="resource\object_icons\X1\ObjectLabel.png">
      <Filter>resource\object_icons\X1</Filter>
    </Image>
    <Image Include="resource\object_icons\X3\ObjectLabel.png">
      <Filter>resource\object_icons\X3</Filter>
    </Image>
    <Image Include="resource\object_icons\X1\CircleObject.png">
      <Filter>resource\object_icons\X1</Filter>
    </Image>
    <Image Include="resource\object_icons\X1\ConeObject.png">
      <Filter>resource\object_icons\X1</Filter>
    </Image>
    <Image Include="resource\object_icons\X1\CylinderObject.png">
      <Filter>resource\object_icons\X1</Filter>
    </Image>
    <Image Include="resource\object_icons\X1\LineObject.png">
      <Filter>resource\object_icons\X1</Filter>
    </Image>
    <Image Include="resource\object_icons\X1\PlaneObject.png">
      <Filter>resource\object_icons\X1</Filter>
    </Image>
    <Image Include="resource\object_icons\X1\PointObject.png">
      <Filter>resource\object_icons\X1</Filter>
    </Image>
    <Image Include="resource\object_icons\X1\SphereObject.png">
      <Filter>resource\object_icons\X1</Filter>
    </Image>
    <Image Include="resource\object_icons\X3\CircleObject.png">
      <Filter>resource\object_icons\X3</Filter>
    </Image>
    <Image Include="resource\object_icons\X3\ConeObject.png">
      <Filter>resource\object_icons\X3</Filter>
    </Image>
    <Image Include="resource\object_icons\X3\CylinderObject.png">
      <Filter>resource\object_icons\X3</Filter>
    </Image>
    <Image Include="resource\object_icons\X3\LineObject.png">
      <Filter>resource\object_icons\X3</Filter>
    </Image>
    <Image Include="resource\object_icons\X3\PlaneObject.png">
      <Filter>resource\object_icons\X3</Filter>
    </Image>
    <Image Include="resource\object_icons\X3\PointObject.png">
      <Filter>resource\object_icons\X3</Filter>
    </Image>
    <Image Include="resource\object_icons\X3\SphereObject.png">
      <Filter>resource\object_icons\X3</Filter>
    </Image>
    <Image Include="resource\object_icons\X1\AngleMeasurementObject.png">
      <Filter>resource\object_icons\X1</Filter>
    </Image>
    <Image Include="resource\object_icons\X1\DistanceMeasurementObject.png">
      <Filter>resource\object_icons\X1</Filter>
    </Image>
    <Image Include="resource\object_icons\X1\RadiusMeasurementObject.png">
      <Filter>resource\object_icons\X1</Filter>
    </Image>
    <Image Include="resource\object_icons\X3\AngleMeasurementObject.png">
      <Filter>resource\object_icons\X3</Filter>
    </Image>
    <Image Include="resource\object_icons\X3\DistanceMeasurementObject.png">
      <Filter>resource\object_icons\X3</Filter>
    </Image>
    <Image Include="resource\object_icons\X3\RadiusMeasurementObject.png">
      <Filter>resource\object_icons\X3</Filter>
    </Image>
    <Image Include="resource\independent_icons\X1\Plane Import.png">
      <Filter>resource\independent_icons\X1</Filter>
    </Image>
    <Image Include="resource\independent_icons\X1\Plane XY.png">
      <Filter>resource\independent_icons\X1</Filter>
    </Image>
    <Image Include="resource\independent_icons\X1\Plane XZ.png">
      <Filter>resource\independent_icons\X1</Filter>
    </Image>
    <Image Include="resource\independent_icons\X1\Plane YZ.png">
      <Filter>resource\independent_icons\X1</Filter>
    </Image>
    <Image Include="resource\independent_icons\X3\Plane Import.png">
      <Filter>resource\independent_icons\X3</Filter>
    </Image>
    <Image Include="resource\independent_icons\X3\Plane XY.png">
      <Filter>resource\independent_icons\X3</Filter>
    </Image>
    <Image Include="resource\independent_icons\X3\Plane XZ.png">
      <Filter>resource\independent_icons\X3</Filter>
    </Image>
    <Image Include="resource\independent_icons\X3\Plane YZ.png">
      <Filter>resource\independent_icons\X3</Filter>
    </Image>
    <Image Include="resource\object_icons\X1\Object_open.png">
      <Filter>resource\object_icons\X1</Filter>
    </Image>
    <Image Include="resource\object_icons\X3\Object_open.png">
      <Filter>resource\object_icons\X3</Filter>
    </Image>
  </ItemGroup>
</Project><|MERGE_RESOLUTION|>--- conflicted
+++ resolved
@@ -448,13 +448,11 @@
     <ClCompile Include="MRProjectMeshAttributes.cpp">
       <Filter>Helpers</Filter>
     </ClCompile>
-<<<<<<< HEAD
+    <ClCompile Include="MRViewerTitle.cpp">
+      <Filter>Viewer</Filter>
+    </ClCompile>
     <ClCompile Include="MROpenObjects.cpp">
       <Filter>IO</Filter>
-=======
-    <ClCompile Include="MRViewerTitle.cpp">
-      <Filter>Viewer</Filter>
->>>>>>> 118bf85e
     </ClCompile>
   </ItemGroup>
   <ItemGroup>
@@ -887,13 +885,11 @@
     <ClInclude Include="MRProjectMeshAttributes.h">
       <Filter>Helpers</Filter>
     </ClInclude>
-<<<<<<< HEAD
     <ClInclude Include="MROpenObjects.h">
       <Filter>IO</Filter>
-=======
+    </ClInclude>
     <ClInclude Include="MRViewerTitle.h">
       <Filter>Viewer</Filter>
->>>>>>> 118bf85e
     </ClInclude>
   </ItemGroup>
   <ItemGroup>
