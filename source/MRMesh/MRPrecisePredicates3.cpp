--- conflicted
+++ resolved
@@ -40,13 +40,9 @@
 
     if ( c.z ) return c.z > 0;
 
-<<<<<<< HEAD
+#ifndef NDEBUG
     v = -cross( Vector2<hT>{ a.y, a.z }, Vector2<hT>{ c.y, c.z } );
-=======
-#ifndef NDEBUG
-    v = -cross( Vector2hp{ a.y, a.z }, Vector2hp{ c.y, c.z } );
     assert( v == 0 );
->>>>>>> 478f25d4
     if ( v ) return v > 0;
 #endif
 
