--- conflicted
+++ resolved
@@ -159,34 +159,19 @@
             // wait for active state and read all data packets during inactive state
             if ( !active_ )
             {
-<<<<<<< HEAD
-                if ( terminateListenerThread_ )
-                    return;
-
-                cv_.wait( syncThreadLock );
-                do
-                {
-                    packetLength_ = hid_read_timeout( device_, dataPacket_.data(), dataPacket_.size(), 500 );
-                } while ( packetLength_ > 0 );
-=======
                 do
                 {
                     packetLength_ = hid_read_timeout( device_, dataPacket_.data(), dataPacket_.size(), 200 );
                 } while ( packetLength_ > 0 && !active_ && !terminateListenerThread_ );
                 if ( terminateListenerThread_ )
                     return;
->>>>>>> 8645d6bc
             }
             else
             {
                 // hid_read_timeout() waits until there is data to read before returning or 1000ms passed (to help with thread shutdown)
                 packetLength_ = hid_read_timeout( device_, dataPacket_.data(), dataPacket_.size(), 1000 );
             }
-<<<<<<< HEAD
-
-=======
-            
->>>>>>> 8645d6bc
+
             // device connection lost
             if ( packetLength_ < 0)
             {
