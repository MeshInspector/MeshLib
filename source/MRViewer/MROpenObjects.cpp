#include "MROpenObjects.h"
#include <MRMesh/MRObject.h>
#include <MRMesh/MRTimer.h>
#include <MRMesh/MRStringConvert.h>
#include <MRMesh/MRDirectory.h>
#include <MRMesh/MRObjectLoad.h>
#include <MRMesh/MRZip.h>
#include <MRMesh/MRIOFormatsRegistry.h>
#include <MRVoxels/MRDicom.h>
#include <MRVoxels/MRObjectVoxels.h>
#include <MRPch/MRSpdlog.h>
#include <MRMesh/MRParallelProgressReporter.h>
#include <MRMesh/MRParallelFor.h>
#include <fstream>

namespace MR
{


Expected<LoadedObject> makeObjectTreeFromFolder( const std::filesystem::path & folder, const ProgressCallback& callback )
{
    MR_TIMER

    if ( callback && !callback( 0.f ) )
        return unexpected( getCancelMessage( folder ) );

    ParallelProgressReporter cb( callback );

    struct FilePathNode
    {
        std::filesystem::path path;
        std::vector<FilePathNode> subfolders;
        std::vector<FilePathNode> files;
        #if !defined( MESHLIB_NO_VOXELS ) && !defined( MRVOXELS_NO_DICOM )
            bool dicomFolder = false;
        #endif

        bool empty() const
        {
            return files.empty() && subfolders.empty()
            #if !defined( MESHLIB_NO_VOXELS ) && !defined( MRVOXELS_NO_DICOM )
                && !dicomFolder
            #endif
                ;
        }
    };

    std::function<FilePathNode( const std::filesystem::path& )> getFilePathNode;
    getFilePathNode = [&getFilePathNode, filters = getAllFilters()] ( const std::filesystem::path& folder )
    {
        FilePathNode node{ .path = folder };
        std::error_code ec;
        for ( auto entry : Directory{ folder, ec } )
        {
            auto path = entry.path();
            if ( entry.is_directory( ec ) )
            {
                node.subfolders.push_back( getFilePathNode( path ) );
            }
            else if ( !node.dicomFolder && ( entry.is_regular_file( ec ) || entry.is_symlink( ec ) ) )
            {
                auto ext = utf8string( path.extension() );
                for ( auto& c : ext )
                    c = ( char )tolower( c );

                if ( ext.empty() )
                    continue;

                #if !defined( MESHLIB_NO_VOXELS ) && !defined( MRVOXELS_NO_DICOM )
                if ( ext == ".dcm" && VoxelsLoad::isDicomFile( path ) )
                {
                    node.dicomFolder = true;
                    node.files.clear();
                }
                else
                #endif
                if ( findFilter( filters, ext ) )
                    node.files.push_back( { .path = path } );
            }
        }
        return node;
    };
    FilePathNode filesTree = getFilePathNode( folder );

    // clear empty folders
    std::function<void( FilePathNode& )> clearEmptySubfolders = {};
    clearEmptySubfolders = [&clearEmptySubfolders] ( FilePathNode& node )
    {
        for ( int i = int( node.subfolders.size() ) - 1; i >= 0; --i )
        {
            clearEmptySubfolders( node.subfolders[i] );
            if ( node.subfolders[i].empty() )
                node.subfolders.erase( node.subfolders.begin() + i );
        }
    };
    clearEmptySubfolders( filesTree );

    if ( filesTree.empty() )
        return unexpected( std::string( "Error: folder is empty." ) );

    using loadObjResultType = Expected<LoadedObjects>;
    struct NodeAndResult
    {
        FilePathNode node;
        Object* parent;
        ProgressCallback cb;
        loadObjResultType result;
    };

    // create folders objects
    std::vector<NodeAndResult> nodes;

    std::function<void( const FilePathNode&, Object* )> createFolderObj = {};
    createFolderObj = [&] ( const FilePathNode& node, Object* objPtr )
    {
        for ( const FilePathNode& folder : node.subfolders )
        {
            auto pObj = std::make_shared<Object>();
            pObj->setName( utf8string( folder.path.filename() ) ); // not path.stem() to preserve "extensions" in folder names
            objPtr->addChild( pObj );
            createFolderObj( folder, pObj.get() );
        }

        for ( const FilePathNode& file : node.files )
<<<<<<< HEAD
            nodes.emplace_back( file, objPtr, cb.newTask(), unexpected( "" ) );

        #if !defined( MESHLIB_NO_VOXELS ) && !defined( MRVOXELS_NO_DICOM )
        if ( node.dicomFolder )
            nodes.emplace_back( node, objPtr, cb.newTask( 10.f ), unexpected( "" ) );
=======
            nodes.push_back( { file, objPtr, cb.newTask() } );

        #if !defined( MESHLIB_NO_VOXELS ) && !defined( MRVOXELS_NO_DICOM )
        if ( node.dicomFolder )
            nodes.push_back( { node, objPtr, cb.newTask( 10.f ) } );
>>>>>>> 5f0f8471
        #endif
    };
    LoadedObject res;
    res.obj = std::make_shared<Object>();
    res.obj->setName( utf8string( folder.stem() ) );
    createFolderObj( filesTree, res.obj.get() );

    auto pseudoRoot = std::make_shared<Object>();
    pseudoRoot->addChild( res.obj );

    auto loadingCanceled = !ParallelFor( nodes, [&nodes] ( size_t i )
    {
        auto& nodeAndRes = nodes[i];
        if ( !nodeAndRes.node.dicomFolder )
        {
            nodeAndRes.result = loadObjectFromFile( nodeAndRes.node.path, nodeAndRes.cb );
        }
        #if !defined( MESHLIB_NO_VOXELS ) && !defined( MRVOXELS_NO_DICOM )
        else
        {
            nodeAndRes.result = VoxelsLoad::makeObjectVoxelsFromDicomFolder( nodeAndRes.node.path, nodeAndRes.cb ).and_then(
                [&]( LoadedObjectVoxels && ld ) -> loadObjResultType
                {
                    return LoadedObjects{ .objs = { ld.obj } };
                } );
        }
        #endif
    }, [&cb] ( float ) { return cb(); } );
    if ( loadingCanceled )
        return unexpected( getCancelMessage( folder ) );

    // processing of results
    bool atLeastOneLoaded = false;
    std::unordered_map<std::string, int> allErrors;
    for ( const auto& [node, parent, _, taskRes] : nodes )
    {
        if ( taskRes.has_value() )
        {
            if ( node.dicomFolder && taskRes->objs.size() == 1 )
            {
                parent->parent()->addChild( taskRes->objs[0] );
                parent->parent()->removeChild( parent );
            }
            else
            {
                for ( const auto& objPtr : taskRes->objs )
                    parent->addChild( objPtr );
            }
            if ( !taskRes->warnings.empty() )
                res.warnings += taskRes->warnings;
            if ( !atLeastOneLoaded )
                atLeastOneLoaded = true;
        }
        else
        {
            ++allErrors[taskRes.error()];
        }
    }

    std::string errorString;
    for ( const auto& error : allErrors )
    {
        errorString += ( errorString.empty() ? "" : "\n" ) + error.first;
        if ( error.second > 1 )
        {
            errorString += std::string( " (" ) + std::to_string( error.second ) + std::string( ")" );
        }
    }

    if ( !errorString.empty() )
        spdlog::warn( "Load folder error:\n{}", errorString );
    if ( !atLeastOneLoaded )
        return unexpected( errorString );

    res.obj = pseudoRoot->children()[0];

    return res;
}

Expected<LoadedObject> makeObjectTreeFromZip( const std::filesystem::path& zipPath, const ProgressCallback& callback )
{
    auto tmpFolder = UniqueTemporaryFolder( {} );
    auto contentsFolder = tmpFolder / zipPath.stem();

    std::ifstream in( zipPath, std::ifstream::binary );
    if ( !in )
        return unexpected( std::string( "Cannot open file for reading " ) + utf8string( zipPath.filename() ) );

    std::error_code ec;
    std::filesystem::create_directory( contentsFolder, ec );
    auto resZip = decompressZip( in, contentsFolder );
    if ( !resZip )
        return unexpected( "ZIP container error: " + resZip.error() );

    return makeObjectTreeFromFolder( contentsFolder, callback );
}

MR_ADD_SCENE_LOADER( IOFilter( "ZIP files (.zip)","*.zip" ), makeObjectTreeFromZip )

} //namespace MR<|MERGE_RESOLUTION|>--- conflicted
+++ resolved
@@ -122,19 +122,11 @@
         }
 
         for ( const FilePathNode& file : node.files )
-<<<<<<< HEAD
-            nodes.emplace_back( file, objPtr, cb.newTask(), unexpected( "" ) );
-
-        #if !defined( MESHLIB_NO_VOXELS ) && !defined( MRVOXELS_NO_DICOM )
-        if ( node.dicomFolder )
-            nodes.emplace_back( node, objPtr, cb.newTask( 10.f ), unexpected( "" ) );
-=======
             nodes.push_back( { file, objPtr, cb.newTask() } );
 
         #if !defined( MESHLIB_NO_VOXELS ) && !defined( MRVOXELS_NO_DICOM )
         if ( node.dicomFolder )
             nodes.push_back( { node, objPtr, cb.newTask( 10.f ) } );
->>>>>>> 5f0f8471
         #endif
     };
     LoadedObject res;
