--- conflicted
+++ resolved
@@ -13,10 +13,7 @@
     res = mrmesh.relax(torus, params)
 
     assert res
-<<<<<<< HEAD
-=======
 
->>>>>>> 8d0dca16
 
 def test_relax_keep_volume():
     R1 = 2
@@ -28,7 +25,6 @@
     params.iterations = 5
     res = mrmesh.relaxKeepVolume(keep_volume_torus, params)
 
-<<<<<<< HEAD
     assert res
 
 def test_relax_approx():
@@ -53,7 +49,4 @@
     smooth_region.resize( 6, True )
 
     # This just checks that the function exists and can be called.
-    mrmesh.smoothRegionBoundary(keep_volume_torus, smooth_region)
-=======
-    assert res
->>>>>>> 8d0dca16
+    mrmesh.smoothRegionBoundary(keep_volume_torus, smooth_region)