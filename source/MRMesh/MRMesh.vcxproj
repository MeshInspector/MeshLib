--- conflicted
+++ resolved
@@ -79,11 +79,8 @@
     <ClInclude Include="MRImage.h" />
     <ClInclude Include="MRImageLoad.h" />
     <ClInclude Include="MRImageSave.h" />
-<<<<<<< HEAD
+    <ClInclude Include="MRInnerShell.h" />
     <ClInclude Include="MRMovementBuildBody.h" />
-=======
-    <ClInclude Include="MRInnerShell.h" />
->>>>>>> 214b5972
     <ClInclude Include="MRMutexOwner.h" />
     <ClInclude Include="MRNormalDenoising.h" />
     <ClInclude Include="MRNormalsToPoints.h" />
