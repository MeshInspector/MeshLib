﻿<?xml version="1.0" encoding="utf-8"?>
<Project ToolsVersion="4.0" xmlns="http://schemas.microsoft.com/developer/msbuild/2003">
  <ItemGroup>
    <Filter Include="Source Files">
      <UniqueIdentifier>{8b0f8e8e-d502-4c1c-bf4a-bd6e26e948c1}</UniqueIdentifier>
    </Filter>
    <Filter Include="Source Files\DataModel">
      <UniqueIdentifier>{46dd214b-ec09-403a-9f69-180e234941d3}</UniqueIdentifier>
    </Filter>
    <Filter Include="Source Files\Math">
      <UniqueIdentifier>{14ec24c5-5a69-4d8c-8ee2-327274c4d165}</UniqueIdentifier>
    </Filter>
    <Filter Include="Source Files\Basic">
      <UniqueIdentifier>{7d09069f-dc58-4781-8c4c-6bcf463e869a}</UniqueIdentifier>
    </Filter>
    <Filter Include="Source Files\Primitives">
      <UniqueIdentifier>{752d7e31-3225-4338-9964-5d511c6b8ec1}</UniqueIdentifier>
    </Filter>
    <Filter Include="Source Files\VDBConversions">
      <UniqueIdentifier>{63de0e31-0ce5-41d4-83cf-95476a8961cb}</UniqueIdentifier>
    </Filter>
    <Filter Include="Source Files\SymbolMesh">
      <UniqueIdentifier>{dd69ed88-89d4-4c22-92e5-3d01c7126046}</UniqueIdentifier>
    </Filter>
    <Filter Include="Source Files\System">
      <UniqueIdentifier>{9ea2ed18-2ae5-4809-b738-03a166627a32}</UniqueIdentifier>
    </Filter>
    <Filter Include="Source Files\BaseStructures">
      <UniqueIdentifier>{cc99f9b7-b598-4504-bf99-8d838fbe408f}</UniqueIdentifier>
    </Filter>
    <Filter Include="Source Files\IO">
      <UniqueIdentifier>{dd1e9625-263f-4192-bb1d-baa91613a15e}</UniqueIdentifier>
    </Filter>
    <Filter Include="Source Files\AABBTree">
      <UniqueIdentifier>{8523856f-61f8-4a64-be2c-e62368f09852}</UniqueIdentifier>
    </Filter>
    <Filter Include="Source Files\SurfacePath">
      <UniqueIdentifier>{d5bc819e-53e1-4574-a15c-d7d4bce01a2c}</UniqueIdentifier>
    </Filter>
    <Filter Include="Source Files\Render">
      <UniqueIdentifier>{63cd613f-62f1-4c45-a91b-3417a018a563}</UniqueIdentifier>
    </Filter>
    <Filter Include="Source Files\Python">
      <UniqueIdentifier>{95252bd3-f30e-416e-98f8-1e76c2c7fff4}</UniqueIdentifier>
    </Filter>
    <Filter Include="Source Files\PointCloud">
      <UniqueIdentifier>{c300f0c9-5a9b-44ee-98c2-1ac7dad01b16}</UniqueIdentifier>
    </Filter>
    <Filter Include="Source Files\History">
      <UniqueIdentifier>{81c8f6c2-9f7d-4609-9a19-a4aaa5edfbbd}</UniqueIdentifier>
    </Filter>
    <Filter Include="Source Files\Tests">
      <UniqueIdentifier>{2bfe88a4-61f4-4317-8dae-b473f2202be0}</UniqueIdentifier>
    </Filter>
    <Filter Include="Source Files\Components">
      <UniqueIdentifier>{fdb0ec66-343d-41e6-80ec-44d4360e11a8}</UniqueIdentifier>
    </Filter>
    <Filter Include="Source Files\DistanceMap">
      <UniqueIdentifier>{7ce0eb63-0e26-416f-a991-db2be3e673b8}</UniqueIdentifier>
    </Filter>
    <Filter Include="Source Files\PDF">
      <UniqueIdentifier>{6e164873-f97c-4112-be31-701b3284f4c6}</UniqueIdentifier>
    </Filter>
    <Filter Include="Source Files\DataModel\Features">
      <UniqueIdentifier>{f6ea3197-3e0d-44ec-9b3e-6b8fe7e0bc15}</UniqueIdentifier>
    </Filter>
    <Filter Include="Source Files\DataModel\Measurements">
      <UniqueIdentifier>{744e0637-b69b-442b-b0f8-19f0f815c033}</UniqueIdentifier>
    </Filter>
    <Filter Include="Source Files\DataModel\ModelHolder">
      <UniqueIdentifier>{2e5c8a08-b968-4732-be0c-9b07bb4b051e}</UniqueIdentifier>
    </Filter>
    <Filter Include="Source Files\MeshBuilder">
      <UniqueIdentifier>{c83e4212-7072-40c2-8354-827c896c1628}</UniqueIdentifier>
    </Filter>
    <Filter Include="Source Files\Mesh">
      <UniqueIdentifier>{2608cf85-c5d3-45cd-b44b-659771dd743c}</UniqueIdentifier>
    </Filter>
    <Filter Include="Source Files\MeshAlgorithm">
      <UniqueIdentifier>{90f9bd42-738e-4a33-a884-2a347d12cbb7}</UniqueIdentifier>
    </Filter>
    <Filter Include="Source Files\Segmentation">
      <UniqueIdentifier>{482540be-d903-4a0a-8c4c-c783316c31e6}</UniqueIdentifier>
    </Filter>
    <Filter Include="Source Files\Contours">
      <UniqueIdentifier>{d4c0f533-10a6-48fd-9e33-a1aa4bf27a4d}</UniqueIdentifier>
    </Filter>
    <Filter Include="Source Files\Decimation">
      <UniqueIdentifier>{c0473824-4c92-4d7b-8dd8-53467111d7b5}</UniqueIdentifier>
    </Filter>
    <Filter Include="Source Files\Triangulation">
      <UniqueIdentifier>{e8616b21-1a75-42a5-990d-2f54914e7219}</UniqueIdentifier>
    </Filter>
    <Filter Include="Source Files\Boolean">
      <UniqueIdentifier>{c1e21c06-9f10-4e81-87cd-a550a822f2bd}</UniqueIdentifier>
    </Filter>
    <Filter Include="Source Files\Polyline">
      <UniqueIdentifier>{176e10d8-480b-466d-be49-299f1d1b94be}</UniqueIdentifier>
    </Filter>
    <Filter Include="Source Files\Relax">
      <UniqueIdentifier>{435d3e5d-8726-43e7-be69-b9d4c1799c95}</UniqueIdentifier>
    </Filter>
    <Filter Include="Source Files\Voxels">
      <UniqueIdentifier>{cfca1a51-70d1-46de-ad9f-c8662f2b85c8}</UniqueIdentifier>
    </Filter>
    <Filter Include="Source Files\LinearSystem">
      <UniqueIdentifier>{77366470-1db8-45b3-9971-1b5af90c1eac}</UniqueIdentifier>
    </Filter>
    <Filter Include="Source Files\Gcode">
      <UniqueIdentifier>{b00cbb7d-8f55-486d-9a3f-834bc49c40f3}</UniqueIdentifier>
    </Filter>
    <Filter Include="Source Files\WaterFlow">
      <UniqueIdentifier>{3bf8efb6-7251-4ef8-890d-0e5c5940c8b8}</UniqueIdentifier>
    </Filter>
  </ItemGroup>
  <ItemGroup>
    <ClInclude Include="MRMeshFwd.h">
      <Filter>Source Files</Filter>
    </ClInclude>
    <ClInclude Include="MRObject.h">
      <Filter>Source Files\DataModel</Filter>
    </ClInclude>
    <ClInclude Include="MRObjectLoad.h">
      <Filter>Source Files\DataModel</Filter>
    </ClInclude>
    <ClInclude Include="MRVector3.h">
      <Filter>Source Files\Math</Filter>
    </ClInclude>
    <ClInclude Include="MRVector.h">
      <Filter>Source Files\Basic</Filter>
    </ClInclude>
    <ClInclude Include="MRTimer.h">
      <Filter>Source Files\Basic</Filter>
    </ClInclude>
    <ClInclude Include="MRBox.h">
      <Filter>Source Files\Math</Filter>
    </ClInclude>
    <ClInclude Include="MRVector4.h">
      <Filter>Source Files\Math</Filter>
    </ClInclude>
    <ClInclude Include="MRMatrix3.h">
      <Filter>Source Files\Math</Filter>
    </ClInclude>
    <ClInclude Include="MRBestFit.h">
      <Filter>Source Files\Math</Filter>
    </ClInclude>
    <ClInclude Include="MRAffineXf3.h">
      <Filter>Source Files\Math</Filter>
    </ClInclude>
    <ClInclude Include="MRPlane3.h">
      <Filter>Source Files\Math</Filter>
    </ClInclude>
    <ClInclude Include="MRCylinder.h">
      <Filter>Source Files\Primitives</Filter>
    </ClInclude>
    <ClInclude Include="MRCube.h">
      <Filter>Source Files\Primitives</Filter>
    </ClInclude>
    <ClInclude Include="MRIteratorRange.h">
      <Filter>Source Files\Basic</Filter>
    </ClInclude>
    <ClInclude Include="MRBitSet.h">
      <Filter>Source Files\Basic</Filter>
    </ClInclude>
    <ClInclude Include="MRVDBConversions.h">
      <Filter>Source Files\VDBConversions</Filter>
    </ClInclude>
    <ClInclude Include="MRSymbolMesh.h">
      <Filter>Source Files\SymbolMesh</Filter>
    </ClInclude>
    <ClInclude Include="MRBoolean.h">
      <Filter>Source Files\VDBConversions</Filter>
    </ClInclude>
    <ClInclude Include="MRTorus.h">
      <Filter>Source Files\Primitives</Filter>
    </ClInclude>
    <ClInclude Include="MRConstants.h">
      <Filter>Source Files\Math</Filter>
    </ClInclude>
    <ClInclude Include="MRSystem.h">
      <Filter>Source Files\System</Filter>
    </ClInclude>
    <ClInclude Include="MRHistogram.h">
      <Filter>Source Files\Math</Filter>
    </ClInclude>
    <ClInclude Include="MRProgressCallback.h">
      <Filter>Source Files\BaseStructures</Filter>
    </ClInclude>
    <ClInclude Include="MRSimpleVolume.h">
      <Filter>Source Files\BaseStructures</Filter>
    </ClInclude>
    <ClInclude Include="MRFloatGrid.h">
      <Filter>Source Files\BaseStructures</Filter>
    </ClInclude>
    <ClInclude Include="MRObjectVoxels.h">
      <Filter>Source Files\DataModel</Filter>
    </ClInclude>
    <ClInclude Include="MRVoxelsSave.h">
      <Filter>Source Files\IO</Filter>
    </ClInclude>
    <ClInclude Include="MRMeshSave.h">
      <Filter>Source Files\IO</Filter>
    </ClInclude>
    <ClInclude Include="MRMeshLoad.h">
      <Filter>Source Files\IO</Filter>
    </ClInclude>
    <ClInclude Include="MRVoxelsLoad.h">
      <Filter>Source Files\IO</Filter>
    </ClInclude>
    <ClInclude Include="MRIOFilters.h">
      <Filter>Source Files\IO</Filter>
    </ClInclude>
    <ClInclude Include="MRUnionFind.h">
      <Filter>Source Files\Basic</Filter>
    </ClInclude>
    <ClInclude Include="MRVoxelPath.h">
      <Filter>Source Files\Voxels</Filter>
    </ClInclude>
    <ClInclude Include="MRAlignTextToMesh.h">
      <Filter>Source Files\Math</Filter>
    </ClInclude>
    <ClInclude Include="miniply.h">
      <Filter>Source Files\IO</Filter>
    </ClInclude>
    <ClInclude Include="MRTriPoint.h">
      <Filter>Source Files\Math</Filter>
    </ClInclude>
    <ClInclude Include="MRObjectMesh.h">
      <Filter>Source Files\DataModel</Filter>
    </ClInclude>
    <ClInclude Include="MRVisualObject.h">
      <Filter>Source Files\DataModel</Filter>
    </ClInclude>
    <ClInclude Include="MRObjectFactory.h">
      <Filter>Source Files\DataModel</Filter>
    </ClInclude>
    <ClInclude Include="MRSerializer.h">
      <Filter>Source Files\IO</Filter>
    </ClInclude>
    <ClInclude Include="MRBitSetParallelFor.h">
      <Filter>Source Files\Basic</Filter>
    </ClInclude>
    <ClInclude Include="MRObjectLines.h">
      <Filter>Source Files\DataModel</Filter>
    </ClInclude>
    <ClInclude Include="MRVoxelGraphCut.h">
      <Filter>Source Files\Voxels</Filter>
    </ClInclude>
    <ClInclude Include="MRHeap.h">
      <Filter>Source Files\Basic</Filter>
    </ClInclude>
    <ClInclude Include="MRArrow.h">
      <Filter>Source Files\Primitives</Filter>
    </ClInclude>
    <ClInclude Include="MRSymMatrix3.h">
      <Filter>Source Files\Math</Filter>
    </ClInclude>
    <ClInclude Include="MRQuadraticForm.h">
      <Filter>Source Files\Math</Filter>
    </ClInclude>
    <ClInclude Include="MRQuaternion.h">
      <Filter>Source Files\Math</Filter>
    </ClInclude>
    <ClInclude Include="MRVolumeSegment.h">
      <Filter>Source Files\Voxels</Filter>
    </ClInclude>
    <ClInclude Include="MRTriDist.h">
      <Filter>Source Files\Math</Filter>
    </ClInclude>
    <ClInclude Include="MRAABBTree.h">
      <Filter>Source Files\AABBTree</Filter>
    </ClInclude>
    <ClInclude Include="MRMeshDistance.h">
      <Filter>Source Files\AABBTree</Filter>
    </ClInclude>
    <ClInclude Include="MRMakePlane.h">
      <Filter>Source Files\Primitives</Filter>
    </ClInclude>
    <ClInclude Include="MRToFromEigen.h">
      <Filter>Source Files\Math</Filter>
    </ClInclude>
    <ClInclude Include="MRTriangleIntersection.h">
      <Filter>Source Files\Math</Filter>
    </ClInclude>
    <ClInclude Include="MRMeshCollide.h">
      <Filter>Source Files\AABBTree</Filter>
    </ClInclude>
    <ClInclude Include="MRMeshProject.h">
      <Filter>Source Files\AABBTree</Filter>
    </ClInclude>
    <ClInclude Include="MRStringConvert.h">
      <Filter>Source Files\Basic</Filter>
    </ClInclude>
    <ClInclude Include="MRMeshTexture.h">
      <Filter>Source Files\BaseStructures</Filter>
    </ClInclude>
    <ClInclude Include="MROffset.h">
      <Filter>Source Files\VDBConversions</Filter>
    </ClInclude>
    <ClInclude Include="MRVector2.h">
      <Filter>Source Files\Math</Filter>
    </ClInclude>
    <ClInclude Include="MRColor.h">
      <Filter>Source Files\Basic</Filter>
    </ClInclude>
    <ClInclude Include="MRPositionedText.h">
      <Filter>Source Files\BaseStructures</Filter>
    </ClInclude>
    <ClInclude Include="MREdgePaths.h">
      <Filter>Source Files\SurfacePath</Filter>
    </ClInclude>
    <ClInclude Include="MRSurfaceDistance.h">
      <Filter>Source Files\SurfacePath</Filter>
    </ClInclude>
    <ClInclude Include="MRSurfacePath.h">
      <Filter>Source Files\SurfacePath</Filter>
    </ClInclude>
    <ClInclude Include="MRGeodesicPath.h">
      <Filter>Source Files\SurfacePath</Filter>
    </ClInclude>
    <ClInclude Include="MRSceneColors.h">
      <Filter>Source Files\BaseStructures</Filter>
    </ClInclude>
    <ClInclude Include="MRVolumeIndexer.h">
      <Filter>Source Files\Voxels</Filter>
    </ClInclude>
    <ClInclude Include="MRHighPrecision.h">
      <Filter>Source Files\Math</Filter>
    </ClInclude>
    <ClInclude Include="MRPrecisePredicates3.h">
      <Filter>Source Files\Math</Filter>
    </ClInclude>
    <ClInclude Include="MRObjectsAccess.h">
      <Filter>Source Files\DataModel</Filter>
    </ClInclude>
    <ClInclude Include="MRObjectsAccess.hpp">
      <Filter>Source Files\DataModel</Filter>
    </ClInclude>
    <ClInclude Include="MRObjectPoints.h">
      <Filter>Source Files\DataModel</Filter>
    </ClInclude>
    <ClInclude Include="MRPointsLoad.h">
      <Filter>Source Files\IO</Filter>
    </ClInclude>
    <ClInclude Include="MRPointsSave.h">
      <Filter>Source Files\IO</Filter>
    </ClInclude>
    <ClInclude Include="MRMeshCollidePrecise.h">
      <Filter>Source Files\AABBTree</Filter>
    </ClInclude>
    <ClInclude Include="MRFaceFace.h">
      <Filter>Source Files\AABBTree</Filter>
    </ClInclude>
    <ClInclude Include="MRBase64.h">
      <Filter>Source Files\IO</Filter>
    </ClInclude>
    <ClInclude Include="MRLog.h">
      <Filter>Source Files\Basic</Filter>
    </ClInclude>
    <ClInclude Include="MRStreamOperators.h">
      <Filter>Source Files\IO</Filter>
    </ClInclude>
    <ClInclude Include="MRMatrix4.h">
      <Filter>Source Files\Math</Filter>
    </ClInclude>
    <ClInclude Include="MRImageSave.h">
      <Filter>Source Files\IO</Filter>
    </ClInclude>
    <ClInclude Include="MRMatrix.h">
      <Filter>Source Files\Math</Filter>
    </ClInclude>
    <ClInclude Include="MRTriMath.h">
      <Filter>Source Files\Math</Filter>
    </ClInclude>
    <ClInclude Include="MRLine3.h">
      <Filter>Source Files\Math</Filter>
    </ClInclude>
    <ClInclude Include="MRMeshIntersect.h">
      <Filter>Source Files\AABBTree</Filter>
    </ClInclude>
    <ClInclude Include="MRRayBoxIntersection.h">
      <Filter>Source Files\Math</Filter>
    </ClInclude>
    <ClInclude Include="MRAABBTreePoints.h">
      <Filter>Source Files\AABBTree</Filter>
    </ClInclude>
    <ClInclude Include="MRPointsInBall.h">
      <Filter>Source Files\AABBTree</Filter>
    </ClInclude>
    <ClInclude Include="MRPython.h">
      <Filter>Source Files\Python</Filter>
    </ClInclude>
    <ClInclude Include="MRSceneRoot.h">
      <Filter>Source Files\DataModel</Filter>
    </ClInclude>
    <ClInclude Include="MRRegularGridMesh.h">
      <Filter>Source Files\Primitives</Filter>
    </ClInclude>
    <ClInclude Include="MRPointCloud.h">
      <Filter>Source Files\PointCloud</Filter>
    </ClInclude>
    <ClInclude Include="MRUniformSampling.h">
      <Filter>Source Files\PointCloud</Filter>
    </ClInclude>
    <ClInclude Include="MRPointCloudMakeNormals.h">
      <Filter>Source Files\PointCloud</Filter>
    </ClInclude>
    <ClInclude Include="MRRegularMapMesher.h">
      <Filter>Source Files\PointCloud</Filter>
    </ClInclude>
    <ClInclude Include="MRIOFormatsRegistry.h">
      <Filter>Source Files\IO</Filter>
    </ClInclude>
    <ClInclude Include="MRLineSegm3.h">
      <Filter>Source Files\Math</Filter>
    </ClInclude>
    <ClInclude Include="MRPolylineProject.h">
      <Filter>Source Files\AABBTree</Filter>
    </ClInclude>
    <ClInclude Include="MRMeshDirMax.h">
      <Filter>Source Files\AABBTree</Filter>
    </ClInclude>
    <ClInclude Include="MRPointCloudRadius.h">
      <Filter>Source Files\PointCloud</Filter>
    </ClInclude>
    <ClInclude Include="MRHash.h">
      <Filter>Source Files\Basic</Filter>
    </ClInclude>
    <ClInclude Include="MRHistoryStore.h">
      <Filter>Source Files\History</Filter>
    </ClInclude>
    <ClInclude Include="MRHistoryAction.h">
      <Filter>Source Files\History</Filter>
    </ClInclude>
    <ClInclude Include="MRChangeObjectAction.h">
      <Filter>Source Files\History</Filter>
    </ClInclude>
    <ClInclude Include="MRChangeSceneAction.h">
      <Filter>Source Files\History</Filter>
    </ClInclude>
    <ClInclude Include="MRChangeXfAction.h">
      <Filter>Source Files\History</Filter>
    </ClInclude>
    <ClInclude Include="MRCombinedHistoryAction.h">
      <Filter>Source Files\History</Filter>
    </ClInclude>
    <ClInclude Include="MRChangeSelectionAction.h">
      <Filter>Source Files\History</Filter>
    </ClInclude>
    <ClInclude Include="MRTunnelDetector.h">
      <Filter>Source Files\SurfacePath</Filter>
    </ClInclude>
    <ClInclude Include="MRMakeRigidXf.h">
      <Filter>Source Files\Math</Filter>
    </ClInclude>
    <ClInclude Include="MRUniqueThreadSafeOwner.h">
      <Filter>Source Files\AABBTree</Filter>
    </ClInclude>
    <ClInclude Include="MRIRenderObject.h">
      <Filter>Source Files\Render</Filter>
    </ClInclude>
    <ClInclude Include="MRAlignTextToMesh.h">
      <Filter>Source Files\SymbolMesh</Filter>
    </ClInclude>
    <ClInclude Include="MR2DContoursTriangulation.h">
      <Filter>Source Files\SymbolMesh</Filter>
    </ClInclude>
    <ClInclude Include="MRConfig.h">
      <Filter>Source Files\System</Filter>
    </ClInclude>
    <ClInclude Include="MRDenseBox.h">
      <Filter>Source Files\Math</Filter>
    </ClInclude>
    <ClInclude Include="MRFloatGridComponents.h">
      <Filter>Source Files\Components</Filter>
    </ClInclude>
    <ClInclude Include="MRMeshComponents.h">
      <Filter>Source Files\Components</Filter>
    </ClInclude>
    <ClInclude Include="MRGTest.h">
      <Filter>Source Files\Tests</Filter>
    </ClInclude>
    <ClInclude Include="MRObjectDistanceMap.h">
      <Filter>Source Files\DataModel</Filter>
    </ClInclude>
    <ClInclude Include="MRDistanceMapSave.h">
      <Filter>Source Files\IO</Filter>
    </ClInclude>
    <ClInclude Include="MRDistanceMapLoad.h">
      <Filter>Source Files\IO</Filter>
    </ClInclude>
    <ClInclude Include="MRAABBTreeNode.h">
      <Filter>Source Files\AABBTree</Filter>
    </ClInclude>
    <ClInclude Include="MRAABBTreeMaker.h">
      <Filter>Source Files\AABBTree</Filter>
    </ClInclude>
    <ClInclude Include="MRDistanceMapParams.h">
      <Filter>Source Files\DistanceMap</Filter>
    </ClInclude>
    <ClInclude Include="MRDistanceMap.h">
      <Filter>Source Files\DistanceMap</Filter>
    </ClInclude>
    <ClInclude Include="MRImageLoad.h">
      <Filter>Source Files\IO</Filter>
    </ClInclude>
    <ClInclude Include="MRImage.h">
      <Filter>Source Files\BaseStructures</Filter>
    </ClInclude>
    <ClInclude Include="MRPolylineTopology.h">
      <Filter>Source Files\Polyline</Filter>
    </ClInclude>
    <ClInclude Include="MRPolyline2Project.h">
      <Filter>Source Files\AABBTree</Filter>
    </ClInclude>
    <ClInclude Include="MRMatrix2.h">
      <Filter>Source Files\Math</Filter>
    </ClInclude>
    <ClInclude Include="MRAffineXf2.h">
      <Filter>Source Files\Math</Filter>
    </ClInclude>
    <ClInclude Include="MRAffineXf.h">
      <Filter>Source Files\Math</Filter>
    </ClInclude>
    <ClInclude Include="MRTupleBindings.h">
      <Filter>Source Files\Math</Filter>
    </ClInclude>
    <ClInclude Include="MRSymMatrix2.h">
      <Filter>Source Files\Math</Filter>
    </ClInclude>
    <ClInclude Include="MRString.h">
      <Filter>Source Files\Basic</Filter>
    </ClInclude>
    <ClInclude Include="MRPrecisePredicates2.h">
      <Filter>Source Files\Math</Filter>
    </ClInclude>
    <ClInclude Include="MRPrimitiveMapsComposition.h">
      <Filter>Source Files\Basic</Filter>
    </ClInclude>
    <ClInclude Include="MRPdf.h">
      <Filter>Source Files\PDF</Filter>
    </ClInclude>
    <ClInclude Include="MRAABBTreePolyline.h">
      <Filter>Source Files\AABBTree</Filter>
    </ClInclude>
    <ClInclude Include="MRBestFitQuadric.h">
      <Filter>Source Files\Math</Filter>
    </ClInclude>
    <ClInclude Include="MRIntersection.h">
      <Filter>Source Files\Math</Filter>
    </ClInclude>
    <ClInclude Include="MRContour.h">
      <Filter>Source Files\Math</Filter>
    </ClInclude>
    <ClInclude Include="MRSurfaceDistanceBuilder.h">
      <Filter>Source Files\SurfacePath</Filter>
    </ClInclude>
    <ClInclude Include="MRRestoringStreamsSink.h">
      <Filter>Source Files\Basic</Filter>
    </ClInclude>
    <ClInclude Include="MRChangeMeshAction.h">
      <Filter>Source Files\History</Filter>
    </ClInclude>
    <ClInclude Include="MRVoxelsVolume.h">
      <Filter>Source Files\VDBConversions</Filter>
    </ClInclude>
    <ClInclude Include="MRLineSegm.h">
      <Filter>Source Files\Math</Filter>
    </ClInclude>
    <ClInclude Include="MRChangeSceneObjectsOrder.h">
      <Filter>Source Files\History</Filter>
    </ClInclude>
    <ClInclude Include="MRMeshLoadObj.h">
      <Filter>Source Files\IO</Filter>
    </ClInclude>
    <ClInclude Include="MRRectIndexer.h">
      <Filter>Source Files\DistanceMap</Filter>
    </ClInclude>
    <ClInclude Include="MRChangeNameAction.h">
      <Filter>Source Files\History</Filter>
    </ClInclude>
    <ClInclude Include="MREmbeddedPython.h">
      <Filter>Source Files\Python</Filter>
    </ClInclude>
    <ClInclude Include="MRPolylineEdgeIterator.h">
      <Filter>Source Files\Polyline</Filter>
    </ClInclude>
    <ClInclude Include="MRComputeBoundingBox.h">
      <Filter>Source Files\Math</Filter>
    </ClInclude>
    <ClInclude Include="MRXfBasedCache.h">
      <Filter>Source Files\DataModel</Filter>
    </ClInclude>
    <ClInclude Include="MRSceneSettings.h">
      <Filter>Source Files\BaseStructures</Filter>
    </ClInclude>
    <ClInclude Include="MRLinesSave.h">
      <Filter>Source Files\IO</Filter>
    </ClInclude>
    <ClInclude Include="MRLinesLoad.h">
      <Filter>Source Files\IO</Filter>
    </ClInclude>
    <ClInclude Include="MRMakeSphereMesh.h">
      <Filter>Source Files\Primitives</Filter>
    </ClInclude>
    <ClInclude Include="MRSphereObject.h">
      <Filter>Source Files\DataModel\Features</Filter>
    </ClInclude>
    <ClInclude Include="MRObjectMeshHolder.h">
      <Filter>Source Files\DataModel\ModelHolder</Filter>
    </ClInclude>
    <ClInclude Include="MR2to3.h">
      <Filter>Source Files\Math</Filter>
    </ClInclude>
    <ClInclude Include="MRPlaneObject.h">
      <Filter>Source Files\DataModel\Features</Filter>
    </ClInclude>
    <ClInclude Include="MRPolyline.h">
      <Filter>Source Files\Polyline</Filter>
    </ClInclude>
    <ClInclude Include="MRObjectLinesHolder.h">
      <Filter>Source Files\DataModel\ModelHolder</Filter>
    </ClInclude>
    <ClInclude Include="MRLineObject.h">
      <Filter>Source Files\DataModel\Features</Filter>
    </ClInclude>
    <ClInclude Include="MRCircleObject.h">
      <Filter>Source Files\DataModel\Features</Filter>
    </ClInclude>
    <ClInclude Include="MRPolyline2Collide.h">
      <Filter>Source Files\AABBTree</Filter>
    </ClInclude>
    <ClInclude Include="MRHeapBytes.h">
      <Filter>Source Files\Basic</Filter>
    </ClInclude>
    <ClInclude Include="MRObjectPointsHolder.h">
      <Filter>Source Files\DataModel\ModelHolder</Filter>
    </ClInclude>
    <ClInclude Include="MRChangePointCloudAction.h">
      <Filter>Source Files\History</Filter>
    </ClInclude>
    <ClInclude Include="MRPointObject.h">
      <Filter>Source Files\DataModel\Features</Filter>
    </ClInclude>
    <ClInclude Include="MRMeshBuilder.h">
      <Filter>Source Files\MeshBuilder</Filter>
    </ClInclude>
    <ClInclude Include="MRIdentifyVertices.h">
      <Filter>Source Files\MeshBuilder</Filter>
    </ClInclude>
    <ClInclude Include="MRMeshBuilderTypes.h">
      <Filter>Source Files\MeshBuilder</Filter>
    </ClInclude>
    <ClInclude Include="MRMeshTopology.h">
      <Filter>Source Files\Mesh</Filter>
    </ClInclude>
    <ClInclude Include="MRMesh.h">
      <Filter>Source Files\Mesh</Filter>
    </ClInclude>
    <ClInclude Include="MRMeshTriPoint.h">
      <Filter>Source Files\Mesh</Filter>
    </ClInclude>
    <ClInclude Include="MRMeshToPointCloud.h">
      <Filter>Source Files\MeshAlgorithm</Filter>
    </ClInclude>
    <ClInclude Include="MRMeshMetrics.h">
      <Filter>Source Files\MeshAlgorithm</Filter>
    </ClInclude>
    <ClInclude Include="MRMeshNormals.h">
      <Filter>Source Files\MeshAlgorithm</Filter>
    </ClInclude>
    <ClInclude Include="MRMeshSubdivide.h">
      <Filter>Source Files\MeshAlgorithm</Filter>
    </ClInclude>
    <ClInclude Include="MRMeshFixer.h">
      <Filter>Source Files\MeshAlgorithm</Filter>
    </ClInclude>
    <ClInclude Include="MRMeshFillHole.h">
      <Filter>Source Files\MeshAlgorithm</Filter>
    </ClInclude>
    <ClInclude Include="MREdgePoint.h">
      <Filter>Source Files\Mesh</Filter>
    </ClInclude>
    <ClInclude Include="MRMeshBoundary.h">
      <Filter>Source Files\MeshAlgorithm</Filter>
    </ClInclude>
    <ClInclude Include="MRMeshDelete.h">
      <Filter>Source Files\MeshAlgorithm</Filter>
    </ClInclude>
    <ClInclude Include="MRMeshDelone.h">
      <Filter>Source Files\MeshAlgorithm</Filter>
    </ClInclude>
    <ClInclude Include="MRPolyline2Intersect.h">
      <Filter>Source Files\AABBTree</Filter>
    </ClInclude>
    <ClInclude Include="MRPolylineComponents.h">
      <Filter>Source Files\Components</Filter>
    </ClInclude>
    <ClInclude Include="MRFillContourByGraphCut.h">
      <Filter>Source Files\Segmentation</Filter>
    </ClInclude>
    <ClInclude Include="MRSurroundingContour.h">
      <Filter>Source Files\Segmentation</Filter>
    </ClInclude>
    <ClInclude Include="MRContoursCut.h">
      <Filter>Source Files\Contours</Filter>
    </ClInclude>
    <ClInclude Include="MRContoursSeparation.h">
      <Filter>Source Files\Contours</Filter>
    </ClInclude>
    <ClInclude Include="MRIntersectionContour.h">
      <Filter>Source Files\Contours</Filter>
    </ClInclude>
    <ClInclude Include="MRMeshDecimate.h">
      <Filter>Source Files\Decimation</Filter>
    </ClInclude>
    <ClInclude Include="MRMeshDecimateParallel.h">
      <Filter>Source Files\Decimation</Filter>
    </ClInclude>
    <ClInclude Include="MRPolylineDecimate.h">
      <Filter>Source Files\Decimation</Filter>
    </ClInclude>
    <ClInclude Include="MRPointCloudTriangulation.h">
      <Filter>Source Files\Triangulation</Filter>
    </ClInclude>
    <ClInclude Include="MRPointCloudTriangulationHelpers.h">
      <Filter>Source Files\Triangulation</Filter>
    </ClInclude>
    <ClInclude Include="MRBooleanOperation.h">
      <Filter>Source Files\Boolean</Filter>
    </ClInclude>
    <ClInclude Include="MRMeshBoolean.h">
      <Filter>Source Files\Boolean</Filter>
    </ClInclude>
    <ClInclude Include="MRMeshBooleanFacade.h">
      <Filter>Source Files\Boolean</Filter>
    </ClInclude>
    <ClInclude Include="MRPartialOffset.h">
      <Filter>Source Files\Boolean</Filter>
    </ClInclude>
    <ClInclude Include="MRMeshSaveObj.h">
      <Filter>Source Files\IO</Filter>
    </ClInclude>
    <ClInclude Include="MRObjectLabel.h">
      <Filter>Source Files\DataModel</Filter>
    </ClInclude>
    <ClInclude Include="MRPolylineSubdivide.h">
      <Filter>Source Files\Polyline</Filter>
    </ClInclude>
    <ClInclude Include="MRChangePolylineAction.h">
      <Filter>Source Files\History</Filter>
    </ClInclude>
    <ClInclude Include="MRRelaxParams.h">
      <Filter>Source Files\Relax</Filter>
    </ClInclude>
    <ClInclude Include="MRMeshRelax.h">
      <Filter>Source Files\Relax</Filter>
    </ClInclude>
    <ClInclude Include="MRPointCloudRelax.h">
      <Filter>Source Files\Relax</Filter>
    </ClInclude>
    <ClInclude Include="MRPolylineRelax.h">
      <Filter>Source Files\Relax</Filter>
    </ClInclude>
    <ClInclude Include="MRPrism.h">
      <Filter>Source Files\Primitives</Filter>
    </ClInclude>
    <ClInclude Include="MRChangeLabelAction.h">
      <Filter>Source Files\History</Filter>
    </ClInclude>
    <ClInclude Include="MRProgressReadWrite.h">
      <Filter>Source Files\IO</Filter>
    </ClInclude>
    <ClInclude Include="MRChangeVoxelsAction.h">
      <Filter>Source Files\History</Filter>
    </ClInclude>
    <ClInclude Include="MRMatrix3Decompose.h">
      <Filter>Source Files\Math</Filter>
    </ClInclude>
    <ClInclude Include="MRBuffer.h">
      <Filter>Source Files\Basic</Filter>
    </ClInclude>
    <ClInclude Include="MRVertexAttributeGradient.h">
      <Filter>Source Files\MeshAlgorithm</Filter>
    </ClInclude>
    <ClInclude Include="MRChangeVoxelSelectionAction.h">
      <Filter>Source Files\History</Filter>
    </ClInclude>
    <ClInclude Include="MRChangePointCloudNormalsAction.h">
      <Filter>Source Files\History</Filter>
    </ClInclude>
    <ClInclude Include="MRUniteManyMeshes.h">
      <Filter>Source Files\Boolean</Filter>
    </ClInclude>
    <ClInclude Include="MRPlanarPath.h">
      <Filter>Source Files\SurfacePath</Filter>
    </ClInclude>
    <ClInclude Include="MRIntersectionPrecomputes2.h">
      <Filter>Source Files\AABBTree</Filter>
    </ClInclude>
    <ClInclude Include="MRRayBoxIntersection2.h">
      <Filter>Source Files\Math</Filter>
    </ClInclude>
    <ClInclude Include="MRIntersectionPrecomputes.h">
      <Filter>Source Files\Math</Filter>
    </ClInclude>
    <ClInclude Include="MRLine.h">
      <Filter>Source Files\Math</Filter>
    </ClInclude>
    <ClInclude Include="MRTimeRecord.h">
      <Filter>Source Files\Basic</Filter>
    </ClInclude>
    <ClInclude Include="MROrder.h">
      <Filter>Source Files\Mesh</Filter>
    </ClInclude>
    <ClInclude Include="MREdgePathsBuilder.h">
      <Filter>Source Files\SurfacePath</Filter>
    </ClInclude>
    <ClInclude Include="MRExtractIsolines.h">
      <Filter>Source Files\SurfacePath</Filter>
    </ClInclude>
    <ClInclude Include="MRMarchingCubes.h">
      <Filter>Source Files\Voxels</Filter>
    </ClInclude>
    <ClInclude Include="MRSharpenMarchingCubesMesh.h">
      <Filter>Source Files\Voxels</Filter>
    </ClInclude>
    <ClInclude Include="MREdgeMetric.h">
      <Filter>Source Files\SurfacePath</Filter>
    </ClInclude>
    <ClInclude Include="MRFastWindingNumber.h">
      <Filter>Source Files\AABBTree</Filter>
    </ClInclude>
    <ClInclude Include="MROpenVDBHelper.h">
      <Filter>Source Files\VDBConversions</Filter>
    </ClInclude>
    <ClInclude Include="MRChangeVertsColorMapAction.h">
      <Filter>Source Files\History</Filter>
    </ClInclude>
    <ClInclude Include="MRSignDetectionMode.h">
      <Filter>Source Files\Voxels</Filter>
    </ClInclude>
    <ClInclude Include="MRGridSettings.h">
      <Filter>Source Files\Mesh</Filter>
    </ClInclude>
    <ClInclude Include="MRPointsToMeshProjector.h">
      <Filter>Source Files\AABBTree</Filter>
    </ClInclude>
    <ClInclude Include="MRGltfSerializer.h">
      <Filter>Source Files\IO</Filter>
    </ClInclude>
    <ClInclude Include="MRParallelFor.h">
      <Filter>Source Files\Basic</Filter>
    </ClInclude>
    <ClInclude Include="MRFreeFormDeformer.h">
      <Filter>Source Files\LinearSystem</Filter>
    </ClInclude>
    <ClInclude Include="MRToolPath.h">
      <Filter>Source Files\SurfacePath</Filter>
    </ClInclude>
    <ClInclude Include="MRLaplacian.h">
      <Filter>Source Files\LinearSystem</Filter>
    </ClInclude>
    <ClInclude Include="MRPositionVertsSmoothly.h">
      <Filter>Source Files\LinearSystem</Filter>
    </ClInclude>
    <ClInclude Include="MRClosestPointInTriangle.h">
      <Filter>Source Files\Math</Filter>
    </ClInclude>
    <ClInclude Include="MRNormalsToPoints.h">
      <Filter>Source Files\LinearSystem</Filter>
    </ClInclude>
    <ClInclude Include="MRNormalDenoising.h">
      <Filter>Source Files\LinearSystem</Filter>
    </ClInclude>
    <ClInclude Include="MRId.h">
      <Filter>Source Files\Basic</Filter>
    </ClInclude>
    <ClInclude Include="MREdgeIterator.h">
      <Filter>Source Files\Mesh</Filter>
    </ClInclude>
    <ClInclude Include="MRPartMapping.h">
      <Filter>Source Files\Mesh</Filter>
    </ClInclude>
    <ClInclude Include="MRPointOnFace.h">
      <Filter>Source Files\Mesh</Filter>
    </ClInclude>
    <ClInclude Include="MRMeshPart.h">
      <Filter>Source Files\Mesh</Filter>
    </ClInclude>
    <ClInclude Include="MRMeshEigen.h">
      <Filter>Source Files\Mesh</Filter>
    </ClInclude>
    <ClInclude Include="MRConvexHull.h">
      <Filter>Source Files\MeshAlgorithm</Filter>
    </ClInclude>
    <ClInclude Include="MRExpandShrink.h">
      <Filter>Source Files\MeshAlgorithm</Filter>
    </ClInclude>
    <ClInclude Include="MRExpected.h">
      <Filter>Source Files\Basic</Filter>
    </ClInclude>
    <ClInclude Include="MRContoursStitch.h">
      <Filter>Source Files\Contours</Filter>
    </ClInclude>
    <ClInclude Include="MRFillContour.h">
      <Filter>Source Files\Contours</Filter>
    </ClInclude>
    <ClInclude Include="MRFillContours2D.h">
      <Filter>Source Files\Contours</Filter>
    </ClInclude>
    <ClInclude Include="MRFixUndercuts.h">
      <Filter>Source Files\MeshAlgorithm</Filter>
    </ClInclude>
    <ClInclude Include="MRGridSampling.h">
      <Filter>Source Files\PointCloud</Filter>
    </ClInclude>
    <ClInclude Include="MRNoDefInit.h">
      <Filter>Source Files\Basic</Filter>
    </ClInclude>
    <ClInclude Include="MRphmap.h">
      <Filter>Source Files\Basic</Filter>
    </ClInclude>
    <ClInclude Include="MRRegionBoundary.h">
      <Filter>Source Files\MeshAlgorithm</Filter>
    </ClInclude>
    <ClInclude Include="MRRingIterator.h">
      <Filter>Source Files\Basic</Filter>
    </ClInclude>
    <ClInclude Include="MRWriter.h">
      <Filter>Source Files\Basic</Filter>
    </ClInclude>
    <ClInclude Include="MRICP.h">
      <Filter>Source Files\MeshAlgorithm</Filter>
    </ClInclude>
    <ClInclude Include="MRMeshTrimWithPlane.h">
      <Filter>Source Files\MeshAlgorithm</Filter>
    </ClInclude>
    <ClInclude Include="MRColorMapAggregator.h">
      <Filter>Source Files\Basic</Filter>
    </ClInclude>
    <ClInclude Include="MRCloseVertices.h">
      <Filter>Source Files\MeshAlgorithm</Filter>
    </ClInclude>
    <ClInclude Include="MROverlappingTris.h">
      <Filter>Source Files\AABBTree</Filter>
    </ClInclude>
    <ClInclude Include="MRObjectGcode.h">
      <Filter>Source Files\DataModel</Filter>
    </ClInclude>
    <ClInclude Include="MRGcodeProcessor.h">
      <Filter>Source Files\Gcode</Filter>
    </ClInclude>
    <ClInclude Include="MRGcodeLoad.h">
      <Filter>Source Files\IO</Filter>
    </ClInclude>
    <ClInclude Include="MRFile.h">
      <Filter>Source Files\System</Filter>
    </ClInclude>
    <ClInclude Include="MRDirectory.h">
      <Filter>Source Files\System</Filter>
    </ClInclude>
    <ClInclude Include="MRAxis.h">
      <Filter>Source Files\BaseStructures</Filter>
    </ClInclude>
    <ClInclude Include="MRChangeObjectFields.h">
      <Filter>Source Files\History</Filter>
    </ClInclude>
    <ClInclude Include="MRMutexOwner.h">
      <Filter>Source Files\System</Filter>
    </ClInclude>
    <ClInclude Include="MRSignal.h">
      <Filter>Source Files\Basic</Filter>
    </ClInclude>
    <ClInclude Include="MRUniquePtr.h">
      <Filter>Source Files\Basic</Filter>
    </ClInclude>
    <ClInclude Include="MRViewportProperty.h">
      <Filter>Source Files\Basic</Filter>
    </ClInclude>
    <ClInclude Include="MRViewportId.h">
      <Filter>Source Files\Basic</Filter>
    </ClInclude>
    <ClInclude Include="MRVoxelsConversionsByParts.h">
      <Filter>Source Files\Voxels</Filter>
    </ClInclude>
    <ClInclude Include="MRInnerShell.h">
      <Filter>Source Files\AABBTree</Filter>
    </ClInclude>
    <ClInclude Include="MRMovementBuildBody.h">
      <Filter>Source Files\Primitives</Filter>
    </ClInclude>
    <ClInclude Include="MRVDBProgressInterrupter.h">
      <Filter>Source Files\VDBConversions</Filter>
    </ClInclude>
    <ClInclude Include="MRVDBFloatGrid.h">
      <Filter>Source Files\BaseStructures</Filter>
    </ClInclude>
    <ClInclude Include="MRCNCMachineSettings.h">
      <Filter>Source Files\Gcode</Filter>
    </ClInclude>
    <ClInclude Include="MRMeshToDistanceVolume.h">
      <Filter>Source Files\Voxels</Filter>
    </ClInclude>
    <ClInclude Include="MRIsNaN.h">
      <Filter>Source Files\Math</Filter>
    </ClInclude>
    <ClInclude Include="MRVoxelsConversions.h">
      <Filter>Source Files\Voxels</Filter>
    </ClInclude>
    <ClInclude Include="MRIOParsing.h">
      <Filter>Source Files\IO</Filter>
    </ClInclude>
    <ClInclude Include="MRTiffIO.h">
      <Filter>Source Files\IO</Filter>
    </ClInclude>
    <ClInclude Include="MRTerrainTriangulation.h">
      <Filter>Source Files\Triangulation</Filter>
    </ClInclude>
    <ClInclude Include="MRPointOnObject.h">
      <Filter>Source Files\Basic</Filter>
    </ClInclude>
    <ClInclude Include="MRPointsProject.h">
      <Filter>Source Files\AABBTree</Filter>
    </ClInclude>
    <ClInclude Include="MRSegmPoint.h">
      <Filter>Source Files\Math</Filter>
    </ClInclude>
    <ClInclude Include="MREmbedTerrainStructure.h">
      <Filter>Source Files\Boolean</Filter>
    </ClInclude>
    <ClInclude Include="MRMapEdge.h">
      <Filter>Source Files\Basic</Filter>
    </ClInclude>
    <ClInclude Include="MRMeshExtrude.h">
      <Filter>Source Files\Mesh</Filter>
    </ClInclude>
    <ClInclude Include="MRGraph.h">
      <Filter>Source Files\Math</Filter>
    </ClInclude>
    <ClInclude Include="MRWatershedGraph.h">
      <Filter>Source Files\WaterFlow</Filter>
    </ClInclude>
    <ClInclude Include="MRAggregateFlow.h">
      <Filter>Source Files\WaterFlow</Filter>
    </ClInclude>
    <ClInclude Include="MRBasinVolume.h">
      <Filter>Source Files\WaterFlow</Filter>
    </ClInclude>
    <ClInclude Include="MRMeshOverhangs.h">
      <Filter>Source Files\MeshAlgorithm</Filter>
    </ClInclude>
    <ClInclude Include="MRPrecipitationSimulator.h">
      <Filter>Source Files\WaterFlow</Filter>
    </ClInclude>
    <ClInclude Include="MRMeshOrPoints.h">
      <Filter>Source Files\Mesh</Filter>
    </ClInclude>
    <ClInclude Include="MRMeshLoadStep.h">
      <Filter>Source Files\IO</Filter>
    </ClInclude>
    <ClInclude Include="MRZip.h">
      <Filter>Source Files\IO</Filter>
    </ClInclude>
    <ClInclude Include="MRMeshLoadSettings.h">
      <Filter>Source Files\IO</Filter>
    </ClInclude>
    <ClInclude Include="MROffsetContours.h">
      <Filter>Source Files\Polyline</Filter>
    </ClInclude>
    <ClInclude Include="MRChangeColoringType.h">
      <Filter>Source Files\History</Filter>
    </ClInclude>
    <ClInclude Include="MRFewSmallest.h">
      <Filter>Source Files\Basic</Filter>
    </ClInclude>
    <ClInclude Include="MRSolarRadiation.h">
      <Filter>Source Files\AABBTree</Filter>
    </ClInclude>
    <ClInclude Include="MRImproveSampling.h">
      <Filter>Source Files\PointCloud</Filter>
    </ClInclude>
    <ClInclude Include="MRChangeColoringActions.h">
      <Filter>Source Files\History</Filter>
    </ClInclude>
    <ClInclude Include="MRCloudPartMapping.h">
      <Filter>Source Files\PointCloud</Filter>
    </ClInclude>
    <ClInclude Include="MREnumNeighbours.h">
      <Filter>Source Files\Mesh</Filter>
    </ClInclude>
    <ClInclude Include="MRMeshDiff.h">
      <Filter>Source Files\Mesh</Filter>
    </ClInclude>
    <ClInclude Include="MRFilterCreaseEdges.h">
      <Filter>Source Files\MeshAlgorithm</Filter>
    </ClInclude>
    <ClInclude Include="MRMeshReplicate.h">
      <Filter>Source Files\Mesh</Filter>
    </ClInclude>
    <ClInclude Include="MRInTreePathBuilder.h">
      <Filter>Source Files\SurfacePath</Filter>
    </ClInclude>
    <ClInclude Include="MRSaveSettings.h">
      <Filter>Source Files\IO</Filter>
    </ClInclude>
    <ClInclude Include="MRSceneLoad.h">
      <Filter>Source Files\IO</Filter>
    </ClInclude>
    <ClInclude Include="MRChangeValue.h">
      <Filter>Source Files\History</Filter>
    </ClInclude>
    <ClInclude Include="MRUVSphere.h">
      <Filter>Source Files\Primitives</Filter>
    </ClInclude>
    <ClInclude Include="MRSphere.h">
      <Filter>Source Files\Math</Filter>
    </ClInclude>
    <ClInclude Include="MRObjectSave.h">
      <Filter>Source Files\IO</Filter>
    </ClInclude>
    <ClInclude Include="MRAligningTransform.h">
      <Filter>Source Files\Math</Filter>
    </ClInclude>
    <ClInclude Include="MRPointToPointAligningTransform.h">
      <Filter>Source Files\Math</Filter>
    </ClInclude>
    <ClInclude Include="MRPointToPlaneAligningTransform.h">
      <Filter>Source Files\Math</Filter>
    </ClInclude>
    <ClInclude Include="MRCylinderObject.h">
      <Filter>Source Files\DataModel\Features</Filter>
    </ClInclude>
    <ClInclude Include="MRFinally.h">
      <Filter>Source Files\Basic</Filter>
    </ClInclude>
    <ClInclude Include="MRZlib.h">
      <Filter>Source Files\IO</Filter>
    </ClInclude>
    <ClInclude Include="MRCylinderApproximator.h">
      <Filter>Source Files\Math</Filter>
    </ClInclude>
    <ClInclude Include="MRCylinder3.h">
      <Filter>Source Files\Math</Filter>
    </ClInclude>
    <ClInclude Include="MRConeObject.h">
      <Filter>Source Files\DataModel\Features</Filter>
    </ClInclude>
    <ClInclude Include="MRCone3.h">
      <Filter>Source Files\Math</Filter>
    </ClInclude>
    <ClInclude Include="MRConeApproximator.h">
      <Filter>Source Files\Math</Filter>
    </ClInclude>
    <ClInclude Include="MRVoxelsVolumeAccess.h">
      <Filter>Source Files\Voxels</Filter>
    </ClInclude>
    <ClInclude Include="MRAlphaShape.h">
      <Filter>Source Files\Triangulation</Filter>
    </ClInclude>
    <ClInclude Include="MRSymMatrix4.h">
      <Filter>Source Files\Math</Filter>
    </ClInclude>
    <ClInclude Include="MRFeatureObject.h">
      <Filter>Source Files\DataModel\Features</Filter>
    </ClInclude>
    <ClInclude Include="MRFeatures.h">
      <Filter>Source Files\Math</Filter>
    </ClInclude>
    <ClInclude Include="MRPointsLoadE57.h">
      <Filter>Source Files\IO</Filter>
    </ClInclude>
    <ClInclude Include="MRLocalTriangulations.h">
      <Filter>Source Files\Triangulation</Filter>
    </ClInclude>
    <ClInclude Include="MRFlagOperators.h">
      <Filter>Source Files\Basic</Filter>
    </ClInclude>
    <ClInclude Include="MRMeasurementObject.h">
      <Filter>Source Files\DataModel\Measurements</Filter>
    </ClInclude>
    <ClInclude Include="MRRadiusMeasurementObject.h">
      <Filter>Source Files\DataModel\Measurements</Filter>
    </ClInclude>
    <ClInclude Include="MRDistanceMeasurementObject.h">
      <Filter>Source Files\DataModel\Measurements</Filter>
    </ClInclude>
    <ClInclude Include="MRAngleMeasurementObject.h">
      <Filter>Source Files\DataModel\Measurements</Filter>
    </ClInclude>
    <ClInclude Include="MRDefaultMeasurementObjects.h">
      <Filter>Source Files\DataModel\Measurements</Filter>
    </ClInclude>
    <ClInclude Include="MRUnorientedTriangle.h">
      <Filter>Source Files\Mesh</Filter>
    </ClInclude>
    <ClInclude Include="MRPointsComponents.h">
      <Filter>Source Files\Components</Filter>
    </ClInclude>
    <ClInclude Include="MRPointCloudDivideWithPlane.h">
      <Filter>Source Files\PointCloud</Filter>
    </ClInclude>
<<<<<<< HEAD
    <ClInclude Include="MRPolylineTrimWithPlane.h">
      <Filter>Source Files\Polyline</Filter>
=======
    <ClInclude Include="MRDefaultFeatureObjectParams.h">
      <Filter>Source Files\DataModel\Features</Filter>
>>>>>>> d269a213
    </ClInclude>
  </ItemGroup>
  <ItemGroup>
    <ClCompile Include="MRObject.cpp">
      <Filter>Source Files\DataModel</Filter>
    </ClCompile>
    <ClCompile Include="MRObjectLoad.cpp">
      <Filter>Source Files\DataModel</Filter>
    </ClCompile>
    <ClCompile Include="MRTimer.cpp">
      <Filter>Source Files\Basic</Filter>
    </ClCompile>
    <ClCompile Include="MRBestFit.cpp">
      <Filter>Source Files\Math</Filter>
    </ClCompile>
    <ClCompile Include="MRBitSet.cpp">
      <Filter>Source Files\Basic</Filter>
    </ClCompile>
    <ClCompile Include="MRAffineXf3.cpp">
      <Filter>Source Files\Math</Filter>
    </ClCompile>
    <ClCompile Include="MRCylinder.cpp">
      <Filter>Source Files\Primitives</Filter>
    </ClCompile>
    <ClCompile Include="MRBox.cpp">
      <Filter>Source Files\Math</Filter>
    </ClCompile>
    <ClCompile Include="MRCube.cpp">
      <Filter>Source Files\Primitives</Filter>
    </ClCompile>
    <ClCompile Include="MRVDBConversions.cpp">
      <Filter>Source Files\VDBConversions</Filter>
    </ClCompile>
    <ClCompile Include="MRSymbolMesh.cpp">
      <Filter>Source Files\SymbolMesh</Filter>
    </ClCompile>
    <ClCompile Include="MRBoolean.cpp">
      <Filter>Source Files\VDBConversions</Filter>
    </ClCompile>
    <ClCompile Include="MRTorus.cpp">
      <Filter>Source Files\Primitives</Filter>
    </ClCompile>
    <ClCompile Include="MRHistogram.cpp">
      <Filter>Source Files\Math</Filter>
    </ClCompile>
    <ClCompile Include="MRSystem.cpp">
      <Filter>Source Files\System</Filter>
    </ClCompile>
    <ClCompile Include="MRFloatGrid.cpp">
      <Filter>Source Files\BaseStructures</Filter>
    </ClCompile>
    <ClCompile Include="MRObjectVoxels.cpp">
      <Filter>Source Files\DataModel</Filter>
    </ClCompile>
    <ClCompile Include="MRVoxelsSave.cpp">
      <Filter>Source Files\IO</Filter>
    </ClCompile>
    <ClCompile Include="MRMeshSave.cpp">
      <Filter>Source Files\IO</Filter>
    </ClCompile>
    <ClCompile Include="MRMeshLoad.cpp">
      <Filter>Source Files\IO</Filter>
    </ClCompile>
    <ClCompile Include="MRVoxelsLoad.cpp">
      <Filter>Source Files\IO</Filter>
    </ClCompile>
    <ClCompile Include="MRVoxelPath.cpp">
      <Filter>Source Files\Voxels</Filter>
    </ClCompile>
    <ClCompile Include="miniply.cpp">
      <Filter>Source Files\IO</Filter>
    </ClCompile>
    <ClCompile Include="MRObjectMesh.cpp">
      <Filter>Source Files\DataModel</Filter>
    </ClCompile>
    <ClCompile Include="MRVisualObject.cpp">
      <Filter>Source Files\DataModel</Filter>
    </ClCompile>
    <ClCompile Include="MRObjectFactory.cpp">
      <Filter>Source Files\DataModel</Filter>
    </ClCompile>
    <ClCompile Include="MRSerializer.cpp">
      <Filter>Source Files\IO</Filter>
    </ClCompile>
    <ClCompile Include="MRVoxelGraphCut.cpp">
      <Filter>Source Files\Voxels</Filter>
    </ClCompile>
    <ClCompile Include="MRObjectLines.cpp">
      <Filter>Source Files\DataModel</Filter>
    </ClCompile>
    <ClCompile Include="MRArrow.cpp">
      <Filter>Source Files\Primitives</Filter>
    </ClCompile>
    <ClCompile Include="MRMathInstatiate.cpp">
      <Filter>Source Files\Math</Filter>
    </ClCompile>
    <ClCompile Include="MRQuadraticForm.cpp">
      <Filter>Source Files\Math</Filter>
    </ClCompile>
    <ClCompile Include="MRVolumeSegment.cpp">
      <Filter>Source Files\Voxels</Filter>
    </ClCompile>
    <ClCompile Include="MRTriDist.cpp">
      <Filter>Source Files\Math</Filter>
    </ClCompile>
    <ClCompile Include="MRAABBTree.cpp">
      <Filter>Source Files\AABBTree</Filter>
    </ClCompile>
    <ClCompile Include="MRMeshDistance.cpp">
      <Filter>Source Files\AABBTree</Filter>
    </ClCompile>
    <ClCompile Include="MRMakePlane.cpp">
      <Filter>Source Files\Primitives</Filter>
    </ClCompile>
    <ClCompile Include="MRMeshCollide.cpp">
      <Filter>Source Files\AABBTree</Filter>
    </ClCompile>
    <ClCompile Include="MRMeshProject.cpp">
      <Filter>Source Files\AABBTree</Filter>
    </ClCompile>
    <ClCompile Include="MRStringConvert.cpp">
      <Filter>Source Files\Basic</Filter>
    </ClCompile>
    <ClCompile Include="MROffset.cpp">
      <Filter>Source Files\VDBConversions</Filter>
    </ClCompile>
    <ClCompile Include="MREdgePaths.cpp">
      <Filter>Source Files\SurfacePath</Filter>
    </ClCompile>
    <ClCompile Include="MRSurfaceDistance.cpp">
      <Filter>Source Files\SurfacePath</Filter>
    </ClCompile>
    <ClCompile Include="MRSurfacePath.cpp">
      <Filter>Source Files\SurfacePath</Filter>
    </ClCompile>
    <ClCompile Include="MRGeodesicPath.cpp">
      <Filter>Source Files\SurfacePath</Filter>
    </ClCompile>
    <ClCompile Include="MRSceneColors.cpp">
      <Filter>Source Files\BaseStructures</Filter>
    </ClCompile>
    <ClCompile Include="MRVolumeIndexer.cpp">
      <Filter>Source Files\Voxels</Filter>
    </ClCompile>
    <ClCompile Include="MRPrecisePredicates3.cpp">
      <Filter>Source Files\Math</Filter>
    </ClCompile>
    <ClCompile Include="MRObjectPoints.cpp">
      <Filter>Source Files\DataModel</Filter>
    </ClCompile>
    <ClCompile Include="MRPointsLoad.cpp">
      <Filter>Source Files\IO</Filter>
    </ClCompile>
    <ClCompile Include="MRPointsSave.cpp">
      <Filter>Source Files\IO</Filter>
    </ClCompile>
    <ClCompile Include="MRMeshCollidePrecise.cpp">
      <Filter>Source Files\AABBTree</Filter>
    </ClCompile>
    <ClCompile Include="MRBase64.cpp">
      <Filter>Source Files\IO</Filter>
    </ClCompile>
    <ClCompile Include="MRLog.cpp">
      <Filter>Source Files\Basic</Filter>
    </ClCompile>
    <ClCompile Include="MRStreamOperators.cpp">
      <Filter>Source Files\IO</Filter>
    </ClCompile>
    <ClCompile Include="MRImageSave.cpp">
      <Filter>Source Files\IO</Filter>
    </ClCompile>
    <ClCompile Include="MRMeshIntersect.cpp">
      <Filter>Source Files\AABBTree</Filter>
    </ClCompile>
    <ClCompile Include="MRAABBTreePoints.cpp">
      <Filter>Source Files\AABBTree</Filter>
    </ClCompile>
    <ClCompile Include="MRPointsInBall.cpp">
      <Filter>Source Files\AABBTree</Filter>
    </ClCompile>
    <ClCompile Include="MRPython.cpp">
      <Filter>Source Files\Python</Filter>
    </ClCompile>
    <ClCompile Include="MRSceneRoot.cpp">
      <Filter>Source Files\DataModel</Filter>
    </ClCompile>
    <ClCompile Include="MRRegularGridMesh.cpp">
      <Filter>Source Files\Primitives</Filter>
    </ClCompile>
    <ClCompile Include="MRPointCloud.cpp">
      <Filter>Source Files\PointCloud</Filter>
    </ClCompile>
    <ClCompile Include="MRUniformSampling.cpp">
      <Filter>Source Files\PointCloud</Filter>
    </ClCompile>
    <ClCompile Include="MRPointCloudMakeNormals.cpp">
      <Filter>Source Files\PointCloud</Filter>
    </ClCompile>
    <ClCompile Include="MRRegularMapMesher.cpp">
      <Filter>Source Files\PointCloud</Filter>
    </ClCompile>
    <ClCompile Include="MRIOFormatsRegistry.cpp">
      <Filter>Source Files\IO</Filter>
    </ClCompile>
    <ClCompile Include="MRAABBTreePolyline3.cpp">
      <Filter>Source Files\AABBTree</Filter>
    </ClCompile>
    <ClCompile Include="MRPolylineProject.cpp">
      <Filter>Source Files\AABBTree</Filter>
    </ClCompile>
    <ClCompile Include="MRMeshDirMax.cpp">
      <Filter>Source Files\AABBTree</Filter>
    </ClCompile>
    <ClCompile Include="MRPointCloudRadius.cpp">
      <Filter>Source Files\PointCloud</Filter>
    </ClCompile>
    <ClCompile Include="MRHistoryStore.cpp">
      <Filter>Source Files\History</Filter>
    </ClCompile>
    <ClCompile Include="MRChangeSceneAction.cpp">
      <Filter>Source Files\History</Filter>
    </ClCompile>
    <ClCompile Include="MRTunnelDetector.cpp">
      <Filter>Source Files\SurfacePath</Filter>
    </ClCompile>
    <ClCompile Include="MRMakeRigidXf.cpp">
      <Filter>Source Files\Math</Filter>
    </ClCompile>
    <ClCompile Include="MRUniqueThreadSafeOwner.cpp">
      <Filter>Source Files\AABBTree</Filter>
    </ClCompile>
    <ClCompile Include="MRIRenderObject.cpp">
      <Filter>Source Files\Render</Filter>
    </ClCompile>
    <ClCompile Include="MR2DContoursTriangulation.cpp">
      <Filter>Source Files\SymbolMesh</Filter>
    </ClCompile>
    <ClCompile Include="MRConfig.cpp">
      <Filter>Source Files\System</Filter>
    </ClCompile>
    <ClCompile Include="MRMeshTests.cpp">
      <Filter>Source Files\Tests</Filter>
    </ClCompile>
    <ClCompile Include="MRCPRTests.cpp">
      <Filter>Source Files\Tests</Filter>
    </ClCompile>
    <ClCompile Include="MRDenseBox.cpp">
      <Filter>Source Files\Math</Filter>
    </ClCompile>
    <ClCompile Include="MRFloatGridComponents.cpp">
      <Filter>Source Files\Components</Filter>
    </ClCompile>
    <ClCompile Include="MRMeshComponents.cpp">
      <Filter>Source Files\Components</Filter>
    </ClCompile>
    <ClCompile Include="MRBestFitTests.cpp">
      <Filter>Source Files\Tests</Filter>
    </ClCompile>
    <ClCompile Include="MRObjectDistanceMap.cpp">
      <Filter>Source Files\DataModel</Filter>
    </ClCompile>
    <ClCompile Include="MRDistanceMapSave.cpp">
      <Filter>Source Files\IO</Filter>
    </ClCompile>
    <ClCompile Include="MRDistanceMapLoad.cpp">
      <Filter>Source Files\IO</Filter>
    </ClCompile>
    <ClCompile Include="MRExtractIsolinesTests.cpp">
      <Filter>Source Files\Tests</Filter>
    </ClCompile>
    <ClCompile Include="MRAABBTreeMaker.cpp">
      <Filter>Source Files\AABBTree</Filter>
    </ClCompile>
    <ClCompile Include="MRDistanceMapParams.cpp">
      <Filter>Source Files\DistanceMap</Filter>
    </ClCompile>
    <ClCompile Include="MRDistanceMapTests.cpp">
      <Filter>Source Files\DistanceMap</Filter>
    </ClCompile>
    <ClCompile Include="MRDistanceMap.cpp">
      <Filter>Source Files\DistanceMap</Filter>
    </ClCompile>
    <ClCompile Include="MRImageLoad.cpp">
      <Filter>Source Files\IO</Filter>
    </ClCompile>
    <ClCompile Include="MRAABBTreePolyline2.cpp">
      <Filter>Source Files\AABBTree</Filter>
    </ClCompile>
    <ClCompile Include="MRAffineXf2.cpp">
      <Filter>Source Files\Math</Filter>
    </ClCompile>
    <ClCompile Include="MRTupleBindings.cpp">
      <Filter>Source Files\Math</Filter>
    </ClCompile>
    <ClCompile Include="MRString.cpp">
      <Filter>Source Files\Basic</Filter>
    </ClCompile>
    <ClCompile Include="MRPolylineTopology.cpp">
      <Filter>Source Files\Polyline</Filter>
    </ClCompile>
    <ClCompile Include="MRPrecisePredicates2.cpp">
      <Filter>Source Files\Math</Filter>
    </ClCompile>
    <ClCompile Include="MRPrimitiveMapsComposition.cpp">
      <Filter>Source Files\Basic</Filter>
    </ClCompile>
    <ClCompile Include="MRPdf.cpp">
      <Filter>Source Files\PDF</Filter>
    </ClCompile>
    <ClCompile Include="MRAABBTreePolyline.cpp">
      <Filter>Source Files\AABBTree</Filter>
    </ClCompile>
    <ClCompile Include="MRBestFitQuadric.cpp">
      <Filter>Source Files\Math</Filter>
    </ClCompile>
    <ClCompile Include="MRIntersection.cpp">
      <Filter>Source Files\Math</Filter>
    </ClCompile>
    <ClCompile Include="MRContour.cpp">
      <Filter>Source Files\Math</Filter>
    </ClCompile>
    <ClCompile Include="MRSurfaceDistanceBuilder.cpp">
      <Filter>Source Files\SurfacePath</Filter>
    </ClCompile>
    <ClCompile Include="MRRestoringStreamsSink.cpp">
      <Filter>Source Files\Basic</Filter>
    </ClCompile>
    <ClCompile Include="MRVoxelsVolume.cpp">
      <Filter>Source Files\VDBConversions</Filter>
    </ClCompile>
    <ClCompile Include="MRCombinedHistoryAction.cpp">
      <Filter>Source Files\History</Filter>
    </ClCompile>
    <ClCompile Include="MRMeshLoadObj.cpp">
      <Filter>Source Files\IO</Filter>
    </ClCompile>
    <ClCompile Include="MRRectIndexer.cpp">
      <Filter>Source Files\DistanceMap</Filter>
    </ClCompile>
    <ClCompile Include="MREmbeddedPython.cpp">
      <Filter>Source Files\Python</Filter>
    </ClCompile>
    <ClCompile Include="MRLine3.cpp">
      <Filter>Source Files\Math</Filter>
    </ClCompile>
    <ClCompile Include="MRComputeBoundingBox.cpp">
      <Filter>Source Files\Math</Filter>
    </ClCompile>
    <ClCompile Include="MRSceneSettings.cpp">
      <Filter>Source Files\BaseStructures</Filter>
    </ClCompile>
    <ClCompile Include="MRLinesSave.cpp">
      <Filter>Source Files\IO</Filter>
    </ClCompile>
    <ClCompile Include="MRLinesLoad.cpp">
      <Filter>Source Files\IO</Filter>
    </ClCompile>
    <ClCompile Include="MRMakeSphereMesh.cpp">
      <Filter>Source Files\Primitives</Filter>
    </ClCompile>
    <ClCompile Include="MRSphereObject.cpp">
      <Filter>Source Files\DataModel\Features</Filter>
    </ClCompile>
    <ClCompile Include="MRObjectMeshHolder.cpp">
      <Filter>Source Files\DataModel\ModelHolder</Filter>
    </ClCompile>
    <ClCompile Include="MRPlaneObject.cpp">
      <Filter>Source Files\DataModel\Features</Filter>
    </ClCompile>
    <ClCompile Include="MRPolyline.cpp">
      <Filter>Source Files\Polyline</Filter>
    </ClCompile>
    <ClCompile Include="MRObjectLinesHolder.cpp">
      <Filter>Source Files\DataModel\ModelHolder</Filter>
    </ClCompile>
    <ClCompile Include="MRLineObject.cpp">
      <Filter>Source Files\DataModel\Features</Filter>
    </ClCompile>
    <ClCompile Include="MRCircleObject.cpp">
      <Filter>Source Files\DataModel\Features</Filter>
    </ClCompile>
    <ClCompile Include="MRPolyline2Collide.cpp">
      <Filter>Source Files\AABBTree</Filter>
    </ClCompile>
    <ClCompile Include="MRObjectPointsHolder.cpp">
      <Filter>Source Files\DataModel\ModelHolder</Filter>
    </ClCompile>
    <ClCompile Include="MRPointObject.cpp">
      <Filter>Source Files\DataModel\Features</Filter>
    </ClCompile>
    <ClCompile Include="MRMeshBuilder.cpp">
      <Filter>Source Files\MeshBuilder</Filter>
    </ClCompile>
    <ClCompile Include="MRMeshBuildDeleteTest.cpp">
      <Filter>Source Files\MeshBuilder</Filter>
    </ClCompile>
    <ClCompile Include="MRIdentifyVertices.cpp">
      <Filter>Source Files\MeshBuilder</Filter>
    </ClCompile>
    <ClCompile Include="MRAlignTextToMesh.cpp">
      <Filter>Source Files\SymbolMesh</Filter>
    </ClCompile>
    <ClCompile Include="MRMeshLoadSaveTest.cpp">
      <Filter>Source Files\Tests</Filter>
    </ClCompile>
    <ClCompile Include="MRMeshTopology.cpp">
      <Filter>Source Files\Mesh</Filter>
    </ClCompile>
    <ClCompile Include="MRMesh.cpp">
      <Filter>Source Files\Mesh</Filter>
    </ClCompile>
    <ClCompile Include="MRMeshTriPoint.cpp">
      <Filter>Source Files\Mesh</Filter>
    </ClCompile>
    <ClCompile Include="MRMeshToPointCloud.cpp">
      <Filter>Source Files\MeshAlgorithm</Filter>
    </ClCompile>
    <ClCompile Include="MRMeshNormals.cpp">
      <Filter>Source Files\MeshAlgorithm</Filter>
    </ClCompile>
    <ClCompile Include="MRMeshMetrics.cpp">
      <Filter>Source Files\MeshAlgorithm</Filter>
    </ClCompile>
    <ClCompile Include="MRMeshSubdivide.cpp">
      <Filter>Source Files\MeshAlgorithm</Filter>
    </ClCompile>
    <ClCompile Include="MRMeshFillHole.cpp">
      <Filter>Source Files\MeshAlgorithm</Filter>
    </ClCompile>
    <ClCompile Include="MRMeshFixer.cpp">
      <Filter>Source Files\MeshAlgorithm</Filter>
    </ClCompile>
    <ClCompile Include="MREdgePoint.cpp">
      <Filter>Source Files\Mesh</Filter>
    </ClCompile>
    <ClCompile Include="MRMeshBoundary.cpp">
      <Filter>Source Files\MeshAlgorithm</Filter>
    </ClCompile>
    <ClCompile Include="MRMeshDelete.cpp">
      <Filter>Source Files\MeshAlgorithm</Filter>
    </ClCompile>
    <ClCompile Include="MRMeshDelone.cpp">
      <Filter>Source Files\MeshAlgorithm</Filter>
    </ClCompile>
    <ClCompile Include="MRPolyline2Intersect.cpp">
      <Filter>Source Files\AABBTree</Filter>
    </ClCompile>
    <ClCompile Include="MRPolylineComponents.cpp">
      <Filter>Source Files\Components</Filter>
    </ClCompile>
    <ClCompile Include="MRExampleTest.cpp">
      <Filter>Source Files\Tests</Filter>
    </ClCompile>
    <ClCompile Include="MRFillContourByGraphCut.cpp">
      <Filter>Source Files\Segmentation</Filter>
    </ClCompile>
    <ClCompile Include="MRSurroundingContour.cpp">
      <Filter>Source Files\Segmentation</Filter>
    </ClCompile>
    <ClCompile Include="MRContoursCut.cpp">
      <Filter>Source Files\Contours</Filter>
    </ClCompile>
    <ClCompile Include="MRContoursSeparation.cpp">
      <Filter>Source Files\Contours</Filter>
    </ClCompile>
    <ClCompile Include="MRIntersectionContour.cpp">
      <Filter>Source Files\Contours</Filter>
    </ClCompile>
    <ClCompile Include="MRMeshDecimate.cpp">
      <Filter>Source Files\Decimation</Filter>
    </ClCompile>
    <ClCompile Include="MRMeshDecimateParallel.cpp">
      <Filter>Source Files\Decimation</Filter>
    </ClCompile>
    <ClCompile Include="MRPolylineDecimate.cpp">
      <Filter>Source Files\Decimation</Filter>
    </ClCompile>
    <ClCompile Include="MRPointCloudTriangulation.cpp">
      <Filter>Source Files\Triangulation</Filter>
    </ClCompile>
    <ClCompile Include="MRPointCloudTriangulationHelpers.cpp">
      <Filter>Source Files\Triangulation</Filter>
    </ClCompile>
    <ClCompile Include="MRBooleanOperation.cpp">
      <Filter>Source Files\Boolean</Filter>
    </ClCompile>
    <ClCompile Include="MRMeshBoolean.cpp">
      <Filter>Source Files\Boolean</Filter>
    </ClCompile>
    <ClCompile Include="MRMeshBooleanFacade.cpp">
      <Filter>Source Files\Boolean</Filter>
    </ClCompile>
    <ClCompile Include="MRPartialOffset.cpp">
      <Filter>Source Files\Boolean</Filter>
    </ClCompile>
    <ClCompile Include="MRMeshSaveObj.cpp">
      <Filter>Source Files\IO</Filter>
    </ClCompile>
    <ClCompile Include="MRObjectLabel.cpp">
      <Filter>Source Files\DataModel</Filter>
    </ClCompile>
    <ClCompile Include="MRPolylineSubdivide.cpp">
      <Filter>Source Files\Polyline</Filter>
    </ClCompile>
    <ClCompile Include="MRMeshRelax.cpp">
      <Filter>Source Files\Relax</Filter>
    </ClCompile>
    <ClCompile Include="MRPointCloudRelax.cpp">
      <Filter>Source Files\Relax</Filter>
    </ClCompile>
    <ClCompile Include="MRPolylineRelax.cpp">
      <Filter>Source Files\Relax</Filter>
    </ClCompile>
    <ClCompile Include="MRPrism.cpp">
      <Filter>Source Files\Primitives</Filter>
    </ClCompile>
    <ClCompile Include="MRProgressReadWrite.cpp">
      <Filter>Source Files\IO</Filter>
    </ClCompile>
    <ClCompile Include="MRVertexAttributeGradient.cpp">
      <Filter>Source Files\MeshAlgorithm</Filter>
    </ClCompile>
    <ClCompile Include="MRUniteManyMeshes.cpp">
      <Filter>Source Files\Boolean</Filter>
    </ClCompile>
    <ClCompile Include="MROrder.cpp">
      <Filter>Source Files\Mesh</Filter>
    </ClCompile>
    <ClCompile Include="MRTriMath.cpp">
      <Filter>Source Files\Math</Filter>
    </ClCompile>
    <ClCompile Include="MRExtractIsolines.cpp">
      <Filter>Source Files\SurfacePath</Filter>
    </ClCompile>
    <ClCompile Include="MRMarchingCubes.cpp">
      <Filter>Source Files\Voxels</Filter>
    </ClCompile>
    <ClCompile Include="MRSharpenMarchingCubesMesh.cpp">
      <Filter>Source Files\Voxels</Filter>
    </ClCompile>
    <ClCompile Include="MREdgeMetric.cpp">
      <Filter>Source Files\SurfacePath</Filter>
    </ClCompile>
    <ClCompile Include="MRFastWindingNumber.cpp">
      <Filter>Source Files\AABBTree</Filter>
    </ClCompile>
    <ClCompile Include="MRPointsToMeshProjector.cpp">
      <Filter>Source Files\AABBTree</Filter>
    </ClCompile>
    <ClCompile Include="MRVoxelsLoadGav.cpp">
      <Filter>Source Files\IO</Filter>
    </ClCompile>
    <ClCompile Include="MRGltfSerializer.cpp">
      <Filter>Source Files\IO</Filter>
    </ClCompile>
    <ClCompile Include="MRToolPath.cpp">
      <Filter>Source Files\SurfacePath</Filter>
    </ClCompile>
    <ClCompile Include="MRFreeFormDeformer.cpp">
      <Filter>Source Files\LinearSystem</Filter>
    </ClCompile>
    <ClCompile Include="MRLaplacian.cpp">
      <Filter>Source Files\LinearSystem</Filter>
    </ClCompile>
    <ClCompile Include="MRPositionVertsSmoothly.cpp">
      <Filter>Source Files\LinearSystem</Filter>
    </ClCompile>
    <ClCompile Include="MRNormalsToPoints.cpp">
      <Filter>Source Files\LinearSystem</Filter>
    </ClCompile>
    <ClCompile Include="MRNormalDenoising.cpp">
      <Filter>Source Files\LinearSystem</Filter>
    </ClCompile>
    <ClCompile Include="MRId.cpp">
      <Filter>Source Files\Basic</Filter>
    </ClCompile>
    <ClCompile Include="MRPartMapping.cpp">
      <Filter>Source Files\Mesh</Filter>
    </ClCompile>
    <ClCompile Include="MRMeshEigen.cpp">
      <Filter>Source Files\Mesh</Filter>
    </ClCompile>
    <ClCompile Include="MRConvexHull.cpp">
      <Filter>Source Files\MeshAlgorithm</Filter>
    </ClCompile>
    <ClCompile Include="MRExpandShrink.cpp">
      <Filter>Source Files\MeshAlgorithm</Filter>
    </ClCompile>
    <ClCompile Include="MRContoursStitch.cpp">
      <Filter>Source Files\Contours</Filter>
    </ClCompile>
    <ClCompile Include="MRFillContour.cpp">
      <Filter>Source Files\Contours</Filter>
    </ClCompile>
    <ClCompile Include="MRFillContours2D.cpp">
      <Filter>Source Files\Contours</Filter>
    </ClCompile>
    <ClCompile Include="MRFixUndercuts.cpp">
      <Filter>Source Files\MeshAlgorithm</Filter>
    </ClCompile>
    <ClCompile Include="MRGridSampling.cpp">
      <Filter>Source Files\PointCloud</Filter>
    </ClCompile>
    <ClCompile Include="MRRegionBoundary.cpp">
      <Filter>Source Files\MeshAlgorithm</Filter>
    </ClCompile>
    <ClCompile Include="MRICP.cpp">
      <Filter>Source Files\MeshAlgorithm</Filter>
    </ClCompile>
    <ClCompile Include="MRMeshTrimWithPlane.cpp">
      <Filter>Source Files\MeshAlgorithm</Filter>
    </ClCompile>
    <ClCompile Include="MRColorMapAggregator.cpp">
      <Filter>Source Files\Basic</Filter>
    </ClCompile>
    <ClCompile Include="MRCloseVertices.cpp">
      <Filter>Source Files\MeshAlgorithm</Filter>
    </ClCompile>
    <ClCompile Include="MROverlappingTris.cpp">
      <Filter>Source Files\AABBTree</Filter>
    </ClCompile>
    <ClCompile Include="MRObjectGcode.cpp">
      <Filter>Source Files\DataModel</Filter>
    </ClCompile>
    <ClCompile Include="MRGcodeProcessor.cpp">
      <Filter>Source Files\Gcode</Filter>
    </ClCompile>
    <ClCompile Include="MRGcodeLoad.cpp">
      <Filter>Source Files\IO</Filter>
    </ClCompile>
    <ClCompile Include="MRFile.cpp">
      <Filter>Source Files\System</Filter>
    </ClCompile>
    <ClCompile Include="MRVoxelsConversionsByParts.cpp">
      <Filter>Source Files\Voxels</Filter>
    </ClCompile>
    <ClCompile Include="MRExpected.cpp">
      <Filter>Source Files\Basic</Filter>
    </ClCompile>
    <ClCompile Include="MRViewportId.cpp">
      <Filter>Source Files\Basic</Filter>
    </ClCompile>
    <ClCompile Include="MRMovementBuildBody.cpp">
      <Filter>Source Files\Primitives</Filter>
    </ClCompile>
    <ClCompile Include="MRInnerShell.cpp">
      <Filter>Source Files\AABBTree</Filter>
    </ClCompile>
    <ClCompile Include="MRCNCMachineSettings.cpp">
      <Filter>Source Files\Gcode</Filter>
    </ClCompile>
    <ClCompile Include="MRMeshToDistanceVolume.cpp">
      <Filter>Source Files\Voxels</Filter>
    </ClCompile>
    <ClCompile Include="MRIOParsing.cpp">
      <Filter>Source Files\IO</Filter>
    </ClCompile>
    <ClCompile Include="MRTiffIO.cpp">
      <Filter>Source Files\IO</Filter>
    </ClCompile>
    <ClCompile Include="MRTerrainTriangulation.cpp">
      <Filter>Source Files\Triangulation</Filter>
    </ClCompile>
    <ClCompile Include="MRPointsProject.cpp">
      <Filter>Source Files\AABBTree</Filter>
    </ClCompile>
    <ClCompile Include="MREmbedTerrainStructure.cpp">
      <Filter>Source Files\Boolean</Filter>
    </ClCompile>
    <ClCompile Include="MRMeshExtrude.cpp">
      <Filter>Source Files\Mesh</Filter>
    </ClCompile>
    <ClCompile Include="MRGraph.cpp">
      <Filter>Source Files\Math</Filter>
    </ClCompile>
    <ClCompile Include="MRWatershedGraph.cpp">
      <Filter>Source Files\WaterFlow</Filter>
    </ClCompile>
    <ClCompile Include="MRAggregateFlow.cpp">
      <Filter>Source Files\WaterFlow</Filter>
    </ClCompile>
    <ClCompile Include="MRBasinVolume.cpp">
      <Filter>Source Files\WaterFlow</Filter>
    </ClCompile>
    <ClCompile Include="MRPointsLoadE57.cpp">
      <Filter>Source Files\IO</Filter>
    </ClCompile>
    <ClCompile Include="MRPointsLoadLas.cpp">
      <Filter>Source Files\IO</Filter>
    </ClCompile>
    <ClCompile Include="MRPrecipitationSimulator.cpp">
      <Filter>Source Files\WaterFlow</Filter>
    </ClCompile>
    <ClCompile Include="MRMeshOverhangs.cpp">
      <Filter>Source Files\MeshAlgorithm</Filter>
    </ClCompile>
    <ClCompile Include="MRMeshOrPoints.cpp">
      <Filter>Source Files\Mesh</Filter>
    </ClCompile>
    <ClCompile Include="MRMeshLoadStep.cpp">
      <Filter>Source Files\IO</Filter>
    </ClCompile>
    <ClCompile Include="MRZip.cpp">
      <Filter>Source Files\IO</Filter>
    </ClCompile>
    <ClCompile Include="MROffsetContours.cpp">
      <Filter>Source Files\Polyline</Filter>
    </ClCompile>
    <ClCompile Include="MRMeshLoad3mf.cpp">
      <Filter>Source Files\IO</Filter>
    </ClCompile>
    <ClCompile Include="MRSolarRadiation.cpp">
      <Filter>Source Files\AABBTree</Filter>
    </ClCompile>
    <ClCompile Include="MRImproveSampling.cpp">
      <Filter>Source Files\PointCloud</Filter>
    </ClCompile>
    <ClCompile Include="MREnumNeighbours.cpp">
      <Filter>Source Files\Mesh</Filter>
    </ClCompile>
    <ClCompile Include="MRMeshDiff.cpp">
      <Filter>Source Files\Mesh</Filter>
    </ClCompile>
    <ClCompile Include="MRMeshReplicate.cpp">
      <Filter>Source Files\Mesh</Filter>
    </ClCompile>
    <ClCompile Include="MRFilterCreaseEdges.cpp">
      <Filter>Source Files\MeshAlgorithm</Filter>
    </ClCompile>
    <ClCompile Include="MRInTreePathBuilder.cpp">
      <Filter>Source Files\SurfacePath</Filter>
    </ClCompile>
    <ClCompile Include="MRMapEdge.cpp">
      <Filter>Source Files\Basic</Filter>
    </ClCompile>
    <ClCompile Include="MRSaveSettings.cpp">
      <Filter>Source Files\IO</Filter>
    </ClCompile>
    <ClCompile Include="MRImage.cpp">
      <Filter>Source Files\BaseStructures</Filter>
    </ClCompile>
    <ClCompile Include="MRSceneLoad.cpp">
      <Filter>Source Files\IO</Filter>
    </ClCompile>
    <ClCompile Include="MRObjectSave.cpp">
      <Filter>Source Files\IO</Filter>
    </ClCompile>
    <ClCompile Include="MRPointToPointAligningTransform.cpp">
      <Filter>Source Files\Math</Filter>
    </ClCompile>
    <ClCompile Include="MRPointToPlaneAligningTransform.cpp">
      <Filter>Source Files\Math</Filter>
    </ClCompile>
    <ClCompile Include="MRCylinderObject.cpp">
      <Filter>Source Files\DataModel\Features</Filter>
    </ClCompile>
    <ClCompile Include="MRZlib.cpp">
      <Filter>Source Files\IO</Filter>
    </ClCompile>
    <ClCompile Include="MRFinally.cpp" />
    <ClCompile Include="MRConeObject.cpp">
      <Filter>Source Files\DataModel\Features</Filter>
    </ClCompile>
    <ClCompile Include="MRAlphaShape.cpp">
      <Filter>Source Files\Triangulation</Filter>
    </ClCompile>
    <ClCompile Include="MRFeatures.cpp">
      <Filter>Source Files\Math</Filter>
    </ClCompile>
    <ClCompile Include="MRLocalTriangulations.cpp">
      <Filter>Source Files\Triangulation</Filter>
    </ClCompile>
    <ClCompile Include="MRDirectory.cpp">
      <Filter>Source Files\System</Filter>
    </ClCompile>
    <ClCompile Include="MRRadiusMeasurementObject.cpp">
      <Filter>Source Files\DataModel\Measurements</Filter>
    </ClCompile>
    <ClCompile Include="MRDistanceMeasurementObject.cpp">
      <Filter>Source Files\DataModel\Measurements</Filter>
    </ClCompile>
    <ClCompile Include="MRAngleMeasurementObject.cpp">
      <Filter>Source Files\DataModel\Measurements</Filter>
    </ClCompile>
    <ClCompile Include="MRDefaultMeasurementObjects.cpp">
      <Filter>Source Files\DataModel\Measurements</Filter>
    </ClCompile>
    <ClCompile Include="MRPointsComponents.cpp">
      <Filter>Source Files\Components</Filter>
    </ClCompile>
    <ClCompile Include="MRPointOnObject.cpp">
      <Filter>Source Files\Basic</Filter>
    </ClCompile>
    <ClCompile Include="MRPointCloudDivideWithPlane.cpp">
      <Filter>Source Files\PointCloud</Filter>
    </ClCompile>
<<<<<<< HEAD
    <ClCompile Include="MRPolylineTrimWithPlane.cpp">
      <Filter>Source Files\Polyline</Filter>
=======
    <ClCompile Include="MRDefaultFeatureObjectParams.cpp">
      <Filter>Source Files\DataModel\Features</Filter>
>>>>>>> d269a213
    </ClCompile>
  </ItemGroup>
  <ItemGroup>
    <None Include="..\.editorconfig" />
  </ItemGroup>
</Project><|MERGE_RESOLUTION|>--- conflicted
+++ resolved
@@ -1200,13 +1200,11 @@
     <ClInclude Include="MRPointCloudDivideWithPlane.h">
       <Filter>Source Files\PointCloud</Filter>
     </ClInclude>
-<<<<<<< HEAD
     <ClInclude Include="MRPolylineTrimWithPlane.h">
       <Filter>Source Files\Polyline</Filter>
-=======
+    </ClInclude>
     <ClInclude Include="MRDefaultFeatureObjectParams.h">
       <Filter>Source Files\DataModel\Features</Filter>
->>>>>>> d269a213
     </ClInclude>
   </ItemGroup>
   <ItemGroup>
@@ -2003,13 +2001,11 @@
     <ClCompile Include="MRPointCloudDivideWithPlane.cpp">
       <Filter>Source Files\PointCloud</Filter>
     </ClCompile>
-<<<<<<< HEAD
     <ClCompile Include="MRPolylineTrimWithPlane.cpp">
       <Filter>Source Files\Polyline</Filter>
-=======
+    </ClCompile>
     <ClCompile Include="MRDefaultFeatureObjectParams.cpp">
       <Filter>Source Files\DataModel\Features</Filter>
->>>>>>> d269a213
     </ClCompile>
   </ItemGroup>
   <ItemGroup>
