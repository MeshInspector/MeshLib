--- conflicted
+++ resolved
@@ -8,10 +8,7 @@
 using namespace MR;
 
 REGISTER_AUTO_CAST( EdgeId )
-<<<<<<< HEAD
-=======
 REGISTER_AUTO_CAST( FaceBitSet )
->>>>>>> 9e9e3c5e
 REGISTER_AUTO_CAST( FillHoleMetric )
 REGISTER_AUTO_CAST( Mesh )
 REGISTER_AUTO_CAST( VertId )
@@ -41,11 +38,7 @@
 
 double mrCalcCombinedFillMetric( const MRMesh* mesh_, const MRFaceBitSet* filledRegion_, const MRFillHoleMetric* metric_ )
 {
-<<<<<<< HEAD
-    ARG( mesh ); ARG_OF( FaceBitSet, filledRegion ); ARG( metric );
-=======
     ARG( mesh ); ARG( filledRegion ); ARG( metric );
->>>>>>> 9e9e3c5e
     return calcCombinedFillMetric( mesh, filledRegion, metric );
 }
 
