--- conflicted
+++ resolved
@@ -1,65 +1,12 @@
 #include "MRMeshTopology.h"
 
 #include "detail/TypeCast.h"
-<<<<<<< HEAD
-=======
 #include "detail/Vector.h"
->>>>>>> 9e9e3c5e
 
 #include "MRMesh/MRMeshTopology.h"
 
 using namespace MR;
 
-<<<<<<< HEAD
-REGISTER_AUTO_CAST( EdgeId )
-REGISTER_AUTO_CAST( EdgePath )
-REGISTER_AUTO_CAST( MeshTopology )
-REGISTER_AUTO_CAST( ThreeVertIds )
-REGISTER_AUTO_CAST( Triangulation )
-REGISTER_AUTO_CAST( VertId )
-
-void mrMeshTopologyPack( MRMeshTopology* top_ )
-{
-    ARG( top );
-    top.pack();
-}
-
-const MRVertBitSet* mrMeshTopologyGetValidVerts( const MRMeshTopology* top_ )
-{
-    ARG( top );
-    return cast_to<MRVertBitSet>( &top.getValidVerts() );
-}
-
-const MRFaceBitSet* mrMeshTopologyGetValidFaces( const MRMeshTopology* top_ )
-{
-    ARG( top );
-    return cast_to<MRFaceBitSet>( &top.getValidFaces() );
-}
-
-MRTriangulation* mrMeshTopologyGetTriangulation( const MRMeshTopology* top_ )
-{
-    ARG( top );
-    RETURN_NEW( top.getTriangulation() );
-}
-
-const MRThreeVertIds* mrTriangulationData( const MRTriangulation* tris_ )
-{
-    ARG( tris );
-    RETURN( tris.data() );
-}
-
-size_t mrTriangulationSize( const MRTriangulation* tris_ )
-{
-    ARG( tris );
-    return tris.size();
-}
-
-void mrTriangulationFree( MRTriangulation* tris_ )
-{
-    ARG_PTR( tris );
-    delete tris;
-}
-=======
 REGISTER_AUTO_CAST( EdgeBitSet )
 REGISTER_AUTO_CAST( EdgeId )
 REGISTER_AUTO_CAST( FaceBitSet )
@@ -97,43 +44,16 @@
 }
 
 MR_VECTOR_LIKE_IMPL( EdgePath, EdgeId )
->>>>>>> 9e9e3c5e
 
 MREdgePath* mrMeshTopologyFindHoleRepresentiveEdges( const MRMeshTopology* top_ )
 {
     ARG( top );
-<<<<<<< HEAD
-    RETURN_NEW( top.findHoleRepresentiveEdges() );
-}
-
-const MREdgeId* mrEdgePathData( const MREdgePath* ep_ )
-{
-    ARG( ep );
-    RETURN( ep.data() );
-}
-
-size_t mrEdgePathSize( const MREdgePath* ep_ )
-{
-    ARG( ep );
-    return ep.size();
-}
-
-void mrEdgePathFree( MREdgePath* ep_ )
-{
-    ARG_PTR( ep );
-    delete ep;
-=======
     RETURN_NEW_VECTOR( top.findHoleRepresentiveEdges() );
->>>>>>> 9e9e3c5e
 }
 
 int mrMeshTopologyFindNumHoles( const MRMeshTopology* top_, MREdgeBitSet* holeRepresentativeEdges_ )
 {
-<<<<<<< HEAD
-    ARG( top ); ARG_PTR_OF( EdgeBitSet, holeRepresentativeEdges );
-=======
     ARG( top ); ARG_PTR( holeRepresentativeEdges );
->>>>>>> 9e9e3c5e
     return top.findNumHoles( holeRepresentativeEdges );
 }
 
