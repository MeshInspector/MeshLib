--- conflicted
+++ resolved
@@ -20,11 +20,8 @@
     <ClInclude Include="MRCylinder3.h" />
     <ClInclude Include="MRCylinderApproximator.h" />
     <ClInclude Include="MRCylinderObject.h" />
-<<<<<<< HEAD
     <ClInclude Include="MRFeatureObject.h" />
-=======
     <ClInclude Include="MRFeatures.h" />
->>>>>>> 4ee43079
     <ClInclude Include="MRFinally.h" />
     <ClInclude Include="MRInTreePathBuilder.h" />
     <ClInclude Include="MRChangeColoringType.h" />
