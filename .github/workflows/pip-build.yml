name: Build Pip Wheels

on:
  release:
    types: [ published ]
  workflow_dispatch:

jobs:
  setup:
    timeout-minutes: 5
    runs-on: ubuntu-20.04
    outputs:
      version_tag: ${{ steps.get-latest-tag.outputs.tag }}
    steps:
      - name: Checkout
        uses: actions/checkout@v3

      - uses: actions-ecosystem/action-get-latest-tag@v1
        id: get-latest-tag

  manylinux-pip-build:
    needs: setup
    timeout-minutes: 25
    runs-on: ubuntu-latest
    container:
      image: meshrus/meshlib-ubuntu:latest
      options: --user root
    strategy:
      fail-fast: false
      matrix:
        py-version: ["3.8", "3.9", "3.10", "3.11"]
        include:
          - py-version: "3.8"
            py-tag: "cp38"
            py-cmd: "python3.8"
          - py-version: "3.9"
            py-tag: "cp39"
            py-cmd: "python3.9"
          - py-version: "3.10"
            py-tag: "cp310"
            py-cmd: "python3.10"
          - py-version: "3.11"
            py-tag: "cp311"
            py-cmd: "python3.11"
    steps:
      - name: Checkout
        uses: actions/checkout@v3
        with:
          submodules: recursive
          #ref: ${{needs.setup.outputs.version_tag}}

      - name: Python setup
        if: ${{ matrix.py-version != '3.8' }}
        run: |
          apt -y update && apt -y upgrade && apt -y install software-properties-common
          add-apt-repository -y ppa:deadsnakes/ppa && apt -y install ${{ matrix.py-cmd }}-dev ${{ matrix.py-cmd }}-distutils

      - name: Pip setup
        run: |
          curl -sS https://bootstrap.pypa.io/get-pip.py | ${{ matrix.py-cmd }}
          ${{ matrix.py-cmd }} -m pip install --upgrade -r ./requirements/python.txt 

      - name: Install thirdparty libs
        run: ln -s /usr/local/lib/meshlib-thirdparty-lib/lib ./lib

      - name: Build
        run: ./scripts/build_source.sh
        env:
          MESHLIB_PYTHON_VERSION: ${{matrix.py-version}}
          MESHRUS_BUILD_RELEASE: "ON"
          MESHRUS_BUILD_DEBUG: "OFF"
          CMAKE_CXX_COMPILER: /usr/bin/g++-10
          # not realy needed
          CMAKE_C_COMPILER: /usr/bin/gcc-10

      - name: Run Tests
        run: xvfb-run -a ./build/Release/bin/MeshViewer -hidden -noEventLoop

      - name: Unit Tests
        run: ./build/Release/bin/MRTest

      - name: Python Tests
        working-directory: ./build/Release/bin
        run: ${{ matrix.py-cmd }} ./../../../scripts/run_python_test_script.py -cmd ${{ matrix.py-cmd }}

      - name: Create and fix Wheel
        run: |
          ${{ matrix.py-cmd }} -m pip install auditwheel wheel setuptools
          ${{ matrix.py-cmd }} ./scripts/wheel/setup_workspace.py 
          cd ./scripts/wheel/meshlib
          ${{ matrix.py-cmd }} setup.py bdist_wheel --python-tag=${{matrix.py-tag}} --version ${{needs.setup.outputs.version_tag}}
          ${{ matrix.py-cmd }} -m auditwheel repair --plat manylinux_2_31_x86_64 ./dist/*.whl

      - name: Upload to Test Artifacts
        uses: actions/upload-artifact@v3
        with:
          name: ManyLinux-${{ matrix.py-cmd }}
          path: ./scripts/wheel/meshlib/wheelhouse/meshlib-*.whl
          retention-days: 1

      - name: Upload to Release Artifacts
        uses: actions/upload-artifact@v3
        with:
          name: Wheelhouse
          path: ./scripts/wheel/meshlib/wheelhouse/meshlib-*.whl
          retention-days: 1

  windows-pip-build:
    needs: setup
    timeout-minutes: 60
    runs-on: windows-2019
    strategy:
      fail-fast: false
      matrix:
        py-version: ["3.8", "3.9", "3.10", "3.11"]
        include:
          - py-version: "3.8"
            py-tag: "cp38"
            py-short-version: "38"
            py-dir: "Python38"
            py-file: "python38"
          - py-version: "3.9"
            py-tag: "cp39"
            py-short-version: "39"
            py-dir: "Python39"
            py-file: "python39"
          - py-version: "3.10"
            py-tag: "cp310"
            py-short-version: "310"
          - py-version: "3.11"
            py-tag: "cp311"
            py-short-version: "311"
            py-dir: "Python311"
            py-file: "python311"
    steps:
      - name: Clear workspace
        run: Remove-Item -Path "${{ github.workspace }}\*" -Recurse -Force

      - name: Checkout
        uses: actions/checkout@v3
        with:
          submodules: recursive
          #ref: ${{needs.setup.outputs.version_tag}}

      - name: Start container
        run: docker run -d --name meshlib-win --workdir C:\workspace\MeshLib\MeshLib -v ${{ github.workspace }}\..\..:C:\workspace meshrus/meshlib-windows:latest ping -t localhost

      - name: Setup python
        if: ${{ matrix.py-version != '3.10' }}
        run: |
          docker exec meshlib-win choco uninstall python python3 -y
          docker exec meshlib-win choco install python3 --version=${{matrix.py-version}} -y
          docker exec -w C:\vcpkg\installed\x64-windows-meshrus\lib meshlib-win powershell.exe -c "Remove-Item python310.*"
          docker exec -w C:\vcpkg\installed\x64-windows-meshrus\bin meshlib-win powershell.exe -c "Remove-Item python310.*"
          docker exec -w C:\vcpkg\installed\x64-windows-meshrus meshlib-win powershell.exe -c "Copy-Item -Path C:\${{matrix.py-dir}}\${{matrix.py-file}}.dll -Destination bin"
          docker exec -w C:\vcpkg\installed\x64-windows-meshrus meshlib-win powershell.exe -c "Copy-Item -Path C:\${{matrix.py-dir}}\libs\${{matrix.py-file}}.lib -Destination lib"
          docker exec -w C:\vcpkg\installed\x64-windows-meshrus\include meshlib-win powershell.exe -c "Remove-Item python3.10 -Recurse"
          docker exec -w C:\vcpkg\installed\x64-windows-meshrus\include meshlib-win powershell.exe -c "mkdir python3.10"
          docker exec -w C:\vcpkg\installed\x64-windows-meshrus\include meshlib-win powershell.exe -c "Copy-Item -Path C:\${{matrix.py-dir}}\include\* -Destination python3.10 -Recurse"
          docker exec meshlib-win py -${{matrix.py-version}} -m pip install --upgrade pip
          docker exec meshlib-win py -${{matrix.py-version}} -m pip install --upgrade -r ./requirements/python.txt
          docker exec meshlib-win powershell.exe -c "set PYTHONHOME=C:\${{matrix.py-dir}}"

      - name: Build
        run: |
          docker exec meshlib-win C:\vcpkg\vcpkg.exe integrate install
          docker exec meshlib-win C:\Temp\vcbuildtools\\MSBuild\Current\Bin\MSBuild.exe source\MeshLib.sln -p:Configuration=Release -p:PythonVersion=${{matrix.py-short-version}} -p:PythonLibPath=C:\${{matrix.py-dir}}\libs\${{matrix.py-file}}.lib -p:PythonDllPath=C:\${{matrix.py-dir}}\${{matrix.py-file}}.dll

      - name: Run Test
        working-directory: source\x64\Release
        run: .\MeshViewer.exe -tryHidden -noEventLoop

      - name: Unit Tests
        run: docker exec meshlib-win py -3 scripts\run_unit_test_script.py Release

      - name: Python Tests
        run: docker exec -w C:\workspace\MeshLib\MeshLib\source\x64\Release meshlib-win py -3 ..\..\..\scripts\run_python_test_script.py -cmd "py -${{matrix.py-version}}"

      - name: Create and fix Wheel
        run: |
          docker exec meshlib-win py -${{matrix.py-version}} -m pip install --upgrade pip
          docker exec meshlib-win py -${{matrix.py-version}} -m pip install wheel setuptools delvewheel
          docker exec meshlib-win py -${{matrix.py-version}} .\scripts\wheel\setup_workspace.py   
          docker exec -w C:\workspace\MeshLib\MeshLib\scripts\wheel\meshlib meshlib-win py -${{matrix.py-version}} setup.py bdist_wheel --plat-name=win-amd64 --python-tag=${{matrix.py-tag}} --version ${{needs.setup.outputs.version_tag}}
          $WheelFile = (docker exec -w C:\workspace\MeshLib\MeshLib meshlib-win powershell -Command Get-ChildItem -Path scripts\wheel\meshlib\dist\*.whl -Name) 
          echo $WheelFile
          docker exec -w C:\workspace\MeshLib\MeshLib meshlib-win delvewheel repair --add-path source\x64\Release scripts\wheel\meshlib\dist\$WheelFile

      - name: Upload to Test Artifacts
        uses: actions/upload-artifact@v3
        with:
          name: Windows-python${{ matrix.py-version }}
          path: wheelhouse\meshlib-*.whl
          retention-days: 1

      - name: Upload to Release Artifacts
        uses: actions/upload-artifact@v3
        with:
          name: Wheelhouse
          path: wheelhouse\meshlib-*.whl
          retention-days: 1

      - name: Remove container
        if: always()
        run: docker rm -f meshlib-win

  macos-pip-build:
    needs: setup
    timeout-minutes: 40
    runs-on: ${{ matrix.instance }}
    strategy:
      fail-fast: false
      matrix:
        platform: ["x86"] # "arm64",
        py-version: ["3.8", "3.9", "3.10", "3.11"]
        include:
          - platform: "x86"
            plat-name: macosx_12_0_x86_64
            instance: macos-12
          #- platform: "arm64"
           # plat-name: macosx_12_0_arm64
            #instance: macos-arm-build
          - py-version: "3.8"
            py-tag: "cp38"
            py-cmd: "python3.8"
          - py-version: "3.9"
            py-tag: "cp39"
            py-cmd: "python3.9"
          - py-version: "3.10"
            py-tag: "cp310"
            py-cmd: "python3.10"
          - py-version: "3.11"
            py-tag: "cp311"
            py-cmd: "python3.11"
    steps:
      - name: Checkout
        uses: actions/checkout@v3
        with:
          submodules: recursive
          #ref: ${{needs.setup.outputs.version_tag}}

      - name: Fix links
<<<<<<< HEAD
        if: ${{ matrix.py-version == '3.11' }}
        run: rm '/usr/local/bin/*${{matrix.py-version}}*'
=======
        run: rm /usr/local/bin/*${{matrix.py-version}} || true
>>>>>>> 5afa8d04

      - name: Install Python
        run: brew install python@${{matrix.py-version}}

      - name: Python setup
        run: |
          curl -sS https://bootstrap.pypa.io/get-pip.py | ${{ matrix.py-cmd }}
          ${{ matrix.py-cmd }} -m pip install --upgrade -r ./requirements/python.txt 

      - name: Install thirdparty libs
        run: ./scripts/build_thirdparty.sh

      - name: Build
        run: ./scripts/build_source.sh
        env:
          MESHLIB_PYTHON_VERSION: ${{matrix.py-version}}
          MESHRUS_BUILD_RELEASE: "ON"
          MESHRUS_BUILD_DEBUG: "OFF"
          CMAKE_CXX_COMPILER: /usr/bin/clang++
          # not realy needed
          CMAKE_C_COMPILER: /usr/bin/clang

      - name: Unit Tests
        run: ./build/Release/bin/MRTest

      - name: Python Tests
        working-directory: ./build/Release/bin
        run: ${{ matrix.py-cmd }} ./../../../scripts/run_python_test_script.py -cmd ${{ matrix.py-cmd }}

      - name: Create and fix Wheel
        run: |
          ${{ matrix.py-cmd }} -m pip install --upgrade pip
          ${{ matrix.py-cmd }} -m pip install wheel setuptools delocate
          ${{ matrix.py-cmd }} ./scripts/wheel/setup_workspace.py
          cd ./scripts/wheel/meshlib
          ${{ matrix.py-cmd }} setup.py bdist_wheel --plat-name=${{matrix.plat-name}} --python-tag=${{matrix.py-tag}} --version ${{needs.setup.outputs.version_tag}}
          delocate-path meshlib
          cd ../../..
          delocate-wheel -w . -v ./scripts/wheel/meshlib/dist/*.whl

      - name: Upload to Test Artifacts
        uses: actions/upload-artifact@v3
        with:
          name: Macos-${{ matrix.py-cmd }}
          path: meshlib-*.whl
          retention-days: 1

      - name: Upload to Release Artifacts
        uses: actions/upload-artifact@v3
        with:
          name: Wheelhouse
          path: meshlib-*.whl
          retention-days: 1

  manylinux-pip-test:
    needs: [setup, manylinux-pip-build]
    timeout-minutes: 20
    runs-on: ubuntu-latest
    container:
      image: ${{ matrix.os }}
      options: --user root
    strategy:
      fail-fast: false
      matrix:
        os: ["ubuntu:20.04", "ubuntu:22.04", "fedora:35", "fedora:37"]
        include:
          - os: "ubuntu:20.04"
            py-version: "3.8"
            py-cmd: "python3.8"
          - os: "fedora:35"
            py-version: "3.9"
            py-cmd: "python3.9"
          - os: "ubuntu:22.04"
            py-version: "3.10"
            py-cmd: "python3.10"
          - os: "fedora:37"
            py-version: "3.11"
            py-cmd: "python3.11"
    steps:
      - name: Checkout
        uses: actions/checkout@v3
        with:
          ref: ${{needs.setup.outputs.version_tag}}

      - name: Ubuntu system setup
        if: ${{ matrix.os == 'ubuntu:20.04' || matrix.os == 'ubuntu:22.04'}}
        run: apt -y update && apt -y upgrade && apt -y install curl libssl-dev python3-distutils python3-pip

      - name: Fedora system setup
        if: ${{ matrix.os == 'fedora:35' || matrix.os == 'fedora:37'}}
        run: dnf -y install python3 pip

      - name: Pip setup
        run: |
          ${{ matrix.py-cmd }} -m pip install --upgrade pip
          ${{ matrix.py-cmd }} -m pip uninstall -y meshlib
          ${{ matrix.py-cmd }} -m pip install --upgrade -r ./requirements/python.txt

      - name: Download Meshlib wheel from Artifact
        uses: actions/download-artifact@v3
        with:
          name: ManyLinux-${{ matrix.py-cmd }}

      - name: Meshlib wheel install
        run: ${{ matrix.py-cmd }} -m pip install ${{ matrix.pip-options }} ./meshlib-*.whl

      - name: Run Python tests
        working-directory: test_python
        run: ${{ matrix.py-cmd }} -m pytest -s -v

  windows-pip-test:
    needs: [setup, windows-pip-build]
    timeout-minutes: 20
    runs-on: windows-latest
    strategy:
      fail-fast: false
      matrix:
        py-version: ["3.8", "3.9", "3.10", "3.11"]
    steps:
      - name: Checkout
        uses: actions/checkout@v3
        with:
          ref: ${{needs.setup.outputs.version_tag}}

      - name: Download Meshlib wheel from Artifact
        uses: actions/download-artifact@v3
        with:
          name: Windows-python${{matrix.py-version}}

      - name: Python setup
        uses: actions/setup-python@v4
        with:
          python-version: ${{ matrix.py-version }}

      - name: Setup pip
        run: |
          py -${{matrix.py-version}} -m pip install --upgrade pip
          py -${{matrix.py-version}} -m pip uninstall -y meshlib
          py -${{matrix.py-version}} -m pip install --upgrade -r ./requirements/python.txt     

      - name: Install Meshlib wheel
        shell: pwsh
        run: $wheel_file=Get-ChildItem -Filter meshlib*win*.whl; py -${{matrix.py-version}} -m pip install $wheel_file

      - name: Run Python tests
        working-directory: test_python
        run: py -${{matrix.py-version}} -m pytest -s -v

  macos-pip-test:
    needs: [setup, macos-pip-build]
    timeout-minutes: 20
    runs-on: ${{ matrix.instance }}
    strategy:
      fail-fast: false
      matrix:
        platform: ["arm64", "x86"]
        py-version: ["3.8", "3.9", "3.10", "3.11"]
        include:
          - platform: "x86"
            plat-name: macosx_12_0_x86_64
            instance: macos-12
          - platform: "arm64"
            plat-name: macosx_12_0_arm64
            instance: macos-arm-build
          - py-version: "3.8"
            py-cmd: "python3.8"
          - py-version: "3.9"
            py-cmd: "python3.9"
          - py-version: "3.10"
            py-cmd: "python3.10"
          - py-version: "3.11"
            py-cmd: "python3.11"
    steps:
      - name: Checkout
        uses: actions/checkout@v3
        with:
          ref: ${{needs.setup.outputs.version_tag}}

      - name: Python setup
        if: ${{ !(matrix.platform == 'x86' && matrix.py-version == '3.11') }}
        run: brew install python@${{matrix.py-version}}

      - name: Pip setup
        run: |
          ${{ matrix.py-cmd }} -m pip install --upgrade pip
          ${{ matrix.py-cmd }} -m pip uninstall -y meshlib
          ${{ matrix.py-cmd }} -m pip install --upgrade -r ./requirements/python.txt

      - name: Download Meshlib wheel from Artifact
        uses: actions/download-artifact@v3
        with:
          name: Macos-${{ matrix.py-cmd }}

      - name: Meshlib wheel install
        run: ${{ matrix.py-cmd }} -m pip install ${{ matrix.pip-options }} ./meshlib-*${{matrix.platform}}*.whl

      - name: Run Python tests
        working-directory: test_python
        run: ${{ matrix.py-cmd }} -m pytest -s -v

  upload-to-release:
    needs: [manylinux-pip-test, windows-pip-test, macos-pip-test]
    timeout-minutes: 10
    runs-on: ubuntu-latest
    steps:
      - name: Download Wheels Artifacts
        uses: actions/download-artifact@v3
        with:
          name: Wheelhouse

      - name: Install twine
        run: python3 -m pip install --upgrade pip twine

      - name: Upload to Production PyPi
        run: twine upload ./meshlib-*.whl -u MeshInspector -p ${{ secrets.PIP_TEST_REPO_PASS }} --skip-existing

  post-release-test:
    needs: upload-to-release
    uses: MeshInspector/MeshLib/.github/workflows/release-tests.yml@master

  delete-artifacts:
    timeout-minutes: 5
    runs-on: ubuntu-20.04
    needs: upload-to-release
    if: always()
    steps:
      - name: Delete Wheelhouse
        uses: geekyeggo/delete-artifact@v2
        with:
          name: Wheelhouse
          failOnError: false

      - name: Delete ManyLinux Python3.8
        uses: geekyeggo/delete-artifact@v2
        with:
          name: ManyLinux-python3.8
          failOnError: false

      - name: Delete ManyLinux Python3.9
        uses: geekyeggo/delete-artifact@v2
        with:
          name: ManyLinux-python3.9
          failOnError: false

      - name: Delete ManyLinux Python3.10
        uses: geekyeggo/delete-artifact@v2
        with:
          name: ManyLinux-python3.10
          failOnError: false

      - name: Delete Windows Python3.8
        uses: geekyeggo/delete-artifact@v2
        with:
          name: Windows-python3.8
          failOnError: false

      - name: Delete Windows Python3.9
        uses: geekyeggo/delete-artifact@v2
        with:
          name: Windows-python3.9
          failOnError: false

      - name: Delete Windows Python3.10
        uses: geekyeggo/delete-artifact@v2
        with:
          name: Windows-python3.10
          failOnError: false

      - name: Delete Macos Python3.8
        uses: geekyeggo/delete-artifact@v2
        with:
          name: Macos-python3.8
          failOnError: false

      - name: Delete Macos Python3.9
        uses: geekyeggo/delete-artifact@v2
        with:
          name: Macos-python3.9
          failOnError: false

      - name: Delete Windows Python3.10
        uses: geekyeggo/delete-artifact@v2
        with:
          name: Macos-python3.10
          failOnError: false<|MERGE_RESOLUTION|>--- conflicted
+++ resolved
@@ -240,12 +240,7 @@
           #ref: ${{needs.setup.outputs.version_tag}}
 
       - name: Fix links
-<<<<<<< HEAD
-        if: ${{ matrix.py-version == '3.11' }}
-        run: rm '/usr/local/bin/*${{matrix.py-version}}*'
-=======
         run: rm /usr/local/bin/*${{matrix.py-version}} || true
->>>>>>> 5afa8d04
 
       - name: Install Python
         run: brew install python@${{matrix.py-version}}
