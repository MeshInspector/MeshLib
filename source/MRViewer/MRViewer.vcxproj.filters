﻿<?xml version="1.0" encoding="utf-8"?>
<Project ToolsVersion="4.0" xmlns="http://schemas.microsoft.com/developer/msbuild/2003">
  <ItemGroup>
    <Filter Include="Source Files">
      <UniqueIdentifier>{4FC737F1-C7A5-4376-A066-2A32D752A2FF}</UniqueIdentifier>
      <Extensions>cpp;c;cc;cxx;def;odl;idl;hpj;bat;asm;asmx</Extensions>
    </Filter>
    <Filter Include="Plugins">
      <UniqueIdentifier>{489959f1-25ee-44e3-befd-784929190336}</UniqueIdentifier>
    </Filter>
    <Filter Include="CustomOpenDialog">
      <UniqueIdentifier>{53a64b18-d7cd-4739-9654-e54b4f1d9663}</UniqueIdentifier>
    </Filter>
    <Filter Include="MeshModifier">
      <UniqueIdentifier>{59cdb555-df19-4100-b99b-a01c2d3a5f1c}</UniqueIdentifier>
    </Filter>
    <Filter Include="Render">
      <UniqueIdentifier>{2f16cbd0-e849-461a-b531-d8992ff16602}</UniqueIdentifier>
    </Filter>
    <Filter Include="Render\Shaders">
      <UniqueIdentifier>{c6ec5b18-c1c9-46d1-83fd-798c401b6de1}</UniqueIdentifier>
    </Filter>
    <Filter Include="Render\Implementations">
      <UniqueIdentifier>{b339e299-711f-49f8-8b96-59980e71e533}</UniqueIdentifier>
    </Filter>
    <Filter Include="Python">
      <UniqueIdentifier>{cbae3e9b-fb1a-41f3-a0df-066f4f428567}</UniqueIdentifier>
    </Filter>
    <Filter Include="StatePlugins">
      <UniqueIdentifier>{b8cf2340-e29f-4d3b-882d-6074cd175c1c}</UniqueIdentifier>
    </Filter>
    <Filter Include="Viewer">
      <UniqueIdentifier>{22a6c39d-b008-494b-926c-74b2d0499824}</UniqueIdentifier>
    </Filter>
    <Filter Include="RibbonMenu">
      <UniqueIdentifier>{f9638715-bdf1-4434-b869-f158c4dbaed2}</UniqueIdentifier>
    </Filter>
    <Filter Include="Fonts">
      <UniqueIdentifier>{44ab7180-8a0d-45cc-a894-2c7fc5419bd8}</UniqueIdentifier>
    </Filter>
    <Filter Include="History">
      <UniqueIdentifier>{3070cea7-b1d9-4627-9d06-476b27257614}</UniqueIdentifier>
    </Filter>
    <Filter Include="ShortcutManager">
      <UniqueIdentifier>{429a0a30-b790-4ca7-8292-82f8d34e9062}</UniqueIdentifier>
    </Filter>
    <Filter Include="Helpers">
      <UniqueIdentifier>{d3956742-dbdd-4b13-8187-f0add3cc770a}</UniqueIdentifier>
    </Filter>
    <Filter Include="resource">
      <UniqueIdentifier>{72152c67-f898-4643-a205-780f143a4c41}</UniqueIdentifier>
    </Filter>
    <Filter Include="resource\object_icons">
      <UniqueIdentifier>{ac15fe13-0173-4d93-a831-980626e49699}</UniqueIdentifier>
    </Filter>
    <Filter Include="resource\object_icons\X1">
      <UniqueIdentifier>{c1248bbc-20fd-46a0-8f6c-7ba74d13b05f}</UniqueIdentifier>
    </Filter>
    <Filter Include="resource\object_icons\X3">
      <UniqueIdentifier>{65aa8698-acd3-4ead-9a9b-a1ba50ce1b69}</UniqueIdentifier>
    </Filter>
    <Filter Include="IO">
      <UniqueIdentifier>{d5a52afb-6078-4698-ac58-593be7f5ec9f}</UniqueIdentifier>
    </Filter>
    <Filter Include="SpaceMouse">
      <UniqueIdentifier>{3637b9ba-3c3d-4da1-8ab3-268e00a54ffa}</UniqueIdentifier>
    </Filter>
    <Filter Include="Requests">
      <UniqueIdentifier>{c21997e0-58df-4ec0-b236-7f69f02151c3}</UniqueIdentifier>
    </Filter>
    <Filter Include="UIStyle">
      <UniqueIdentifier>{0cc885c2-7327-42c4-9981-609b4faa2b91}</UniqueIdentifier>
    </Filter>
    <Filter Include="resource\independent_icons">
      <UniqueIdentifier>{8622b9c8-2434-4f92-abef-5aa69020ce74}</UniqueIdentifier>
    </Filter>
    <Filter Include="resource\independent_icons\X1">
      <UniqueIdentifier>{37179315-11cc-4cdc-a436-43212ae75126}</UniqueIdentifier>
    </Filter>
    <Filter Include="resource\independent_icons\X3">
      <UniqueIdentifier>{45fcdb0a-41ef-49c2-9cbf-10737e61ba27}</UniqueIdentifier>
    </Filter>
  </ItemGroup>
  <ItemGroup>
    <ClCompile Include="ImGuiMenu.cpp">
      <Filter>Source Files</Filter>
    </ClCompile>
    <ClCompile Include="MRViewer.cpp">
      <Filter>Viewer</Filter>
    </ClCompile>
    <ClCompile Include="MRMeshModifier.cpp">
      <Filter>MeshModifier</Filter>
    </ClCompile>
    <ClCompile Include="MRViewport.cpp">
      <Filter>Viewer</Filter>
    </ClCompile>
    <ClCompile Include="MRSetupViewer.cpp">
      <Filter>Viewer</Filter>
    </ClCompile>
    <ClCompile Include="MRProgressBar.cpp">
      <Filter>Helpers</Filter>
    </ClCompile>
    <ClCompile Include="MRFileDialog.cpp">
      <Filter>CustomOpenDialog</Filter>
    </ClCompile>
    <ClCompile Include="MRViewportCamera.cpp">
      <Filter>Viewer</Filter>
    </ClCompile>
    <ClCompile Include="MRViewerSettingsManager.cpp">
      <Filter>Viewer</Filter>
    </ClCompile>
    <ClCompile Include="MRRecentFilesStore.cpp">
      <Filter>Viewer</Filter>
    </ClCompile>
    <ClCompile Include="MRStatePlugin.cpp">
      <Filter>StatePlugins</Filter>
    </ClCompile>
    <ClCompile Include="MRViewerEventsListener.cpp">
      <Filter>Viewer</Filter>
    </ClCompile>
    <ClCompile Include="MRRenderLinesObject.cpp">
      <Filter>Render\Implementations</Filter>
    </ClCompile>
    <ClCompile Include="MRRenderMeshObject.cpp">
      <Filter>Render\Implementations</Filter>
    </ClCompile>
    <ClCompile Include="MRRenderPointsObject.cpp">
      <Filter>Render\Implementations</Filter>
    </ClCompile>
    <ClCompile Include="MRCreateShader.cpp">
      <Filter>Render\Shaders</Filter>
    </ClCompile>
    <ClCompile Include="MRGLStaticHolder.cpp">
      <Filter>Render\Shaders</Filter>
    </ClCompile>
    <ClCompile Include="MRAlphaSortGL.cpp">
      <Filter>Render</Filter>
    </ClCompile>
    <ClCompile Include="MRViewportGL.cpp">
      <Filter>Render</Filter>
    </ClCompile>
    <ClCompile Include="MRRibbonMenu.cpp">
      <Filter>RibbonMenu</Filter>
    </ClCompile>
    <ClCompile Include="MRSplashWindow.cpp">
      <Filter>Viewer</Filter>
    </ClCompile>
    <ClCompile Include="MRColorTheme.cpp">
      <Filter>Viewer</Filter>
    </ClCompile>
    <ClCompile Include="MRSelectScreenLasso.cpp">
      <Filter>Viewer</Filter>
    </ClCompile>
    <ClCompile Include="MRViewerInstance.cpp">
      <Filter>Viewer</Filter>
    </ClCompile>
    <ClCompile Include="MRShortcutManager.cpp">
      <Filter>ShortcutManager</Filter>
    </ClCompile>
    <ClCompile Include="MRRibbonFontManager.cpp">
      <Filter>RibbonMenu</Filter>
    </ClCompile>
    <ClCompile Include="MRTouchesHandler.cpp">
      <Filter>ShortcutManager</Filter>
    </ClCompile>
    <ClCompile Include="MRTouchesController.cpp">
      <Filter>ShortcutManager</Filter>
    </ClCompile>
    <ClCompile Include="MRMouseController.cpp">
      <Filter>ShortcutManager</Filter>
    </ClCompile>
    <ClCompile Include="MRTouchpadController.cpp">
      <Filter>ShortcutManager</Filter>
    </ClCompile>
    <ClCompile Include="MRRibbonButtonDrawer.cpp">
      <Filter>RibbonMenu</Filter>
    </ClCompile>
    <ClCompile Include="MRMenu.cpp">
      <Filter>Plugins</Filter>
    </ClCompile>
    <ClCompile Include="MRDemoPlugin.cpp">
      <Filter>Plugins</Filter>
    </ClCompile>
    <ClCompile Include="MRAsyncTimer.cpp">
      <Filter>RibbonMenu</Filter>
    </ClCompile>
    <ClCompile Include="MRSaveOnClose.cpp">
      <Filter>Plugins</Filter>
    </ClCompile>
    <ClCompile Include="MRCommandLoop.cpp">
      <Filter>Viewer</Filter>
    </ClCompile>
    <ClCompile Include="MRImGuiImage.cpp">
      <Filter>Helpers</Filter>
    </ClCompile>
    <ClCompile Include="MRObjectTransformWidget.cpp">
      <Filter>Helpers</Filter>
    </ClCompile>
    <ClCompile Include="MRRibbonSchema.cpp">
      <Filter>RibbonMenu</Filter>
    </ClCompile>
    <ClCompile Include="MRRibbonMenuItem.cpp">
      <Filter>RibbonMenu</Filter>
    </ClCompile>
    <ClCompile Include="MRRenderHelpers.cpp">
      <Filter>Render\Implementations</Filter>
    </ClCompile>
    <ClCompile Include="ImGuiHelpers.cpp">
      <Filter>Source Files</Filter>
    </ClCompile>
    <ClCompile Include="MRImGuiMeasurementIndicators.cpp">
      <Filter>Source Files</Filter>
    </ClCompile>
    <ClCompile Include="MRPickHoleBorderElement.cpp">
      <Filter>Helpers</Filter>
    </ClCompile>
    <ClCompile Include="MRRibbonIcons.cpp">
      <Filter>RibbonMenu</Filter>
    </ClCompile>
    <ClCompile Include="MRRenderLabelObject.cpp">
      <Filter>Render\Implementations</Filter>
    </ClCompile>
    <ClCompile Include="MRSurfacePointPicker.cpp">
      <Filter>Helpers</Filter>
    </ClCompile>
    <ClCompile Include="MRPalette.cpp">
      <Filter>Helpers</Filter>
    </ClCompile>
    <ClCompile Include="MRStatePluginUpdate.cpp">
      <Filter>StatePlugins</Filter>
    </ClCompile>
    <ClCompile Include="MRAppendHistory.cpp">
      <Filter>History</Filter>
    </ClCompile>
    <ClCompile Include="MRObjectMeshHistory.cpp">
      <Filter>History</Filter>
    </ClCompile>
    <ClCompile Include="MRViewerIO.cpp">
      <Filter>IO</Filter>
    </ClCompile>
    <ClCompile Include="MRRenderGLHelpers.cpp">
      <Filter>Render\Implementations</Filter>
    </ClCompile>
    <ClCompile Include="MRPlaneWidget.cpp">
      <Filter>Helpers</Filter>
    </ClCompile>
    <ClCompile Include="MRGetSystemInfoJson.cpp">
      <Filter>Viewer</Filter>
    </ClCompile>
    <ClCompile Include="MRShadowsGL.cpp">
      <Filter>Render</Filter>
    </ClCompile>
    <ClCompile Include="MRSpaceMouseHandlerWindows.cpp">
      <Filter>SpaceMouse</Filter>
    </ClCompile>
    <ClCompile Include="MRSpaceMouseController.cpp">
      <Filter>ShortcutManager</Filter>
    </ClCompile>
    <ClCompile Include="MRWebRequest.cpp">
      <Filter>Requests</Filter>
    </ClCompile>
    <ClCompile Include="MRVolumeShader.cpp">
      <Filter>Render\Shaders</Filter>
    </ClCompile>
    <ClCompile Include="MRRenderVolumeObject.cpp">
      <Filter>Render\Implementations</Filter>
    </ClCompile>
    <ClCompile Include="MRSceneSelectionChange.cpp">
      <Filter>StatePlugins</Filter>
    </ClCompile>
    <ClCompile Include="MRToolbar.cpp">
      <Filter>RibbonMenu</Filter>
    </ClCompile>
    <ClCompile Include="MRUIStyle.cpp">
      <Filter>UIStyle</Filter>
    </ClCompile>
    <ClCompile Include="MRShaderBlocks.cpp">
      <Filter>Render\Shaders</Filter>
    </ClCompile>
    <ClCompile Include="MRSpaceMouseHandlerWindows.cpp">
      <Filter>SpaceMouse</Filter>
    </ClCompile>
    <ClCompile Include="MRMeshShader.cpp">
      <Filter>Render\Shaders</Filter>
    </ClCompile>
    <ClCompile Include="MRLinesShader.cpp">
      <Filter>Render\Shaders</Filter>
    </ClCompile>
    <ClCompile Include="MRSpaceMouseHandlerHidapi.cpp">
      <Filter>SpaceMouse</Filter>
    </ClCompile>
    <ClCompile Include="MRFrameRedrawRequest.cpp">
      <Filter>Helpers</Filter>
    </ClCompile>
    <ClCompile Include="MRToolsLibrary.cpp">
      <Filter>Helpers</Filter>
    </ClCompile>
    <ClCompile Include="MRCudaAccessor.cpp">
      <Filter>Viewer</Filter>
    </ClCompile>
    <ClCompile Include="MRTouchpadWin32Handler.cpp">
      <Filter>ShortcutManager</Filter>
    </ClCompile>
    <ClCompile Include="MRObjectPointsHistory.cpp">
      <Filter>History</Filter>
    </ClCompile>
    <ClCompile Include="MRSurfaceManipulationWidget.cpp">
      <Filter>Helpers</Filter>
    </ClCompile>
    <ClCompile Include="MRSceneTextureGL.cpp">
      <Filter>Render</Filter>
    </ClCompile>
    <ClCompile Include="MRViewerEventQueue.cpp">
      <Filter>Viewer</Filter>
    </ClCompile>
    <ClCompile Include="MRRibbonMenuSearch.cpp">
      <Filter>RibbonMenu</Filter>
    </ClCompile>
    <ClCompile Include="MRSelectCurvaturePreference.cpp">
      <Filter>Helpers</Filter>
    </ClCompile>
    <ClCompile Include="MRDirectionWidget.cpp">
      <Filter>Helpers</Filter>
    </ClCompile>
    <ClCompile Include="MRRibbonNotification.cpp">
      <Filter>RibbonMenu</Filter>
    </ClCompile>
    <ClCompile Include="MRViewportDraw.cpp">
      <Filter>Viewer</Filter>
    </ClCompile>
    <ClCompile Include="MRSurfaceContoursWidget.cpp">
      <Filter>Helpers</Filter>
    </ClCompile>
    <ClCompile Include="MRRenderFeatureObjects.cpp">
      <Filter>Render\Implementations</Filter>
    </ClCompile>
    <ClCompile Include="MRRenderNameObject.cpp">
      <Filter>Render\Implementations</Filter>
    </ClCompile>
    <ClCompile Include="MRMeshBoundarySelectionWidget.cpp">
      <Filter>Helpers</Filter>
    </ClCompile>
    <ClCompile Include="MRFrameCounter.cpp">
      <Filter>Viewer</Filter>
    </ClCompile>
    <ClCompile Include="MRAncillaryLabels.cpp">
      <Filter>Helpers</Filter>
    </ClCompile>
    <ClCompile Include="MRAncillaryLines.cpp">
      <Filter>Helpers</Filter>
    </ClCompile>
    <ClCompile Include="MRAncillaryMesh.cpp">
      <Filter>Helpers</Filter>
    </ClCompile>
    <ClCompile Include="MRAncillaryPoints.cpp">
      <Filter>Helpers</Filter>
    </ClCompile>
    <ClCompile Include="MRHistoryStore.cpp">
      <Filter>History</Filter>
    </ClCompile>
    <ClCompile Include="MRRenderDimensions.cpp">
      <Filter>Render\Implementations</Filter>
    </ClCompile>
    <ClCompile Include="MRRenderMeasurementObjects.cpp">
      <Filter>Render\Implementations</Filter>
    </ClCompile>
    <ClCompile Include="MRUnits.cpp">
      <Filter>UIStyle</Filter>
    </ClCompile>
    <ClCompile Include="MRVisualSubfeatures.cpp">
      <Filter>Helpers</Filter>
    </ClCompile>
    <ClCompile Include="MRRenderDefaultObjects.cpp">
      <Filter>Render\Implementations</Filter>
    </ClCompile>
    <ClCompile Include="MRImGuiMenuListeners.cpp">
      <Filter>Helpers</Filter>
    </ClCompile>
    <ClCompile Include="MRMoveObjectByMouseImpl.cpp">
      <Filter>Helpers</Filter>
    </ClCompile>
    <ClCompile Include="MRUITestEngine.cpp">
      <Filter>UIStyle</Filter>
    </ClCompile>
    <ClCompile Include="MRSceneCache.cpp">
      <Filter>Viewer</Filter>
    </ClCompile>
    <ClCompile Include="MRSpaceMouseHandler3dxMacDriver.cpp">
      <Filter>SpaceMouse</Filter>
    </ClCompile>
    <ClCompile Include="MRSceneObjectsListDrawer.cpp">
      <Filter>Source Files</Filter>
    </ClCompile>
    <ClCompile Include="MRRibbonSceneObjectsListDrawer.cpp">
      <Filter>Source Files</Filter>
    </ClCompile>
    <ClCompile Include="MRUIRectAllocator.cpp">
      <Filter>UIStyle</Filter>
    </ClCompile>
    <ClCompile Include="MRUINonOverlappingLabels.cpp">
      <Filter>UIStyle</Filter>
    </ClCompile>
    <ClCompile Include="MRViewerSettingsPlugin.cpp">
      <Filter>Plugins</Filter>
    </ClCompile>
    <ClCompile Include="MRGLTexture.cpp">
      <Filter>Render\Implementations</Filter>
    </ClCompile>
    <ClCompile Include="MRConsoleWindows.cpp">
      <Filter>IO</Filter>
    </ClCompile>
    <ClCompile Include="MRRenderImGuiLabelObject.cpp">
      <Filter>Render\Implementations</Filter>
    </ClCompile>
    <ClCompile Include="MRMarkedVoxelSlice.cpp">
      <Filter>Helpers</Filter>
    </ClCompile>
    <ClCompile Include="MRPointsShader.cpp">
      <Filter>Render\Shaders</Filter>
    </ClCompile>
<<<<<<< HEAD
    <ClCompile Include="MRClipboard.cpp">
      <Filter>Helpers</Filter>
=======
    <ClCompile Include="MRCPRTests.cpp">
      <Filter>Requests</Filter>
>>>>>>> 605948f7
    </ClCompile>
  </ItemGroup>
  <ItemGroup>
    <ClInclude Include="ImGuiHelpers.h">
      <Filter>Source Files</Filter>
    </ClInclude>
    <ClInclude Include="MRImGuiMeasurementIndicators.h">
      <Filter>Source Files</Filter>
    </ClInclude>
    <ClInclude Include="ImGuiMenu.h">
      <Filter>Source Files</Filter>
    </ClInclude>
    <ClInclude Include="MRMenu.h">
      <Filter>Plugins</Filter>
    </ClInclude>
    <ClInclude Include="MRViewer.h">
      <Filter>Viewer</Filter>
    </ClInclude>
    <ClInclude Include="MRViewerPlugin.h">
      <Filter>Viewer</Filter>
    </ClInclude>
    <ClInclude Include="imgui_fonts_droid_sans.h">
      <Filter>Source Files</Filter>
    </ClInclude>
    <ClInclude Include="MRMeshModifier.h">
      <Filter>MeshModifier</Filter>
    </ClInclude>
    <ClInclude Include="exports.h" />
    <ClInclude Include="MRViewport.h">
      <Filter>Viewer</Filter>
    </ClInclude>
    <ClInclude Include="MRStatePlugin.h">
      <Filter>StatePlugins</Filter>
    </ClInclude>
    <ClInclude Include="MRSetupViewer.h">
      <Filter>Viewer</Filter>
    </ClInclude>
    <ClInclude Include="MRProgressBar.h">
      <Filter>Helpers</Filter>
    </ClInclude>
    <ClInclude Include="MRDemoPlugin.h">
      <Filter>Plugins</Filter>
    </ClInclude>
    <ClInclude Include="MRFileDialog.h">
      <Filter>CustomOpenDialog</Filter>
    </ClInclude>
    <ClInclude Include="MRViewerSettingsManager.h">
      <Filter>Viewer</Filter>
    </ClInclude>
    <ClInclude Include="MRRecentFilesStore.h">
      <Filter>Viewer</Filter>
    </ClInclude>
    <ClInclude Include="MRViewerEventsListener.h">
      <Filter>Viewer</Filter>
    </ClInclude>
    <ClInclude Include="MRRenderGLHelpers.h">
      <Filter>Render\Implementations</Filter>
    </ClInclude>
    <ClInclude Include="MRRenderLinesObject.h">
      <Filter>Render\Implementations</Filter>
    </ClInclude>
    <ClInclude Include="MRRenderMeshObject.h">
      <Filter>Render\Implementations</Filter>
    </ClInclude>
    <ClInclude Include="MRRenderPointsObject.h">
      <Filter>Render\Implementations</Filter>
    </ClInclude>
    <ClInclude Include="MRCreateShader.h">
      <Filter>Render\Shaders</Filter>
    </ClInclude>
    <ClInclude Include="MRGLStaticHolder.h">
      <Filter>Render\Shaders</Filter>
    </ClInclude>
    <ClInclude Include="MRAlphaSortGL.h">
      <Filter>Render</Filter>
    </ClInclude>
    <ClInclude Include="MRGLMacro.h">
      <Filter>Render</Filter>
    </ClInclude>
    <ClInclude Include="MRViewportGL.h">
      <Filter>Render</Filter>
    </ClInclude>
    <ClInclude Include="MRPythonAppendCommand.h">
      <Filter>Python</Filter>
    </ClInclude>
    <ClInclude Include="MRSceneStateCheck.h">
      <Filter>StatePlugins</Filter>
    </ClInclude>
    <ClInclude Include="MRRibbonMenu.h">
      <Filter>RibbonMenu</Filter>
    </ClInclude>
    <ClInclude Include="MRRibbonMenuItem.h">
      <Filter>RibbonMenu</Filter>
    </ClInclude>
    <ClInclude Include="MRSplashWindow.h">
      <Filter>Viewer</Filter>
    </ClInclude>
    <ClInclude Include="MRColorTheme.h">
      <Filter>Viewer</Filter>
    </ClInclude>
    <ClInclude Include="MRSelectScreenLasso.h">
      <Filter>Viewer</Filter>
    </ClInclude>
    <ClInclude Include="MRViewerFwd.h" />
    <ClInclude Include="MRMouse.h">
      <Filter>Viewer</Filter>
    </ClInclude>
    <ClInclude Include="MRViewerInstance.h">
      <Filter>Viewer</Filter>
    </ClInclude>
    <ClInclude Include="MRGladGlfw.h">
      <Filter>Render</Filter>
    </ClInclude>
    <ClInclude Include="MRShortcutManager.h">
      <Filter>ShortcutManager</Filter>
    </ClInclude>
    <ClInclude Include="MRRibbonFontManager.h">
      <Filter>RibbonMenu</Filter>
    </ClInclude>
    <ClInclude Include="MRMouseController.h">
      <Filter>ShortcutManager</Filter>
    </ClInclude>
    <ClInclude Include="MRTouchesController.h">
      <Filter>ShortcutManager</Filter>
    </ClInclude>
    <ClInclude Include="MRTouchpadController.h">
      <Filter>ShortcutManager</Filter>
    </ClInclude>
    <ClInclude Include="MRRibbonButtonDrawer.h">
      <Filter>RibbonMenu</Filter>
    </ClInclude>
    <ClInclude Include="MRSwapRootAction.h">
      <Filter>History</Filter>
    </ClInclude>
    <ClInclude Include="MRAsyncTimer.h">
      <Filter>RibbonMenu</Filter>
    </ClInclude>
    <ClInclude Include="MRCommandLoop.h">
      <Filter>Viewer</Filter>
    </ClInclude>
    <ClInclude Include="MRImGuiImage.h">
      <Filter>Helpers</Filter>
    </ClInclude>
    <ClInclude Include="MRObjectTransformWidget.h">
      <Filter>Helpers</Filter>
    </ClInclude>
    <ClInclude Include="MRSaveOnClose.h">
      <Filter>Plugins</Filter>
    </ClInclude>
    <ClInclude Include="MRRibbonSchema.h">
      <Filter>RibbonMenu</Filter>
    </ClInclude>
    <ClInclude Include="MRRibbonConstants.h">
      <Filter>RibbonMenu</Filter>
    </ClInclude>
    <ClInclude Include="MRRenderHelpers.h">
      <Filter>Render\Implementations</Filter>
    </ClInclude>
    <ClInclude Include="MRPickHoleBorderElement.h">
      <Filter>Helpers</Filter>
    </ClInclude>
    <ClInclude Include="MRRibbonIcons.h">
      <Filter>RibbonMenu</Filter>
    </ClInclude>
    <ClInclude Include="MRRenderLabelObject.h">
      <Filter>Render\Implementations</Filter>
    </ClInclude>
    <ClInclude Include="MRSurfacePointPicker.h">
      <Filter>Helpers</Filter>
    </ClInclude>
    <ClInclude Include="MRPalette.h">
      <Filter>Helpers</Filter>
    </ClInclude>
    <ClInclude Include="MRStatePluginUpdate.h">
      <Filter>StatePlugins</Filter>
    </ClInclude>
    <ClInclude Include="MRAppendHistory.h">
      <Filter>History</Filter>
    </ClInclude>
    <ClInclude Include="MRObjectMeshHistory.h">
      <Filter>History</Filter>
    </ClInclude>
    <ClInclude Include="MRViewerIO.h">
      <Filter>IO</Filter>
    </ClInclude>
    <ClInclude Include="MRPlaneWidget.h">
      <Filter>Helpers</Filter>
    </ClInclude>
    <ClInclude Include="MRGetSystemInfoJson.h">
      <Filter>Viewer</Filter>
    </ClInclude>
    <ClInclude Include="MRShadowsGL.h">
      <Filter>Render</Filter>
    </ClInclude>
    <ClInclude Include="MRSpaceMouseHandler.h">
      <Filter>SpaceMouse</Filter>
    </ClInclude>
    <ClInclude Include="MRSpaceMouseHandlerWindows.h">
      <Filter>SpaceMouse</Filter>
    </ClInclude>
    <ClInclude Include="MRSpaceMouseController.h">
      <Filter>ShortcutManager</Filter>
    </ClInclude>
    <ClInclude Include="MRWebRequest.h">
      <Filter>Requests</Filter>
    </ClInclude>
    <ClInclude Include="MRVolumeShader.h">
      <Filter>Render\Shaders</Filter>
    </ClInclude>
    <ClInclude Include="MRRenderVolumeObject.h">
      <Filter>Render\Implementations</Filter>
    </ClInclude>
    <ClInclude Include="MRSceneSelectionChange.h">
      <Filter>StatePlugins</Filter>
    </ClInclude>
    <ClInclude Include="MRToolbar.h">
      <Filter>RibbonMenu</Filter>
    </ClInclude>
    <ClInclude Include="MRUIStyle.h">
      <Filter>UIStyle</Filter>
    </ClInclude>
    <ClInclude Include="MRShaderBlocks.h">
      <Filter>Render\Shaders</Filter>
    </ClInclude>
    <ClInclude Include="MRSpaceMouseHandlerWindows.h">
      <Filter>SpaceMouse</Filter>
    </ClInclude>
    <ClInclude Include="MRMeshShader.h">
      <Filter>Render\Shaders</Filter>
    </ClInclude>
    <ClInclude Include="MRLinesShader.h">
      <Filter>Render\Shaders</Filter>
    </ClInclude>
    <ClInclude Include="MRSpaceMouseHandlerHidapi.h">
      <Filter>SpaceMouse</Filter>
    </ClInclude>
    <ClInclude Include="MRFrameRedrawRequest.h">
      <Filter>Helpers</Filter>
    </ClInclude>
    <ClInclude Include="MRToolsLibrary.h">
      <Filter>Helpers</Filter>
    </ClInclude>
    <ClInclude Include="MRCudaAccessor.h">
      <Filter>Viewer</Filter>
    </ClInclude>
    <ClInclude Include="MRTouchpadWin32Handler.h">
      <Filter>ShortcutManager</Filter>
    </ClInclude>
    <ClInclude Include="MRObjectPointsHistory.h">
      <Filter>History</Filter>
    </ClInclude>
    <ClInclude Include="MRSurfaceManipulationWidget.h">
      <Filter>Helpers</Filter>
    </ClInclude>
    <ClInclude Include="MRSceneTextureGL.h">
      <Filter>Render</Filter>
    </ClInclude>
    <ClInclude Include="MRViewerEventQueue.h">
      <Filter>Viewer</Filter>
    </ClInclude>
    <ClInclude Include="MRRibbonMenuSearch.h">
      <Filter>RibbonMenu</Filter>
    </ClInclude>
    <ClInclude Include="MRTouchpadParameters.h">
      <Filter>ShortcutManager</Filter>
    </ClInclude>
    <ClInclude Include="MRViewportParametersAction.h">
      <Filter>History</Filter>
    </ClInclude>
    <ClInclude Include="MRSelectCurvaturePreference.h">
      <Filter>Helpers</Filter>
    </ClInclude>
    <ClInclude Include="MRSpaceMouseParameters.h">
      <Filter>ShortcutManager</Filter>
    </ClInclude>
    <ClInclude Include="MRFitData.h">
      <Filter>Viewer</Filter>
    </ClInclude>
    <ClInclude Include="MRPointInAllSpaces.h">
      <Filter>Viewer</Filter>
    </ClInclude>
    <ClInclude Include="MRDirectionWidget.h">
      <Filter>Helpers</Filter>
    </ClInclude>
    <ClInclude Include="MRRibbonNotification.h">
      <Filter>RibbonMenu</Filter>
    </ClInclude>
    <ClInclude Include="MRNotificationType.h">
      <Filter>RibbonMenu</Filter>
    </ClInclude>
    <ClInclude Include="MRSurfaceContoursWidget.h">
      <Filter>Helpers</Filter>
    </ClInclude>
    <ClInclude Include="MRImGuiVectorOperators.h">
      <Filter>Source Files</Filter>
    </ClInclude>
    <ClInclude Include="MRRenderDefaultObjects.h">
      <Filter>Render\Implementations</Filter>
    </ClInclude>
    <ClInclude Include="MRRenderFeatureObjects.h">
      <Filter>Render\Implementations</Filter>
    </ClInclude>
    <ClInclude Include="MRRenderNameObject.h">
      <Filter>Render\Implementations</Filter>
    </ClInclude>
    <ClInclude Include="MRMeshBoundarySelectionWidget.h">
      <Filter>Helpers</Filter>
    </ClInclude>
    <ClInclude Include="MRRenderWrapObject.h">
      <Filter>Render\Implementations</Filter>
    </ClInclude>
    <ClInclude Include="MRFrameCounter.h">
      <Filter>Viewer</Filter>
    </ClInclude>
    <ClInclude Include="MRAncillaryLabels.h">
      <Filter>Helpers</Filter>
    </ClInclude>
    <ClInclude Include="MRAncillaryLines.h">
      <Filter>Helpers</Filter>
    </ClInclude>
    <ClInclude Include="MRAncillaryMesh.h">
      <Filter>Helpers</Filter>
    </ClInclude>
    <ClInclude Include="MRAncillaryPoints.h">
      <Filter>Helpers</Filter>
    </ClInclude>
    <ClInclude Include="MRISceneStateCheck.h">
      <Filter>StatePlugins</Filter>
    </ClInclude>
    <ClInclude Include="MRHistoryStore.h">
      <Filter>History</Filter>
    </ClInclude>
    <ClInclude Include="MRRenderDimensions.h">
      <Filter>Render\Implementations</Filter>
    </ClInclude>
    <ClInclude Include="MRRenderMeasurementObjects.h">
      <Filter>Render\Implementations</Filter>
    </ClInclude>
    <ClInclude Include="MRLambdaRibbonItem.h">
      <Filter>RibbonMenu</Filter>
    </ClInclude>
    <ClInclude Include="MRVectorTraits.h">
      <Filter>UIStyle</Filter>
    </ClInclude>
    <ClInclude Include="MRUnits.h">
      <Filter>UIStyle</Filter>
    </ClInclude>
    <ClInclude Include="MRUIStyle.ipp">
      <Filter>UIStyle</Filter>
    </ClInclude>
    <ClInclude Include="MRVisualSubfeatures.h">
      <Filter>Helpers</Filter>
    </ClInclude>
    <ClInclude Include="MRSignalCombiners.h">
      <Filter>Helpers</Filter>
    </ClInclude>
    <ClInclude Include="MRImGuiMenuListeners.h">
      <Filter>Helpers</Filter>
    </ClInclude>
    <ClInclude Include="MRMoveObjectByMouseImpl.h">
      <Filter>Helpers</Filter>
    </ClInclude>
    <ClInclude Include="MRUITestEngine.h">
      <Filter>UIStyle</Filter>
    </ClInclude>
    <ClInclude Include="MRSceneCache.h">
      <Filter>Viewer</Filter>
    </ClInclude>
    <ClInclude Include="MRSpaceMouseHandler3dxMacDriver.h">
      <Filter>SpaceMouse</Filter>
    </ClInclude>
    <ClInclude Include="MRSceneObjectsListDrawer.h">
      <Filter>Source Files</Filter>
    </ClInclude>
    <ClInclude Include="MRRibbonSceneObjectsListDrawer.h">
      <Filter>Source Files</Filter>
    </ClInclude>
    <ClInclude Include="MRUIRectAllocator.h">
      <Filter>UIStyle</Filter>
    </ClInclude>
    <ClInclude Include="MRUINonOverlappingLabels.h">
      <Filter>UIStyle</Filter>
    </ClInclude>
    <ClInclude Include="MRViewerSettingsPlugin.h">
      <Filter>Plugins</Filter>
    </ClInclude>
    <ClInclude Include="MRGLTexture.h">
      <Filter>Render\Implementations</Filter>
    </ClInclude>
    <ClInclude Include="MRConsoleWindows.h">
      <Filter>IO</Filter>
    </ClInclude>
    <ClInclude Include="MRRenderImGuiLabelObject.h">
      <Filter>Render\Implementations</Filter>
    </ClInclude>
    <ClInclude Include="MRMarkedVoxelSlice.h">
      <Filter>Helpers</Filter>
    </ClInclude>
    <ClInclude Include="MRPointsShader.h">
      <Filter>Render\Shaders</Filter>
    </ClInclude>
    <ClInclude Include="MRClipboard.h">
      <Filter>Helpers</Filter>
    </ClInclude>
  </ItemGroup>
  <ItemGroup>
    <None Include="..\..\MeshLib\source\.editorconfig" />
  </ItemGroup>
  <ItemGroup>
    <CopyFileToFolders Include="..\..\thirdparty\imgui\misc\fonts\Cousine-Regular.ttf">
      <Filter>Fonts</Filter>
    </CopyFileToFolders>
    <CopyFileToFolders Include="..\..\thirdparty\imgui\misc\fonts\DroidSans.ttf">
      <Filter>Fonts</Filter>
    </CopyFileToFolders>
    <CopyFileToFolders Include="..\..\thirdparty\fontawesome-free\fa-solid-900.ttf">
      <Filter>Fonts</Filter>
    </CopyFileToFolders>
    <CopyFileToFolders Include="..\..\thirdparty\imgui\misc\fonts\Karla-Regular.ttf">
      <Filter>Fonts</Filter>
    </CopyFileToFolders>
    <CopyFileToFolders Include="..\..\thirdparty\imgui\misc\fonts\ProggyClean.ttf">
      <Filter>Fonts</Filter>
    </CopyFileToFolders>
    <CopyFileToFolders Include="..\..\thirdparty\imgui\misc\fonts\ProggyTiny.ttf">
      <Filter>Fonts</Filter>
    </CopyFileToFolders>
    <CopyFileToFolders Include="..\..\thirdparty\imgui\misc\fonts\Roboto-Medium.ttf">
      <Filter>Fonts</Filter>
    </CopyFileToFolders>
    <CopyFileToFolders Include="MRDarkTheme.json" />
    <CopyFileToFolders Include="MRLightTheme.json" />
    <CopyFileToFolders Include="..\..\thirdparty\Noto_Sans\NotoSans-Regular.ttf">
      <Filter>Fonts</Filter>
    </CopyFileToFolders>
    <CopyFileToFolders Include="..\..\thirdparty\Noto_Sans\NotoSans-SemiBold.ttf">
      <Filter>Fonts</Filter>
    </CopyFileToFolders>
    <CopyFileToFolders Include="..\..\thirdparty\Noto_Sans\NotoSansSC-Regular.otf">
      <Filter>Fonts</Filter>
    </CopyFileToFolders>
    <CopyFileToFolders Include="..\..\thirdparty\Noto_Sans\NotoSansMono-Regular.ttf">
      <Filter>Fonts</Filter>
    </CopyFileToFolders>
  </ItemGroup>
  <ItemGroup>
    <Image Include="resource\object_icons\X1\Object.png">
      <Filter>resource\object_icons\X1</Filter>
    </Image>
    <Image Include="resource\object_icons\X1\ObjectDistanceMap.png">
      <Filter>resource\object_icons\X1</Filter>
    </Image>
    <Image Include="resource\object_icons\X1\ObjectLines.png">
      <Filter>resource\object_icons\X1</Filter>
    </Image>
    <Image Include="resource\object_icons\X1\ObjectMesh.png">
      <Filter>resource\object_icons\X1</Filter>
    </Image>
    <Image Include="resource\object_icons\X1\ObjectPoints.png">
      <Filter>resource\object_icons\X1</Filter>
    </Image>
    <Image Include="resource\object_icons\X1\ObjectVoxels.png">
      <Filter>resource\object_icons\X1</Filter>
    </Image>
    <Image Include="resource\object_icons\X3\Object.png">
      <Filter>resource\object_icons\X3</Filter>
    </Image>
    <Image Include="resource\object_icons\X3\ObjectDistanceMap.png">
      <Filter>resource\object_icons\X3</Filter>
    </Image>
    <Image Include="resource\object_icons\X3\ObjectLines.png">
      <Filter>resource\object_icons\X3</Filter>
    </Image>
    <Image Include="resource\object_icons\X3\ObjectMesh.png">
      <Filter>resource\object_icons\X3</Filter>
    </Image>
    <Image Include="resource\object_icons\X3\ObjectPoints.png">
      <Filter>resource\object_icons\X3</Filter>
    </Image>
    <Image Include="resource\object_icons\X3\ObjectVoxels.png">
      <Filter>resource\object_icons\X3</Filter>
    </Image>
    <Image Include="resource\object_icons\X1\ObjectGcode.png">
      <Filter>resource\object_icons\X1</Filter>
    </Image>
    <Image Include="resource\object_icons\X3\ObjectGcode.png">
      <Filter>resource\object_icons\X3</Filter>
    </Image>
    <Image Include="resource\object_icons\X1\ObjectLabel.png">
      <Filter>resource\object_icons\X1</Filter>
    </Image>
    <Image Include="resource\object_icons\X3\ObjectLabel.png">
      <Filter>resource\object_icons\X3</Filter>
    </Image>
    <Image Include="resource\object_icons\X1\CircleObject.png">
      <Filter>resource\object_icons\X1</Filter>
    </Image>
    <Image Include="resource\object_icons\X1\ConeObject.png">
      <Filter>resource\object_icons\X1</Filter>
    </Image>
    <Image Include="resource\object_icons\X1\CylinderObject.png">
      <Filter>resource\object_icons\X1</Filter>
    </Image>
    <Image Include="resource\object_icons\X1\LineObject.png">
      <Filter>resource\object_icons\X1</Filter>
    </Image>
    <Image Include="resource\object_icons\X1\PlaneObject.png">
      <Filter>resource\object_icons\X1</Filter>
    </Image>
    <Image Include="resource\object_icons\X1\PointObject.png">
      <Filter>resource\object_icons\X1</Filter>
    </Image>
    <Image Include="resource\object_icons\X1\SphereObject.png">
      <Filter>resource\object_icons\X1</Filter>
    </Image>
    <Image Include="resource\object_icons\X3\CircleObject.png">
      <Filter>resource\object_icons\X3</Filter>
    </Image>
    <Image Include="resource\object_icons\X3\ConeObject.png">
      <Filter>resource\object_icons\X3</Filter>
    </Image>
    <Image Include="resource\object_icons\X3\CylinderObject.png">
      <Filter>resource\object_icons\X3</Filter>
    </Image>
    <Image Include="resource\object_icons\X3\LineObject.png">
      <Filter>resource\object_icons\X3</Filter>
    </Image>
    <Image Include="resource\object_icons\X3\PlaneObject.png">
      <Filter>resource\object_icons\X3</Filter>
    </Image>
    <Image Include="resource\object_icons\X3\PointObject.png">
      <Filter>resource\object_icons\X3</Filter>
    </Image>
    <Image Include="resource\object_icons\X3\SphereObject.png">
      <Filter>resource\object_icons\X3</Filter>
    </Image>
    <Image Include="resource\object_icons\X1\AngleMeasurementObject.png">
      <Filter>resource\object_icons\X1</Filter>
    </Image>
    <Image Include="resource\object_icons\X1\DistanceMeasurementObject.png">
      <Filter>resource\object_icons\X1</Filter>
    </Image>
    <Image Include="resource\object_icons\X1\RadiusMeasurementObject.png">
      <Filter>resource\object_icons\X1</Filter>
    </Image>
    <Image Include="resource\object_icons\X3\AngleMeasurementObject.png">
      <Filter>resource\object_icons\X3</Filter>
    </Image>
    <Image Include="resource\object_icons\X3\DistanceMeasurementObject.png">
      <Filter>resource\object_icons\X3</Filter>
    </Image>
    <Image Include="resource\object_icons\X3\RadiusMeasurementObject.png">
      <Filter>resource\object_icons\X3</Filter>
    </Image>
    <Image Include="resource\independent_icons\X1\Plane Import.png">
      <Filter>resource\independent_icons\X1</Filter>
    </Image>
    <Image Include="resource\independent_icons\X1\Plane XY.png">
      <Filter>resource\independent_icons\X1</Filter>
    </Image>
    <Image Include="resource\independent_icons\X1\Plane XZ.png">
      <Filter>resource\independent_icons\X1</Filter>
    </Image>
    <Image Include="resource\independent_icons\X1\Plane YZ.png">
      <Filter>resource\independent_icons\X1</Filter>
    </Image>
    <Image Include="resource\independent_icons\X3\Plane Import.png">
      <Filter>resource\independent_icons\X3</Filter>
    </Image>
    <Image Include="resource\independent_icons\X3\Plane XY.png">
      <Filter>resource\independent_icons\X3</Filter>
    </Image>
    <Image Include="resource\independent_icons\X3\Plane XZ.png">
      <Filter>resource\independent_icons\X3</Filter>
    </Image>
    <Image Include="resource\independent_icons\X3\Plane YZ.png">
      <Filter>resource\independent_icons\X3</Filter>
    </Image>
  </ItemGroup>
</Project><|MERGE_RESOLUTION|>--- conflicted
+++ resolved
@@ -418,13 +418,11 @@
     <ClCompile Include="MRPointsShader.cpp">
       <Filter>Render\Shaders</Filter>
     </ClCompile>
-<<<<<<< HEAD
-    <ClCompile Include="MRClipboard.cpp">
-      <Filter>Helpers</Filter>
-=======
     <ClCompile Include="MRCPRTests.cpp">
       <Filter>Requests</Filter>
->>>>>>> 605948f7
+    </ClCompile>
+    <ClCompile Include="MRClipboard.cpp">
+      <Filter>Helpers</Filter>
     </ClCompile>
   </ItemGroup>
   <ItemGroup>
