--- conflicted
+++ resolved
@@ -1017,13 +1017,11 @@
     <ClInclude Include="MRReadTIFF.h">
       <Filter>Source Files\IO</Filter>
     </ClInclude>
-<<<<<<< HEAD
     <ClInclude Include="MRTerrainTriangulation.h">
       <Filter>Source Files\Triangulation</Filter>
-=======
+    </ClInclude>
     <ClInclude Include="MRAggregateFlow.h">
       <Filter>Source Files\SurfacePath</Filter>
->>>>>>> d37dcbd2
     </ClInclude>
   </ItemGroup>
   <ItemGroup>
@@ -1696,13 +1694,11 @@
     <ClCompile Include="MRReadTIFF.cpp">
       <Filter>Source Files\IO</Filter>
     </ClCompile>
-<<<<<<< HEAD
     <ClCompile Include="MRTerrainTriangulation.cpp">
       <Filter>Source Files\Triangulation</Filter>
-=======
+    </ClCompile>
     <ClCompile Include="MRAggregateFlow.cpp">
       <Filter>Source Files\SurfacePath</Filter>
->>>>>>> d37dcbd2
     </ClCompile>
   </ItemGroup>
   <ItemGroup>
