﻿<?xml version="1.0" encoding="utf-8"?>
<Project ToolsVersion="4.0" xmlns="http://schemas.microsoft.com/developer/msbuild/2003">
  <ItemGroup>
    <Filter Include="Source Files">
      <UniqueIdentifier>{8b0f8e8e-d502-4c1c-bf4a-bd6e26e948c1}</UniqueIdentifier>
    </Filter>
    <Filter Include="Source Files\DataModel">
      <UniqueIdentifier>{46dd214b-ec09-403a-9f69-180e234941d3}</UniqueIdentifier>
    </Filter>
    <Filter Include="Source Files\Math">
      <UniqueIdentifier>{14ec24c5-5a69-4d8c-8ee2-327274c4d165}</UniqueIdentifier>
    </Filter>
    <Filter Include="Source Files\Basic">
      <UniqueIdentifier>{7d09069f-dc58-4781-8c4c-6bcf463e869a}</UniqueIdentifier>
    </Filter>
    <Filter Include="Source Files\Primitives">
      <UniqueIdentifier>{752d7e31-3225-4338-9964-5d511c6b8ec1}</UniqueIdentifier>
    </Filter>
    <Filter Include="Source Files\VDBConversions">
      <UniqueIdentifier>{63de0e31-0ce5-41d4-83cf-95476a8961cb}</UniqueIdentifier>
    </Filter>
    <Filter Include="Source Files\SymbolMesh">
      <UniqueIdentifier>{dd69ed88-89d4-4c22-92e5-3d01c7126046}</UniqueIdentifier>
    </Filter>
    <Filter Include="Source Files\System">
      <UniqueIdentifier>{9ea2ed18-2ae5-4809-b738-03a166627a32}</UniqueIdentifier>
    </Filter>
    <Filter Include="Source Files\BaseStructures">
      <UniqueIdentifier>{cc99f9b7-b598-4504-bf99-8d838fbe408f}</UniqueIdentifier>
    </Filter>
    <Filter Include="Source Files\IO">
      <UniqueIdentifier>{dd1e9625-263f-4192-bb1d-baa91613a15e}</UniqueIdentifier>
    </Filter>
    <Filter Include="Source Files\AABBTree">
      <UniqueIdentifier>{8523856f-61f8-4a64-be2c-e62368f09852}</UniqueIdentifier>
    </Filter>
    <Filter Include="Source Files\SurfacePath">
      <UniqueIdentifier>{d5bc819e-53e1-4574-a15c-d7d4bce01a2c}</UniqueIdentifier>
    </Filter>
    <Filter Include="Source Files\Render">
      <UniqueIdentifier>{63cd613f-62f1-4c45-a91b-3417a018a563}</UniqueIdentifier>
    </Filter>
    <Filter Include="Source Files\Python">
      <UniqueIdentifier>{95252bd3-f30e-416e-98f8-1e76c2c7fff4}</UniqueIdentifier>
    </Filter>
    <Filter Include="Source Files\PointCloud">
      <UniqueIdentifier>{c300f0c9-5a9b-44ee-98c2-1ac7dad01b16}</UniqueIdentifier>
    </Filter>
    <Filter Include="Source Files\History">
      <UniqueIdentifier>{81c8f6c2-9f7d-4609-9a19-a4aaa5edfbbd}</UniqueIdentifier>
    </Filter>
    <Filter Include="Source Files\Tests">
      <UniqueIdentifier>{2bfe88a4-61f4-4317-8dae-b473f2202be0}</UniqueIdentifier>
    </Filter>
    <Filter Include="Source Files\Components">
      <UniqueIdentifier>{fdb0ec66-343d-41e6-80ec-44d4360e11a8}</UniqueIdentifier>
    </Filter>
    <Filter Include="Source Files\DistanceMap">
      <UniqueIdentifier>{7ce0eb63-0e26-416f-a991-db2be3e673b8}</UniqueIdentifier>
    </Filter>
    <Filter Include="Source Files\PDF">
      <UniqueIdentifier>{6e164873-f97c-4112-be31-701b3284f4c6}</UniqueIdentifier>
    </Filter>
    <Filter Include="Source Files\DataModel\Features">
      <UniqueIdentifier>{f6ea3197-3e0d-44ec-9b3e-6b8fe7e0bc15}</UniqueIdentifier>
    </Filter>
    <Filter Include="Source Files\DataModel\ModelHolder">
      <UniqueIdentifier>{2e5c8a08-b968-4732-be0c-9b07bb4b051e}</UniqueIdentifier>
    </Filter>
    <Filter Include="Source Files\MeshBuilder">
      <UniqueIdentifier>{c83e4212-7072-40c2-8354-827c896c1628}</UniqueIdentifier>
    </Filter>
    <Filter Include="Source Files\Mesh">
      <UniqueIdentifier>{2608cf85-c5d3-45cd-b44b-659771dd743c}</UniqueIdentifier>
    </Filter>
    <Filter Include="Source Files\MeshAlgorithm">
      <UniqueIdentifier>{90f9bd42-738e-4a33-a884-2a347d12cbb7}</UniqueIdentifier>
    </Filter>
    <Filter Include="Source Files\Segmentation">
      <UniqueIdentifier>{482540be-d903-4a0a-8c4c-c783316c31e6}</UniqueIdentifier>
    </Filter>
    <Filter Include="Source Files\Contours">
      <UniqueIdentifier>{d4c0f533-10a6-48fd-9e33-a1aa4bf27a4d}</UniqueIdentifier>
    </Filter>
    <Filter Include="Source Files\Decimation">
      <UniqueIdentifier>{c0473824-4c92-4d7b-8dd8-53467111d7b5}</UniqueIdentifier>
    </Filter>
    <Filter Include="Source Files\Triangulation">
      <UniqueIdentifier>{e8616b21-1a75-42a5-990d-2f54914e7219}</UniqueIdentifier>
    </Filter>
    <Filter Include="Source Files\Boolean">
      <UniqueIdentifier>{c1e21c06-9f10-4e81-87cd-a550a822f2bd}</UniqueIdentifier>
    </Filter>
    <Filter Include="Source Files\Polyline">
      <UniqueIdentifier>{176e10d8-480b-466d-be49-299f1d1b94be}</UniqueIdentifier>
    </Filter>
    <Filter Include="Source Files\Relax">
      <UniqueIdentifier>{435d3e5d-8726-43e7-be69-b9d4c1799c95}</UniqueIdentifier>
    </Filter>
    <Filter Include="Source Files\Voxels">
      <UniqueIdentifier>{cfca1a51-70d1-46de-ad9f-c8662f2b85c8}</UniqueIdentifier>
    </Filter>
    <Filter Include="Source Files\LinearSystem">
      <UniqueIdentifier>{77366470-1db8-45b3-9971-1b5af90c1eac}</UniqueIdentifier>
    </Filter>
    <Filter Include="Source Files\Gcode">
      <UniqueIdentifier>{b00cbb7d-8f55-486d-9a3f-834bc49c40f3}</UniqueIdentifier>
    </Filter>
  </ItemGroup>
  <ItemGroup>
    <ClInclude Include="MRMeshFwd.h">
      <Filter>Source Files</Filter>
    </ClInclude>
    <ClInclude Include="MRObject.h">
      <Filter>Source Files\DataModel</Filter>
    </ClInclude>
    <ClInclude Include="MRObjectLoad.h">
      <Filter>Source Files\DataModel</Filter>
    </ClInclude>
    <ClInclude Include="MRVector3.h">
      <Filter>Source Files\Math</Filter>
    </ClInclude>
    <ClInclude Include="MRVector.h">
      <Filter>Source Files\Basic</Filter>
    </ClInclude>
    <ClInclude Include="MRTimer.h">
      <Filter>Source Files\Basic</Filter>
    </ClInclude>
    <ClInclude Include="MRBox.h">
      <Filter>Source Files\Math</Filter>
    </ClInclude>
    <ClInclude Include="MRVector4.h">
      <Filter>Source Files\Math</Filter>
    </ClInclude>
    <ClInclude Include="MRMatrix3.h">
      <Filter>Source Files\Math</Filter>
    </ClInclude>
    <ClInclude Include="MRBestFit.h">
      <Filter>Source Files\Math</Filter>
    </ClInclude>
    <ClInclude Include="MRAffineXf3.h">
      <Filter>Source Files\Math</Filter>
    </ClInclude>
    <ClInclude Include="MRPlane3.h">
      <Filter>Source Files\Math</Filter>
    </ClInclude>
    <ClInclude Include="MRCylinder.h">
      <Filter>Source Files\Primitives</Filter>
    </ClInclude>
    <ClInclude Include="MRCube.h">
      <Filter>Source Files\Primitives</Filter>
    </ClInclude>
    <ClInclude Include="MRIteratorRange.h">
      <Filter>Source Files\Basic</Filter>
    </ClInclude>
    <ClInclude Include="MRBitSet.h">
      <Filter>Source Files\Basic</Filter>
    </ClInclude>
    <ClInclude Include="MRVDBConversions.h">
      <Filter>Source Files\VDBConversions</Filter>
    </ClInclude>
    <ClInclude Include="MRSymbolMesh.h">
      <Filter>Source Files\SymbolMesh</Filter>
    </ClInclude>
    <ClInclude Include="MRBoolean.h">
      <Filter>Source Files\VDBConversions</Filter>
    </ClInclude>
    <ClInclude Include="MRTorus.h">
      <Filter>Source Files\Primitives</Filter>
    </ClInclude>
    <ClInclude Include="MRUVSphere.h">
      <Filter>Source Files\Primitives</Filter>
    </ClInclude>
    <ClInclude Include="MRConstants.h">
      <Filter>Source Files\Math</Filter>
    </ClInclude>
    <ClInclude Include="MRSystem.h">
      <Filter>Source Files\System</Filter>
    </ClInclude>
    <ClInclude Include="MRHistogram.h">
      <Filter>Source Files\Math</Filter>
    </ClInclude>
    <ClInclude Include="MRProgressCallback.h">
      <Filter>Source Files\BaseStructures</Filter>
    </ClInclude>
    <ClInclude Include="MRSimpleVolume.h">
      <Filter>Source Files\BaseStructures</Filter>
    </ClInclude>
    <ClInclude Include="MRFloatGrid.h">
      <Filter>Source Files\BaseStructures</Filter>
    </ClInclude>
    <ClInclude Include="MRObjectVoxels.h">
      <Filter>Source Files\DataModel</Filter>
    </ClInclude>
    <ClInclude Include="MRVoxelsSave.h">
      <Filter>Source Files\IO</Filter>
    </ClInclude>
    <ClInclude Include="MRMeshSave.h">
      <Filter>Source Files\IO</Filter>
    </ClInclude>
    <ClInclude Include="MRMeshLoad.h">
      <Filter>Source Files\IO</Filter>
    </ClInclude>
    <ClInclude Include="MRVoxelsLoad.h">
      <Filter>Source Files\IO</Filter>
    </ClInclude>
    <ClInclude Include="MRIOFilters.h">
      <Filter>Source Files\IO</Filter>
    </ClInclude>
    <ClInclude Include="MRUnionFind.h">
      <Filter>Source Files\Basic</Filter>
    </ClInclude>
    <ClInclude Include="MRVoxelPath.h">
      <Filter>Source Files\Voxels</Filter>
    </ClInclude>
    <ClInclude Include="MRAlignTextToMesh.h">
      <Filter>Source Files\Math</Filter>
    </ClInclude>
    <ClInclude Include="MRAligningTransform.h">
      <Filter>Source Files\Math</Filter>
    </ClInclude>
    <ClInclude Include="miniply.h">
      <Filter>Source Files\IO</Filter>
    </ClInclude>
    <ClInclude Include="MRTriPoint.h">
      <Filter>Source Files\Math</Filter>
    </ClInclude>
    <ClInclude Include="MRObjectMesh.h">
      <Filter>Source Files\DataModel</Filter>
    </ClInclude>
    <ClInclude Include="MRVisualObject.h">
      <Filter>Source Files\DataModel</Filter>
    </ClInclude>
    <ClInclude Include="MRObjectFactory.h">
      <Filter>Source Files\DataModel</Filter>
    </ClInclude>
    <ClInclude Include="MRSerializer.h">
      <Filter>Source Files\IO</Filter>
    </ClInclude>
    <ClInclude Include="MRBitSetParallelFor.h">
      <Filter>Source Files\Basic</Filter>
    </ClInclude>
    <ClInclude Include="MRObjectLines.h">
      <Filter>Source Files\DataModel</Filter>
    </ClInclude>
    <ClInclude Include="MRVoxelGraphCut.h">
      <Filter>Source Files\Voxels</Filter>
    </ClInclude>
    <ClInclude Include="MRHeap.h">
      <Filter>Source Files\Basic</Filter>
    </ClInclude>
    <ClInclude Include="MRArrow.h">
      <Filter>Source Files\Primitives</Filter>
    </ClInclude>
    <ClInclude Include="MRSymMatrix3.h">
      <Filter>Source Files\Math</Filter>
    </ClInclude>
    <ClInclude Include="MRQuadraticForm.h">
      <Filter>Source Files\Math</Filter>
    </ClInclude>
    <ClInclude Include="MRQuaternion.h">
      <Filter>Source Files\Math</Filter>
    </ClInclude>
    <ClInclude Include="MRVolumeSegment.h">
      <Filter>Source Files\Voxels</Filter>
    </ClInclude>
    <ClInclude Include="MRTriDist.h">
      <Filter>Source Files\Math</Filter>
    </ClInclude>
    <ClInclude Include="MRAABBTree.h">
      <Filter>Source Files\AABBTree</Filter>
    </ClInclude>
    <ClInclude Include="MRMeshDistance.h">
      <Filter>Source Files\AABBTree</Filter>
    </ClInclude>
    <ClInclude Include="MRMakePlane.h">
      <Filter>Source Files\Primitives</Filter>
    </ClInclude>
    <ClInclude Include="MRToFromEigen.h">
      <Filter>Source Files\Math</Filter>
    </ClInclude>
    <ClInclude Include="MRTriangleIntersection.h">
      <Filter>Source Files\Math</Filter>
    </ClInclude>
    <ClInclude Include="MRMeshCollide.h">
      <Filter>Source Files\AABBTree</Filter>
    </ClInclude>
    <ClInclude Include="MRMeshProject.h">
      <Filter>Source Files\AABBTree</Filter>
    </ClInclude>
    <ClInclude Include="MRStringConvert.h">
      <Filter>Source Files\Basic</Filter>
    </ClInclude>
    <ClInclude Include="MRMeshTexture.h">
      <Filter>Source Files\BaseStructures</Filter>
    </ClInclude>
    <ClInclude Include="MROffset.h">
      <Filter>Source Files\VDBConversions</Filter>
    </ClInclude>
    <ClInclude Include="MRVector2.h">
      <Filter>Source Files\Math</Filter>
    </ClInclude>
    <ClInclude Include="MRColor.h">
      <Filter>Source Files\Basic</Filter>
    </ClInclude>
    <ClInclude Include="MRPositionedText.h">
      <Filter>Source Files\BaseStructures</Filter>
    </ClInclude>
    <ClInclude Include="MREdgePaths.h">
      <Filter>Source Files\SurfacePath</Filter>
    </ClInclude>
    <ClInclude Include="MRSurfaceDistance.h">
      <Filter>Source Files\SurfacePath</Filter>
    </ClInclude>
    <ClInclude Include="MRSurfacePath.h">
      <Filter>Source Files\SurfacePath</Filter>
    </ClInclude>
    <ClInclude Include="MRGeodesicPath.h">
      <Filter>Source Files\SurfacePath</Filter>
    </ClInclude>
    <ClInclude Include="MRSceneColors.h">
      <Filter>Source Files\BaseStructures</Filter>
    </ClInclude>
    <ClInclude Include="MRVolumeIndexer.h">
      <Filter>Source Files\Voxels</Filter>
    </ClInclude>
    <ClInclude Include="MRHighPrecision.h">
      <Filter>Source Files\Math</Filter>
    </ClInclude>
    <ClInclude Include="MRPrecisePredicates3.h">
      <Filter>Source Files\Math</Filter>
    </ClInclude>
    <ClInclude Include="MRObjectsAccess.h">
      <Filter>Source Files\DataModel</Filter>
    </ClInclude>
    <ClInclude Include="MRObjectsAccess.hpp">
      <Filter>Source Files\DataModel</Filter>
    </ClInclude>
    <ClInclude Include="MRObjectPoints.h">
      <Filter>Source Files\DataModel</Filter>
    </ClInclude>
    <ClInclude Include="MRPointsLoad.h">
      <Filter>Source Files\IO</Filter>
    </ClInclude>
    <ClInclude Include="MRPointsSave.h">
      <Filter>Source Files\IO</Filter>
    </ClInclude>
    <ClInclude Include="MRMeshCollidePrecise.h">
      <Filter>Source Files\AABBTree</Filter>
    </ClInclude>
    <ClInclude Include="MRFaceFace.h">
      <Filter>Source Files\AABBTree</Filter>
    </ClInclude>
    <ClInclude Include="MRBase64.h">
      <Filter>Source Files\IO</Filter>
    </ClInclude>
    <ClInclude Include="MRLog.h">
      <Filter>Source Files\Basic</Filter>
    </ClInclude>
    <ClInclude Include="MRStreamOperators.h">
      <Filter>Source Files\IO</Filter>
    </ClInclude>
    <ClInclude Include="MRMatrix4.h">
      <Filter>Source Files\Math</Filter>
    </ClInclude>
    <ClInclude Include="MRImageSave.h">
      <Filter>Source Files\IO</Filter>
    </ClInclude>
    <ClInclude Include="MRMatrix.h">
      <Filter>Source Files\Math</Filter>
    </ClInclude>
    <ClInclude Include="MRTriMath.h">
      <Filter>Source Files\Math</Filter>
    </ClInclude>
    <ClInclude Include="MRLine3.h">
      <Filter>Source Files\Math</Filter>
    </ClInclude>
    <ClInclude Include="MRMeshIntersect.h">
      <Filter>Source Files\AABBTree</Filter>
    </ClInclude>
    <ClInclude Include="MRRayBoxIntersection.h">
      <Filter>Source Files\Math</Filter>
    </ClInclude>
    <ClInclude Include="MRAABBTreePoints.h">
      <Filter>Source Files\AABBTree</Filter>
    </ClInclude>
    <ClInclude Include="MRPointsInBall.h">
      <Filter>Source Files\AABBTree</Filter>
    </ClInclude>
    <ClInclude Include="MRPython.h">
      <Filter>Source Files\Python</Filter>
    </ClInclude>
    <ClInclude Include="MRSceneRoot.h">
      <Filter>Source Files\DataModel</Filter>
    </ClInclude>
    <ClInclude Include="MRRegularGridMesh.h">
      <Filter>Source Files\Primitives</Filter>
    </ClInclude>
    <ClInclude Include="MRPointCloud.h">
      <Filter>Source Files\PointCloud</Filter>
    </ClInclude>
    <ClInclude Include="MRUniformSampling.h">
      <Filter>Source Files\PointCloud</Filter>
    </ClInclude>
    <ClInclude Include="MRPointCloudMakeNormals.h">
      <Filter>Source Files\PointCloud</Filter>
    </ClInclude>
    <ClInclude Include="MRRegularMapMesher.h">
      <Filter>Source Files\PointCloud</Filter>
    </ClInclude>
    <ClInclude Include="MRIOFormatsRegistry.h">
      <Filter>Source Files\IO</Filter>
    </ClInclude>
    <ClInclude Include="MRLineSegm3.h">
      <Filter>Source Files\Math</Filter>
    </ClInclude>
    <ClInclude Include="MRPolylineProject.h">
      <Filter>Source Files\AABBTree</Filter>
    </ClInclude>
    <ClInclude Include="MRMeshDirMax.h">
      <Filter>Source Files\AABBTree</Filter>
    </ClInclude>
    <ClInclude Include="MRPointCloudRadius.h">
      <Filter>Source Files\PointCloud</Filter>
    </ClInclude>
    <ClInclude Include="MRHash.h">
      <Filter>Source Files\Basic</Filter>
    </ClInclude>
    <ClInclude Include="MRHistoryStore.h">
      <Filter>Source Files\History</Filter>
    </ClInclude>
    <ClInclude Include="MRHistoryAction.h">
      <Filter>Source Files\History</Filter>
    </ClInclude>
    <ClInclude Include="MRChangeObjectAction.h">
      <Filter>Source Files\History</Filter>
    </ClInclude>
    <ClInclude Include="MRChangeSceneAction.h">
      <Filter>Source Files\History</Filter>
    </ClInclude>
    <ClInclude Include="MRChangeXfAction.h">
      <Filter>Source Files\History</Filter>
    </ClInclude>
    <ClInclude Include="MRCombinedHistoryAction.h">
      <Filter>Source Files\History</Filter>
    </ClInclude>
    <ClInclude Include="MRChangeSelectionAction.h">
      <Filter>Source Files\History</Filter>
    </ClInclude>
    <ClInclude Include="MRTunnelDetector.h">
      <Filter>Source Files\SurfacePath</Filter>
    </ClInclude>
    <ClInclude Include="MRMakeRigidXf.h">
      <Filter>Source Files\Math</Filter>
    </ClInclude>
    <ClInclude Include="MRUniqueThreadSafeOwner.h">
      <Filter>Source Files\AABBTree</Filter>
    </ClInclude>
    <ClInclude Include="MRIRenderObject.h">
      <Filter>Source Files\Render</Filter>
    </ClInclude>
    <ClInclude Include="MRAlignTextToMesh.h">
      <Filter>Source Files\SymbolMesh</Filter>
    </ClInclude>
    <ClInclude Include="MR2DContoursTriangulation.h">
      <Filter>Source Files\SymbolMesh</Filter>
    </ClInclude>
    <ClInclude Include="MRConfig.h">
      <Filter>Source Files\System</Filter>
    </ClInclude>
    <ClInclude Include="MRDenseBox.h">
      <Filter>Source Files\Math</Filter>
    </ClInclude>
    <ClInclude Include="MRFloatGridComponents.h">
      <Filter>Source Files\Components</Filter>
    </ClInclude>
    <ClInclude Include="MRMeshComponents.h">
      <Filter>Source Files\Components</Filter>
    </ClInclude>
    <ClInclude Include="MRGTest.h">
      <Filter>Source Files\Tests</Filter>
    </ClInclude>
    <ClInclude Include="MRObjectDistanceMap.h">
      <Filter>Source Files\DataModel</Filter>
    </ClInclude>
    <ClInclude Include="MRDistanceMapSave.h">
      <Filter>Source Files\IO</Filter>
    </ClInclude>
    <ClInclude Include="MRDistanceMapLoad.h">
      <Filter>Source Files\IO</Filter>
    </ClInclude>
    <ClInclude Include="MRAABBTreeNode.h">
      <Filter>Source Files\AABBTree</Filter>
    </ClInclude>
    <ClInclude Include="MRAABBTreeMaker.h">
      <Filter>Source Files\AABBTree</Filter>
    </ClInclude>
    <ClInclude Include="MRDistanceMapParams.h">
      <Filter>Source Files\DistanceMap</Filter>
    </ClInclude>
    <ClInclude Include="MRDistanceMap.h">
      <Filter>Source Files\DistanceMap</Filter>
    </ClInclude>
    <ClInclude Include="MRImageLoad.h">
      <Filter>Source Files\IO</Filter>
    </ClInclude>
    <ClInclude Include="MRImage.h">
      <Filter>Source Files\BaseStructures</Filter>
    </ClInclude>
    <ClInclude Include="MRPolylineTopology.h">
      <Filter>Source Files\Polyline</Filter>
    </ClInclude>
    <ClInclude Include="MRPolyline2Project.h">
      <Filter>Source Files\AABBTree</Filter>
    </ClInclude>
    <ClInclude Include="MRMatrix2.h">
      <Filter>Source Files\Math</Filter>
    </ClInclude>
    <ClInclude Include="MRAffineXf2.h">
      <Filter>Source Files\Math</Filter>
    </ClInclude>
    <ClInclude Include="MRAffineXf.h">
      <Filter>Source Files\Math</Filter>
    </ClInclude>
    <ClInclude Include="MRTupleBindings.h">
      <Filter>Source Files\Math</Filter>
    </ClInclude>
    <ClInclude Include="MRSymMatrix2.h">
      <Filter>Source Files\Math</Filter>
    </ClInclude>
    <ClInclude Include="MRString.h">
      <Filter>Source Files\Basic</Filter>
    </ClInclude>
    <ClInclude Include="MRPrecisePredicates2.h">
      <Filter>Source Files\Math</Filter>
    </ClInclude>
    <ClInclude Include="MRPrimitiveMapsComposition.h">
      <Filter>Source Files\Basic</Filter>
    </ClInclude>
    <ClInclude Include="MRPdf.h">
      <Filter>Source Files\PDF</Filter>
    </ClInclude>
    <ClInclude Include="MRAABBTreePolyline.h">
      <Filter>Source Files\AABBTree</Filter>
    </ClInclude>
    <ClInclude Include="MRBestFitQuadric.h">
      <Filter>Source Files\Math</Filter>
    </ClInclude>
    <ClInclude Include="MRIntersection.h">
      <Filter>Source Files\Math</Filter>
    </ClInclude>
    <ClInclude Include="MRContour.h">
      <Filter>Source Files\Math</Filter>
    </ClInclude>
    <ClInclude Include="MRSurfaceDistanceBuilder.h">
      <Filter>Source Files\SurfacePath</Filter>
    </ClInclude>
    <ClInclude Include="MRRestoringStreamsSink.h">
      <Filter>Source Files\Basic</Filter>
    </ClInclude>
    <ClInclude Include="MRChangeMeshAction.h">
      <Filter>Source Files\History</Filter>
    </ClInclude>
    <ClInclude Include="MRVoxelsVolume.h">
      <Filter>Source Files\VDBConversions</Filter>
    </ClInclude>
    <ClInclude Include="MRLineSegm.h">
      <Filter>Source Files\Math</Filter>
    </ClInclude>
    <ClInclude Include="MRChangeSceneObjectsOrder.h">
      <Filter>Source Files\History</Filter>
    </ClInclude>
    <ClInclude Include="MRMeshLoadObj.h">
      <Filter>Source Files\IO</Filter>
    </ClInclude>
    <ClInclude Include="MRRectIndexer.h">
      <Filter>Source Files\DistanceMap</Filter>
    </ClInclude>
    <ClInclude Include="MRChangeNameAction.h">
      <Filter>Source Files\History</Filter>
    </ClInclude>
    <ClInclude Include="MREmbeddedPython.h">
      <Filter>Source Files\Python</Filter>
    </ClInclude>
    <ClInclude Include="MRPolylineEdgeIterator.h">
      <Filter>Source Files\Polyline</Filter>
    </ClInclude>
    <ClInclude Include="MRComputeBoundingBox.h">
      <Filter>Source Files\Math</Filter>
    </ClInclude>
    <ClInclude Include="MRXfBasedCache.h">
      <Filter>Source Files\DataModel</Filter>
    </ClInclude>
    <ClInclude Include="MRSceneSettings.h">
      <Filter>Source Files\BaseStructures</Filter>
    </ClInclude>
    <ClInclude Include="MRLinesSave.h">
      <Filter>Source Files\IO</Filter>
    </ClInclude>
    <ClInclude Include="MRLinesLoad.h">
      <Filter>Source Files\IO</Filter>
    </ClInclude>
    <ClInclude Include="MRSphere.h">
      <Filter>Source Files\Primitives</Filter>
    </ClInclude>
    <ClInclude Include="MRSphereObject.h">
      <Filter>Source Files\DataModel\Features</Filter>
    </ClInclude>
    <ClInclude Include="MRObjectMeshHolder.h">
      <Filter>Source Files\DataModel\ModelHolder</Filter>
    </ClInclude>
    <ClInclude Include="MR2to3.h">
      <Filter>Source Files\Math</Filter>
    </ClInclude>
    <ClInclude Include="MRPlaneObject.h">
      <Filter>Source Files\DataModel\Features</Filter>
    </ClInclude>
    <ClInclude Include="MRPolyline.h">
      <Filter>Source Files\Polyline</Filter>
    </ClInclude>
    <ClInclude Include="MRObjectLinesHolder.h">
      <Filter>Source Files\DataModel\ModelHolder</Filter>
    </ClInclude>
    <ClInclude Include="MRLineObject.h">
      <Filter>Source Files\DataModel\Features</Filter>
    </ClInclude>
    <ClInclude Include="MRCircleObject.h">
      <Filter>Source Files\DataModel\Features</Filter>
    </ClInclude>
    <ClInclude Include="MRPolyline2Collide.h">
      <Filter>Source Files\AABBTree</Filter>
    </ClInclude>
    <ClInclude Include="MRHeapBytes.h">
      <Filter>Source Files\Basic</Filter>
    </ClInclude>
    <ClInclude Include="MRObjectPointsHolder.h">
      <Filter>Source Files\DataModel\ModelHolder</Filter>
    </ClInclude>
    <ClInclude Include="MRChangePointCloudAction.h">
      <Filter>Source Files\History</Filter>
    </ClInclude>
    <ClInclude Include="MRPointObject.h">
      <Filter>Source Files\DataModel\Features</Filter>
    </ClInclude>
    <ClInclude Include="MRMeshBuilder.h">
      <Filter>Source Files\MeshBuilder</Filter>
    </ClInclude>
    <ClInclude Include="MRIdentifyVertices.h">
      <Filter>Source Files\MeshBuilder</Filter>
    </ClInclude>
    <ClInclude Include="MRMeshBuilderTypes.h">
      <Filter>Source Files\MeshBuilder</Filter>
    </ClInclude>
    <ClInclude Include="MRMeshTopology.h">
      <Filter>Source Files\Mesh</Filter>
    </ClInclude>
    <ClInclude Include="MRMesh.h">
      <Filter>Source Files\Mesh</Filter>
    </ClInclude>
    <ClInclude Include="MRMeshTriPoint.h">
      <Filter>Source Files\Mesh</Filter>
    </ClInclude>
    <ClInclude Include="MRMeshToPointCloud.h">
      <Filter>Source Files\MeshAlgorithm</Filter>
    </ClInclude>
    <ClInclude Include="MRMeshMetrics.h">
      <Filter>Source Files\MeshAlgorithm</Filter>
    </ClInclude>
    <ClInclude Include="MRMeshNormals.h">
      <Filter>Source Files\MeshAlgorithm</Filter>
    </ClInclude>
    <ClInclude Include="MRMeshSubdivide.h">
      <Filter>Source Files\MeshAlgorithm</Filter>
    </ClInclude>
    <ClInclude Include="MRMeshFixer.h">
      <Filter>Source Files\MeshAlgorithm</Filter>
    </ClInclude>
    <ClInclude Include="MRMeshFillHole.h">
      <Filter>Source Files\MeshAlgorithm</Filter>
    </ClInclude>
    <ClInclude Include="MREdgePoint.h">
      <Filter>Source Files\Mesh</Filter>
    </ClInclude>
    <ClInclude Include="MRMeshDiff.h">
      <Filter>Source Files\MeshAlgorithm</Filter>
    </ClInclude>
    <ClInclude Include="MRMeshBoundary.h">
      <Filter>Source Files\MeshAlgorithm</Filter>
    </ClInclude>
    <ClInclude Include="MRMeshDelete.h">
      <Filter>Source Files\MeshAlgorithm</Filter>
    </ClInclude>
    <ClInclude Include="MRMeshDelone.h">
      <Filter>Source Files\MeshAlgorithm</Filter>
    </ClInclude>
    <ClInclude Include="MRPolyline2Intersect.h">
      <Filter>Source Files\AABBTree</Filter>
    </ClInclude>
    <ClInclude Include="MRPolylineComponents.h">
      <Filter>Source Files\Components</Filter>
    </ClInclude>
    <ClInclude Include="MRFillContourByGraphCut.h">
      <Filter>Source Files\Segmentation</Filter>
    </ClInclude>
    <ClInclude Include="MRSurroundingContour.h">
      <Filter>Source Files\Segmentation</Filter>
    </ClInclude>
    <ClInclude Include="MRContoursCut.h">
      <Filter>Source Files\Contours</Filter>
    </ClInclude>
    <ClInclude Include="MRContoursSeparation.h">
      <Filter>Source Files\Contours</Filter>
    </ClInclude>
    <ClInclude Include="MRIntersectionContour.h">
      <Filter>Source Files\Contours</Filter>
    </ClInclude>
    <ClInclude Include="MRMeshDecimate.h">
      <Filter>Source Files\Decimation</Filter>
    </ClInclude>
    <ClInclude Include="MRMeshDecimateParallel.h">
      <Filter>Source Files\Decimation</Filter>
    </ClInclude>
    <ClInclude Include="MRPolylineDecimate.h">
      <Filter>Source Files\Decimation</Filter>
    </ClInclude>
    <ClInclude Include="MRPointCloudTriangulation.h">
      <Filter>Source Files\Triangulation</Filter>
    </ClInclude>
    <ClInclude Include="MRPointCloudTriangulationHelpers.h">
      <Filter>Source Files\Triangulation</Filter>
    </ClInclude>
    <ClInclude Include="MRBooleanOperation.h">
      <Filter>Source Files\Boolean</Filter>
    </ClInclude>
    <ClInclude Include="MRMeshBoolean.h">
      <Filter>Source Files\Boolean</Filter>
    </ClInclude>
    <ClInclude Include="MRMeshBooleanFacade.h">
      <Filter>Source Files\Boolean</Filter>
    </ClInclude>
    <ClInclude Include="MRPartialOffset.h">
      <Filter>Source Files\Boolean</Filter>
    </ClInclude>
    <ClInclude Include="MRMeshSaveObj.h">
      <Filter>Source Files\IO</Filter>
    </ClInclude>
    <ClInclude Include="MRObjectLabel.h">
      <Filter>Source Files\DataModel</Filter>
    </ClInclude>
    <ClInclude Include="MRPolylineSubdivide.h">
      <Filter>Source Files\Polyline</Filter>
    </ClInclude>
    <ClInclude Include="MRChangePolylineAction.h">
      <Filter>Source Files\History</Filter>
    </ClInclude>
    <ClInclude Include="MRRelaxParams.h">
      <Filter>Source Files\Relax</Filter>
    </ClInclude>
    <ClInclude Include="MRMeshRelax.h">
      <Filter>Source Files\Relax</Filter>
    </ClInclude>
    <ClInclude Include="MRPointCloudRelax.h">
      <Filter>Source Files\Relax</Filter>
    </ClInclude>
    <ClInclude Include="MRPolylineRelax.h">
      <Filter>Source Files\Relax</Filter>
    </ClInclude>
    <ClInclude Include="MRPrism.h">
      <Filter>Source Files\Primitives</Filter>
    </ClInclude>
    <ClInclude Include="MRChangeLabelAction.h">
      <Filter>Source Files\History</Filter>
    </ClInclude>
    <ClInclude Include="MRProgressReadWrite.h">
      <Filter>Source Files\IO</Filter>
    </ClInclude>
    <ClInclude Include="MRChangeVoxelsAction.h">
      <Filter>Source Files\History</Filter>
    </ClInclude>
    <ClInclude Include="MRMatrix3Decompose.h">
      <Filter>Source Files\Math</Filter>
    </ClInclude>
    <ClInclude Include="MRBuffer.h">
      <Filter>Source Files\Basic</Filter>
    </ClInclude>
    <ClInclude Include="MRVertexAttributeGradient.h">
      <Filter>Source Files\MeshAlgorithm</Filter>
    </ClInclude>
    <ClInclude Include="MRChangeVoxelSelectionAction.h">
      <Filter>Source Files\History</Filter>
    </ClInclude>
    <ClInclude Include="MRChangePointCloudNormalsAction.h">
      <Filter>Source Files\History</Filter>
    </ClInclude>
    <ClInclude Include="MRUniteManyMeshes.h">
      <Filter>Source Files\Boolean</Filter>
    </ClInclude>
    <ClInclude Include="MRPlanarPath.h">
      <Filter>Source Files\SurfacePath</Filter>
    </ClInclude>
    <ClInclude Include="MRIntersectionPrecomputes2.h">
      <Filter>Source Files\AABBTree</Filter>
    </ClInclude>
    <ClInclude Include="MRRayBoxIntersection2.h">
      <Filter>Source Files\Math</Filter>
    </ClInclude>
    <ClInclude Include="MRIntersectionPrecomputes.h">
      <Filter>Source Files\Math</Filter>
    </ClInclude>
    <ClInclude Include="MRLine.h">
      <Filter>Source Files\Math</Filter>
    </ClInclude>
    <ClInclude Include="MRTimeRecord.h">
      <Filter>Source Files\Basic</Filter>
    </ClInclude>
    <ClInclude Include="MROrder.h">
      <Filter>Source Files\Mesh</Filter>
    </ClInclude>
    <ClInclude Include="MREdgePathsBuilder.h">
      <Filter>Source Files\SurfacePath</Filter>
    </ClInclude>
    <ClInclude Include="MRExtractIsolines.h">
      <Filter>Source Files\SurfacePath</Filter>
    </ClInclude>
    <ClInclude Include="MRVoxelsConversions.h">
      <Filter>Source Files\Voxels</Filter>
    </ClInclude>
    <ClInclude Include="MRSharpenMarchingCubesMesh.h">
      <Filter>Source Files\Voxels</Filter>
    </ClInclude>
    <ClInclude Include="MREdgeMetric.h">
      <Filter>Source Files\SurfacePath</Filter>
    </ClInclude>
    <ClInclude Include="MRFastWindingNumber.h">
      <Filter>Source Files\AABBTree</Filter>
    </ClInclude>
    <ClInclude Include="MROpenVDBHelper.h">
      <Filter>Source Files\VDBConversions</Filter>
    </ClInclude>
    <ClInclude Include="MRChangeVertsColorMapAction.h">
      <Filter>Source Files\History</Filter>
    </ClInclude>
    <ClInclude Include="MRSignDetectionMode.h">
      <Filter>Source Files\Voxels</Filter>
    </ClInclude>
    <ClInclude Include="MRGridSettings.h">
      <Filter>Source Files\Mesh</Filter>
    </ClInclude>
    <ClInclude Include="MRPointsToMeshProjector.h">
      <Filter>Source Files\AABBTree</Filter>
    </ClInclude>
    <ClInclude Include="MRGltfSerializer.h">
      <Filter>Source Files\IO</Filter>
    </ClInclude>
    <ClInclude Include="MRParallelFor.h">
      <Filter>Source Files\Basic</Filter>
    </ClInclude>
    <ClInclude Include="MRFreeFormDeformer.h">
      <Filter>Source Files\LinearSystem</Filter>
    </ClInclude>
    <ClInclude Include="MRToolPath.h">
      <Filter>Source Files\SurfacePath</Filter>
    </ClInclude>
    <ClInclude Include="MRLaplacian.h">
      <Filter>Source Files\LinearSystem</Filter>
    </ClInclude>
    <ClInclude Include="MRPositionVertsSmoothly.h">
      <Filter>Source Files\LinearSystem</Filter>
    </ClInclude>
    <ClInclude Include="MRClosestPointInTriangle.h">
      <Filter>Source Files\Math</Filter>
    </ClInclude>
    <ClInclude Include="MRNormalsToPoints.h">
      <Filter>Source Files\LinearSystem</Filter>
    </ClInclude>
    <ClInclude Include="MRNormalDenoising.h">
      <Filter>Source Files\LinearSystem</Filter>
    </ClInclude>
    <ClInclude Include="MRId.h">
      <Filter>Source Files\Basic</Filter>
    </ClInclude>
    <ClInclude Include="MREdgeIterator.h">
      <Filter>Source Files\Mesh</Filter>
    </ClInclude>
    <ClInclude Include="MRPartMapping.h">
      <Filter>Source Files\Mesh</Filter>
    </ClInclude>
    <ClInclude Include="MRPointOnFace.h">
      <Filter>Source Files\Mesh</Filter>
    </ClInclude>
    <ClInclude Include="MRMeshPart.h">
      <Filter>Source Files\Mesh</Filter>
    </ClInclude>
    <ClInclude Include="MRMeshEigen.h">
      <Filter>Source Files\Mesh</Filter>
    </ClInclude>
    <ClInclude Include="MRConvexHull.h">
      <Filter>Source Files\MeshAlgorithm</Filter>
    </ClInclude>
    <ClInclude Include="MRExpandShrink.h">
      <Filter>Source Files\MeshAlgorithm</Filter>
    </ClInclude>
    <ClInclude Include="MRExpected.h">
      <Filter>Source Files\Basic</Filter>
    </ClInclude>
    <ClInclude Include="MRContoursStitch.h">
      <Filter>Source Files\Contours</Filter>
    </ClInclude>
    <ClInclude Include="MRFillContour.h">
      <Filter>Source Files\Contours</Filter>
    </ClInclude>
    <ClInclude Include="MRFillContours2D.h">
      <Filter>Source Files\Contours</Filter>
    </ClInclude>
    <ClInclude Include="MRFixUndercuts.h">
      <Filter>Source Files\MeshAlgorithm</Filter>
    </ClInclude>
    <ClInclude Include="MRGridSampling.h">
      <Filter>Source Files\PointCloud</Filter>
    </ClInclude>
    <ClInclude Include="MRNoDefInit.h">
      <Filter>Source Files\Basic</Filter>
    </ClInclude>
    <ClInclude Include="MRphmap.h">
      <Filter>Source Files\Basic</Filter>
    </ClInclude>
    <ClInclude Include="MRRegionBoundary.h">
      <Filter>Source Files\MeshAlgorithm</Filter>
    </ClInclude>
    <ClInclude Include="MRRingIterator.h">
      <Filter>Source Files\Basic</Filter>
    </ClInclude>
    <ClInclude Include="MRWriter.h">
      <Filter>Source Files\Basic</Filter>
    </ClInclude>
    <ClInclude Include="MRICP.h">
      <Filter>Source Files\MeshAlgorithm</Filter>
    </ClInclude>
    <ClInclude Include="MRMeshTrimWithPlane.h">
      <Filter>Source Files\MeshAlgorithm</Filter>
    </ClInclude>
    <ClInclude Include="MRColorMapAggregator.h">
      <Filter>Source Files\Basic</Filter>
    </ClInclude>
    <ClInclude Include="MRCloseVertices.h">
      <Filter>Source Files\MeshAlgorithm</Filter>
    </ClInclude>
    <ClInclude Include="MROverlappingTris.h">
      <Filter>Source Files\AABBTree</Filter>
    </ClInclude>
    <ClInclude Include="MRObjectGcode.h">
      <Filter>Source Files\DataModel</Filter>
    </ClInclude>
    <ClInclude Include="MRGcodeProcessor.h">
      <Filter>Source Files\Gcode</Filter>
    </ClInclude>
    <ClInclude Include="MRGcodeLoad.h">
      <Filter>Source Files\IO</Filter>
    </ClInclude>
    <ClInclude Include="MRFile.h">
      <Filter>Source Files\System</Filter>
    </ClInclude>
    <ClInclude Include="MRDirectory.h">
      <Filter>Source Files\System</Filter>
    </ClInclude>
    <ClInclude Include="MRAxis.h">
      <Filter>Source Files\BaseStructures</Filter>
    </ClInclude>
    <ClInclude Include="MRChangeObjectFields.h">
      <Filter>Source Files\History</Filter>
    </ClInclude>
    <ClInclude Include="MRMutexOwner.h">
      <Filter>Source Files\System</Filter>
    </ClInclude>
    <ClInclude Include="MRSignal.h">
      <Filter>Source Files\Basic</Filter>
    </ClInclude>
    <ClInclude Include="MRUniquePtr.h">
      <Filter>Source Files\Basic</Filter>
    </ClInclude>
    <ClInclude Include="MRViewportProperty.h">
      <Filter>Source Files\Basic</Filter>
    </ClInclude>
    <ClInclude Include="MRViewportId.h">
      <Filter>Source Files\Basic</Filter>
    </ClInclude>
    <ClInclude Include="MRVoxelsConversionsByParts.h">
      <Filter>Source Files\Voxels</Filter>
    </ClInclude>
    <ClInclude Include="MRInnerShell.h">
      <Filter>Source Files\AABBTree</Filter>
    </ClInclude>
    <ClInclude Include="MRMovementBuildBody.h">
      <Filter>Source Files\Primitives</Filter>
    </ClInclude>
<<<<<<< HEAD
    <ClInclude Include="MRCNCMachineSettings.h">
      <Filter>Source Files\Gcode</Filter>
=======
    <ClInclude Include="MRVDBProgressInterrupter.h">
      <Filter>Source Files\VDBConversions</Filter>
    </ClInclude>
    <ClInclude Include="MRVDBFloatGrid.h">
      <Filter>Source Files\BaseStructures</Filter>
>>>>>>> 5bb227da
    </ClInclude>
  </ItemGroup>
  <ItemGroup>
    <ClCompile Include="MRObject.cpp">
      <Filter>Source Files\DataModel</Filter>
    </ClCompile>
    <ClCompile Include="MRObjectLoad.cpp">
      <Filter>Source Files\DataModel</Filter>
    </ClCompile>
    <ClCompile Include="MRTimer.cpp">
      <Filter>Source Files\Basic</Filter>
    </ClCompile>
    <ClCompile Include="MRBestFit.cpp">
      <Filter>Source Files\Math</Filter>
    </ClCompile>
    <ClCompile Include="MRBitSet.cpp">
      <Filter>Source Files\Basic</Filter>
    </ClCompile>
    <ClCompile Include="MRAffineXf3.cpp">
      <Filter>Source Files\Math</Filter>
    </ClCompile>
    <ClCompile Include="MRCylinder.cpp">
      <Filter>Source Files\Primitives</Filter>
    </ClCompile>
    <ClCompile Include="MRBox.cpp">
      <Filter>Source Files\Math</Filter>
    </ClCompile>
    <ClCompile Include="MRCube.cpp">
      <Filter>Source Files\Primitives</Filter>
    </ClCompile>
    <ClCompile Include="MRVDBConversions.cpp">
      <Filter>Source Files\VDBConversions</Filter>
    </ClCompile>
    <ClCompile Include="MRSymbolMesh.cpp">
      <Filter>Source Files\SymbolMesh</Filter>
    </ClCompile>
    <ClCompile Include="MRBoolean.cpp">
      <Filter>Source Files\VDBConversions</Filter>
    </ClCompile>
    <ClCompile Include="MRTorus.cpp">
      <Filter>Source Files\Primitives</Filter>
    </ClCompile>
    <ClCompile Include="MRUVSphere.cpp">
      <Filter>Source Files\Primitives</Filter>
    </ClCompile>
    <ClCompile Include="MRHistogram.cpp">
      <Filter>Source Files\Math</Filter>
    </ClCompile>
    <ClCompile Include="MRSystem.cpp">
      <Filter>Source Files\System</Filter>
    </ClCompile>
    <ClCompile Include="MRFloatGrid.cpp">
      <Filter>Source Files\BaseStructures</Filter>
    </ClCompile>
    <ClCompile Include="MRObjectVoxels.cpp">
      <Filter>Source Files\DataModel</Filter>
    </ClCompile>
    <ClCompile Include="MRVoxelsSave.cpp">
      <Filter>Source Files\IO</Filter>
    </ClCompile>
    <ClCompile Include="MRMeshSave.cpp">
      <Filter>Source Files\IO</Filter>
    </ClCompile>
    <ClCompile Include="MRMeshLoad.cpp">
      <Filter>Source Files\IO</Filter>
    </ClCompile>
    <ClCompile Include="MRVoxelsLoad.cpp">
      <Filter>Source Files\IO</Filter>
    </ClCompile>
    <ClCompile Include="MRVoxelPath.cpp">
      <Filter>Source Files\Voxels</Filter>
    </ClCompile>
    <ClCompile Include="MRAligningTransform.cpp">
      <Filter>Source Files\Math</Filter>
    </ClCompile>
    <ClCompile Include="miniply.cpp">
      <Filter>Source Files\IO</Filter>
    </ClCompile>
    <ClCompile Include="MRObjectMesh.cpp">
      <Filter>Source Files\DataModel</Filter>
    </ClCompile>
    <ClCompile Include="MRVisualObject.cpp">
      <Filter>Source Files\DataModel</Filter>
    </ClCompile>
    <ClCompile Include="MRObjectFactory.cpp">
      <Filter>Source Files\DataModel</Filter>
    </ClCompile>
    <ClCompile Include="MRSerializer.cpp">
      <Filter>Source Files\IO</Filter>
    </ClCompile>
    <ClCompile Include="MRVoxelGraphCut.cpp">
      <Filter>Source Files\Voxels</Filter>
    </ClCompile>
    <ClCompile Include="MRObjectLines.cpp">
      <Filter>Source Files\DataModel</Filter>
    </ClCompile>
    <ClCompile Include="MRArrow.cpp">
      <Filter>Source Files\Primitives</Filter>
    </ClCompile>
    <ClCompile Include="MRMathInstatiate.cpp">
      <Filter>Source Files\Math</Filter>
    </ClCompile>
    <ClCompile Include="MRQuadraticForm.cpp">
      <Filter>Source Files\Math</Filter>
    </ClCompile>
    <ClCompile Include="MRVolumeSegment.cpp">
      <Filter>Source Files\Voxels</Filter>
    </ClCompile>
    <ClCompile Include="MRTriDist.cpp">
      <Filter>Source Files\Math</Filter>
    </ClCompile>
    <ClCompile Include="MRAABBTree.cpp">
      <Filter>Source Files\AABBTree</Filter>
    </ClCompile>
    <ClCompile Include="MRMeshDistance.cpp">
      <Filter>Source Files\AABBTree</Filter>
    </ClCompile>
    <ClCompile Include="MRMakePlane.cpp">
      <Filter>Source Files\Primitives</Filter>
    </ClCompile>
    <ClCompile Include="MRMeshCollide.cpp">
      <Filter>Source Files\AABBTree</Filter>
    </ClCompile>
    <ClCompile Include="MRMeshProject.cpp">
      <Filter>Source Files\AABBTree</Filter>
    </ClCompile>
    <ClCompile Include="MRStringConvert.cpp">
      <Filter>Source Files\Basic</Filter>
    </ClCompile>
    <ClCompile Include="MROffset.cpp">
      <Filter>Source Files\VDBConversions</Filter>
    </ClCompile>
    <ClCompile Include="MREdgePaths.cpp">
      <Filter>Source Files\SurfacePath</Filter>
    </ClCompile>
    <ClCompile Include="MRSurfaceDistance.cpp">
      <Filter>Source Files\SurfacePath</Filter>
    </ClCompile>
    <ClCompile Include="MRSurfacePath.cpp">
      <Filter>Source Files\SurfacePath</Filter>
    </ClCompile>
    <ClCompile Include="MRGeodesicPath.cpp">
      <Filter>Source Files\SurfacePath</Filter>
    </ClCompile>
    <ClCompile Include="MRSceneColors.cpp">
      <Filter>Source Files\BaseStructures</Filter>
    </ClCompile>
    <ClCompile Include="MRVolumeIndexer.cpp">
      <Filter>Source Files\Voxels</Filter>
    </ClCompile>
    <ClCompile Include="MRPrecisePredicates3.cpp">
      <Filter>Source Files\Math</Filter>
    </ClCompile>
    <ClCompile Include="MRObjectPoints.cpp">
      <Filter>Source Files\DataModel</Filter>
    </ClCompile>
    <ClCompile Include="MRPointsLoad.cpp">
      <Filter>Source Files\IO</Filter>
    </ClCompile>
    <ClCompile Include="MRPointsSave.cpp">
      <Filter>Source Files\IO</Filter>
    </ClCompile>
    <ClCompile Include="MRMeshCollidePrecise.cpp">
      <Filter>Source Files\AABBTree</Filter>
    </ClCompile>
    <ClCompile Include="MRTriangleIntersection.cpp">
      <Filter>Source Files\Math</Filter>
    </ClCompile>
    <ClCompile Include="MRBase64.cpp">
      <Filter>Source Files\IO</Filter>
    </ClCompile>
    <ClCompile Include="MRLog.cpp">
      <Filter>Source Files\Basic</Filter>
    </ClCompile>
    <ClCompile Include="MRStreamOperators.cpp">
      <Filter>Source Files\IO</Filter>
    </ClCompile>
    <ClCompile Include="MRImageSave.cpp">
      <Filter>Source Files\IO</Filter>
    </ClCompile>
    <ClCompile Include="MRMeshIntersect.cpp">
      <Filter>Source Files\AABBTree</Filter>
    </ClCompile>
    <ClCompile Include="MRAABBTreePoints.cpp">
      <Filter>Source Files\AABBTree</Filter>
    </ClCompile>
    <ClCompile Include="MRPointsInBall.cpp">
      <Filter>Source Files\AABBTree</Filter>
    </ClCompile>
    <ClCompile Include="MRPython.cpp">
      <Filter>Source Files\Python</Filter>
    </ClCompile>
    <ClCompile Include="MRSceneRoot.cpp">
      <Filter>Source Files\DataModel</Filter>
    </ClCompile>
    <ClCompile Include="MRRegularGridMesh.cpp">
      <Filter>Source Files\Primitives</Filter>
    </ClCompile>
    <ClCompile Include="MRPointCloud.cpp">
      <Filter>Source Files\PointCloud</Filter>
    </ClCompile>
    <ClCompile Include="MRUniformSampling.cpp">
      <Filter>Source Files\PointCloud</Filter>
    </ClCompile>
    <ClCompile Include="MRPointCloudMakeNormals.cpp">
      <Filter>Source Files\PointCloud</Filter>
    </ClCompile>
    <ClCompile Include="MRRegularMapMesher.cpp">
      <Filter>Source Files\PointCloud</Filter>
    </ClCompile>
    <ClCompile Include="MRIOFormatsRegistry.cpp">
      <Filter>Source Files\IO</Filter>
    </ClCompile>
    <ClCompile Include="MRAABBTreePolyline3.cpp">
      <Filter>Source Files\AABBTree</Filter>
    </ClCompile>
    <ClCompile Include="MRPolylineProject.cpp">
      <Filter>Source Files\AABBTree</Filter>
    </ClCompile>
    <ClCompile Include="MRMeshDirMax.cpp">
      <Filter>Source Files\AABBTree</Filter>
    </ClCompile>
    <ClCompile Include="MRPointCloudRadius.cpp">
      <Filter>Source Files\PointCloud</Filter>
    </ClCompile>
    <ClCompile Include="MRHistoryStore.cpp">
      <Filter>Source Files\History</Filter>
    </ClCompile>
    <ClCompile Include="MRChangeSceneAction.cpp">
      <Filter>Source Files\History</Filter>
    </ClCompile>
    <ClCompile Include="MRTunnelDetector.cpp">
      <Filter>Source Files\SurfacePath</Filter>
    </ClCompile>
    <ClCompile Include="MRMakeRigidXf.cpp">
      <Filter>Source Files\Math</Filter>
    </ClCompile>
    <ClCompile Include="MRUniqueThreadSafeOwner.cpp">
      <Filter>Source Files\AABBTree</Filter>
    </ClCompile>
    <ClCompile Include="MRIRenderObject.cpp">
      <Filter>Source Files\Render</Filter>
    </ClCompile>
    <ClCompile Include="MR2DContoursTriangulation.cpp">
      <Filter>Source Files\SymbolMesh</Filter>
    </ClCompile>
    <ClCompile Include="MRConfig.cpp">
      <Filter>Source Files\System</Filter>
    </ClCompile>
    <ClCompile Include="MRMeshTests.cpp">
      <Filter>Source Files\Tests</Filter>
    </ClCompile>
    <ClCompile Include="MRCPRTests.cpp">
      <Filter>Source Files\Tests</Filter>
    </ClCompile>
    <ClCompile Include="MRDenseBox.cpp">
      <Filter>Source Files\Math</Filter>
    </ClCompile>
    <ClCompile Include="MRFloatGridComponents.cpp">
      <Filter>Source Files\Components</Filter>
    </ClCompile>
    <ClCompile Include="MRMeshComponents.cpp">
      <Filter>Source Files\Components</Filter>
    </ClCompile>
    <ClCompile Include="MRBestFitTests.cpp">
      <Filter>Source Files\Tests</Filter>
    </ClCompile>
    <ClCompile Include="MRObjectDistanceMap.cpp">
      <Filter>Source Files\DataModel</Filter>
    </ClCompile>
    <ClCompile Include="MRDistanceMapSave.cpp">
      <Filter>Source Files\IO</Filter>
    </ClCompile>
    <ClCompile Include="MRDistanceMapLoad.cpp">
      <Filter>Source Files\IO</Filter>
    </ClCompile>
    <ClCompile Include="MRExtractIsolinesTests.cpp">
      <Filter>Source Files\Tests</Filter>
    </ClCompile>
    <ClCompile Include="MRAABBTreeMaker.cpp">
      <Filter>Source Files\AABBTree</Filter>
    </ClCompile>
    <ClCompile Include="MRDistanceMapParams.cpp">
      <Filter>Source Files\DistanceMap</Filter>
    </ClCompile>
    <ClCompile Include="MRDistanceMapTests.cpp">
      <Filter>Source Files\DistanceMap</Filter>
    </ClCompile>
    <ClCompile Include="MRDistanceMap.cpp">
      <Filter>Source Files\DistanceMap</Filter>
    </ClCompile>
    <ClCompile Include="MRImageLoad.cpp">
      <Filter>Source Files\IO</Filter>
    </ClCompile>
    <ClCompile Include="MRAABBTreePolyline2.cpp">
      <Filter>Source Files\AABBTree</Filter>
    </ClCompile>
    <ClCompile Include="MRAffineXf2.cpp">
      <Filter>Source Files\Math</Filter>
    </ClCompile>
    <ClCompile Include="MRTupleBindings.cpp">
      <Filter>Source Files\Math</Filter>
    </ClCompile>
    <ClCompile Include="MRString.cpp">
      <Filter>Source Files\Basic</Filter>
    </ClCompile>
    <ClCompile Include="MRPolylineTopology.cpp">
      <Filter>Source Files\Polyline</Filter>
    </ClCompile>
    <ClCompile Include="MRPrecisePredicates2.cpp">
      <Filter>Source Files\Math</Filter>
    </ClCompile>
    <ClCompile Include="MRPrimitiveMapsComposition.cpp">
      <Filter>Source Files\Basic</Filter>
    </ClCompile>
    <ClCompile Include="MRPdf.cpp">
      <Filter>Source Files\PDF</Filter>
    </ClCompile>
    <ClCompile Include="MRAABBTreePolyline.cpp">
      <Filter>Source Files\AABBTree</Filter>
    </ClCompile>
    <ClCompile Include="MRBestFitQuadric.cpp">
      <Filter>Source Files\Math</Filter>
    </ClCompile>
    <ClCompile Include="MRIntersection.cpp">
      <Filter>Source Files\Math</Filter>
    </ClCompile>
    <ClCompile Include="MRContour.cpp">
      <Filter>Source Files\Math</Filter>
    </ClCompile>
    <ClCompile Include="MRSurfaceDistanceBuilder.cpp">
      <Filter>Source Files\SurfacePath</Filter>
    </ClCompile>
    <ClCompile Include="MRRestoringStreamsSink.cpp">
      <Filter>Source Files\Basic</Filter>
    </ClCompile>
    <ClCompile Include="MRVoxelsVolume.cpp">
      <Filter>Source Files\VDBConversions</Filter>
    </ClCompile>
    <ClCompile Include="MRCombinedHistoryAction.cpp">
      <Filter>Source Files\History</Filter>
    </ClCompile>
    <ClCompile Include="MRMeshLoadObj.cpp">
      <Filter>Source Files\IO</Filter>
    </ClCompile>
    <ClCompile Include="MRRectIndexer.cpp">
      <Filter>Source Files\DistanceMap</Filter>
    </ClCompile>
    <ClCompile Include="MREmbeddedPython.cpp">
      <Filter>Source Files\Python</Filter>
    </ClCompile>
    <ClCompile Include="MRLine3.cpp">
      <Filter>Source Files\Math</Filter>
    </ClCompile>
    <ClCompile Include="MRComputeBoundingBox.cpp">
      <Filter>Source Files\Math</Filter>
    </ClCompile>
    <ClCompile Include="MRSceneSettings.cpp">
      <Filter>Source Files\BaseStructures</Filter>
    </ClCompile>
    <ClCompile Include="MRLinesSave.cpp">
      <Filter>Source Files\IO</Filter>
    </ClCompile>
    <ClCompile Include="MRLinesLoad.cpp">
      <Filter>Source Files\IO</Filter>
    </ClCompile>
    <ClCompile Include="MRSphere.cpp">
      <Filter>Source Files\Primitives</Filter>
    </ClCompile>
    <ClCompile Include="MRSphereObject.cpp">
      <Filter>Source Files\DataModel\Features</Filter>
    </ClCompile>
    <ClCompile Include="MRObjectMeshHolder.cpp">
      <Filter>Source Files\DataModel\ModelHolder</Filter>
    </ClCompile>
    <ClCompile Include="MRPlaneObject.cpp">
      <Filter>Source Files\DataModel\Features</Filter>
    </ClCompile>
    <ClCompile Include="MRPolyline.cpp">
      <Filter>Source Files\Polyline</Filter>
    </ClCompile>
    <ClCompile Include="MRObjectLinesHolder.cpp">
      <Filter>Source Files\DataModel\ModelHolder</Filter>
    </ClCompile>
    <ClCompile Include="MRLineObject.cpp">
      <Filter>Source Files\DataModel\Features</Filter>
    </ClCompile>
    <ClCompile Include="MRCircleObject.cpp">
      <Filter>Source Files\DataModel\Features</Filter>
    </ClCompile>
    <ClCompile Include="MRPolyline2Collide.cpp">
      <Filter>Source Files\AABBTree</Filter>
    </ClCompile>
    <ClCompile Include="MRObjectPointsHolder.cpp">
      <Filter>Source Files\DataModel\ModelHolder</Filter>
    </ClCompile>
    <ClCompile Include="MRPointObject.cpp">
      <Filter>Source Files\DataModel\Features</Filter>
    </ClCompile>
    <ClCompile Include="MRMeshBuilder.cpp">
      <Filter>Source Files\MeshBuilder</Filter>
    </ClCompile>
    <ClCompile Include="MRMeshBuildDeleteTest.cpp">
      <Filter>Source Files\MeshBuilder</Filter>
    </ClCompile>
    <ClCompile Include="MRIdentifyVertices.cpp">
      <Filter>Source Files\MeshBuilder</Filter>
    </ClCompile>
    <ClCompile Include="MRAlignTextToMesh.cpp">
      <Filter>Source Files\SymbolMesh</Filter>
    </ClCompile>
    <ClCompile Include="MRMeshLoadSaveTest.cpp">
      <Filter>Source Files\Tests</Filter>
    </ClCompile>
    <ClCompile Include="MRMeshTopology.cpp">
      <Filter>Source Files\Mesh</Filter>
    </ClCompile>
    <ClCompile Include="MRMesh.cpp">
      <Filter>Source Files\Mesh</Filter>
    </ClCompile>
    <ClCompile Include="MRMeshTriPoint.cpp">
      <Filter>Source Files\Mesh</Filter>
    </ClCompile>
    <ClCompile Include="MRMeshToPointCloud.cpp">
      <Filter>Source Files\MeshAlgorithm</Filter>
    </ClCompile>
    <ClCompile Include="MRMeshNormals.cpp">
      <Filter>Source Files\MeshAlgorithm</Filter>
    </ClCompile>
    <ClCompile Include="MRMeshMetrics.cpp">
      <Filter>Source Files\MeshAlgorithm</Filter>
    </ClCompile>
    <ClCompile Include="MRMeshSubdivide.cpp">
      <Filter>Source Files\MeshAlgorithm</Filter>
    </ClCompile>
    <ClCompile Include="MRMeshFillHole.cpp">
      <Filter>Source Files\MeshAlgorithm</Filter>
    </ClCompile>
    <ClCompile Include="MRMeshFixer.cpp">
      <Filter>Source Files\MeshAlgorithm</Filter>
    </ClCompile>
    <ClCompile Include="MREdgePoint.cpp">
      <Filter>Source Files\Mesh</Filter>
    </ClCompile>
    <ClCompile Include="MRMeshBoundary.cpp">
      <Filter>Source Files\MeshAlgorithm</Filter>
    </ClCompile>
    <ClCompile Include="MRMeshDelete.cpp">
      <Filter>Source Files\MeshAlgorithm</Filter>
    </ClCompile>
    <ClCompile Include="MRMeshDelone.cpp">
      <Filter>Source Files\MeshAlgorithm</Filter>
    </ClCompile>
    <ClCompile Include="MRMeshDiff.cpp">
      <Filter>Source Files\MeshAlgorithm</Filter>
    </ClCompile>
    <ClCompile Include="MRPolyline2Intersect.cpp">
      <Filter>Source Files\AABBTree</Filter>
    </ClCompile>
    <ClCompile Include="MRPolylineComponents.cpp">
      <Filter>Source Files\Components</Filter>
    </ClCompile>
    <ClCompile Include="MRExampleTest.cpp">
      <Filter>Source Files\Tests</Filter>
    </ClCompile>
    <ClCompile Include="MRFillContourByGraphCut.cpp">
      <Filter>Source Files\Segmentation</Filter>
    </ClCompile>
    <ClCompile Include="MRSurroundingContour.cpp">
      <Filter>Source Files\Segmentation</Filter>
    </ClCompile>
    <ClCompile Include="MRContoursCut.cpp">
      <Filter>Source Files\Contours</Filter>
    </ClCompile>
    <ClCompile Include="MRContoursSeparation.cpp">
      <Filter>Source Files\Contours</Filter>
    </ClCompile>
    <ClCompile Include="MRIntersectionContour.cpp">
      <Filter>Source Files\Contours</Filter>
    </ClCompile>
    <ClCompile Include="MRMeshDecimate.cpp">
      <Filter>Source Files\Decimation</Filter>
    </ClCompile>
    <ClCompile Include="MRMeshDecimateParallel.cpp">
      <Filter>Source Files\Decimation</Filter>
    </ClCompile>
    <ClCompile Include="MRPolylineDecimate.cpp">
      <Filter>Source Files\Decimation</Filter>
    </ClCompile>
    <ClCompile Include="MRPointCloudTriangulation.cpp">
      <Filter>Source Files\Triangulation</Filter>
    </ClCompile>
    <ClCompile Include="MRPointCloudTriangulationHelpers.cpp">
      <Filter>Source Files\Triangulation</Filter>
    </ClCompile>
    <ClCompile Include="MRBooleanOperation.cpp">
      <Filter>Source Files\Boolean</Filter>
    </ClCompile>
    <ClCompile Include="MRMeshBoolean.cpp">
      <Filter>Source Files\Boolean</Filter>
    </ClCompile>
    <ClCompile Include="MRMeshBooleanFacade.cpp">
      <Filter>Source Files\Boolean</Filter>
    </ClCompile>
    <ClCompile Include="MRPartialOffset.cpp">
      <Filter>Source Files\Boolean</Filter>
    </ClCompile>
    <ClCompile Include="MRMeshSaveObj.cpp">
      <Filter>Source Files\IO</Filter>
    </ClCompile>
    <ClCompile Include="MRObjectLabel.cpp">
      <Filter>Source Files\DataModel</Filter>
    </ClCompile>
    <ClCompile Include="MRPolylineSubdivide.cpp">
      <Filter>Source Files\Polyline</Filter>
    </ClCompile>
    <ClCompile Include="MRMeshRelax.cpp">
      <Filter>Source Files\Relax</Filter>
    </ClCompile>
    <ClCompile Include="MRPointCloudRelax.cpp">
      <Filter>Source Files\Relax</Filter>
    </ClCompile>
    <ClCompile Include="MRPolylineRelax.cpp">
      <Filter>Source Files\Relax</Filter>
    </ClCompile>
    <ClCompile Include="MRPrism.cpp">
      <Filter>Source Files\Primitives</Filter>
    </ClCompile>
    <ClCompile Include="MRProgressReadWrite.cpp">
      <Filter>Source Files\IO</Filter>
    </ClCompile>
    <ClCompile Include="MRVertexAttributeGradient.cpp">
      <Filter>Source Files\MeshAlgorithm</Filter>
    </ClCompile>
    <ClCompile Include="MRUniteManyMeshes.cpp">
      <Filter>Source Files\Boolean</Filter>
    </ClCompile>
    <ClCompile Include="MROrder.cpp">
      <Filter>Source Files\Mesh</Filter>
    </ClCompile>
    <ClCompile Include="MRTriMath.cpp">
      <Filter>Source Files\Math</Filter>
    </ClCompile>
    <ClCompile Include="MRExtractIsolines.cpp">
      <Filter>Source Files\SurfacePath</Filter>
    </ClCompile>
    <ClCompile Include="MRVoxelsConversions.cpp">
      <Filter>Source Files\Voxels</Filter>
    </ClCompile>
    <ClCompile Include="MRSharpenMarchingCubesMesh.cpp">
      <Filter>Source Files\Voxels</Filter>
    </ClCompile>
    <ClCompile Include="MREdgeMetric.cpp">
      <Filter>Source Files\SurfacePath</Filter>
    </ClCompile>
    <ClCompile Include="MRFastWindingNumber.cpp">
      <Filter>Source Files\AABBTree</Filter>
    </ClCompile>
    <ClCompile Include="MRPointsToMeshProjector.cpp">
      <Filter>Source Files\AABBTree</Filter>
    </ClCompile>
    <ClCompile Include="MRVoxelsLoadGav.cpp">
      <Filter>Source Files\IO</Filter>
    </ClCompile>
    <ClCompile Include="MRGltfSerializer.cpp">
      <Filter>Source Files\IO</Filter>
    </ClCompile>
    <ClCompile Include="MRToolPath.cpp">
      <Filter>Source Files\SurfacePath</Filter>
    </ClCompile>
    <ClCompile Include="MRFreeFormDeformer.cpp">
      <Filter>Source Files\LinearSystem</Filter>
    </ClCompile>
    <ClCompile Include="MRLaplacian.cpp">
      <Filter>Source Files\LinearSystem</Filter>
    </ClCompile>
    <ClCompile Include="MRPositionVertsSmoothly.cpp">
      <Filter>Source Files\LinearSystem</Filter>
    </ClCompile>
    <ClCompile Include="MRNormalsToPoints.cpp">
      <Filter>Source Files\LinearSystem</Filter>
    </ClCompile>
    <ClCompile Include="MRNormalDenoising.cpp">
      <Filter>Source Files\LinearSystem</Filter>
    </ClCompile>
    <ClCompile Include="MRId.cpp">
      <Filter>Source Files\Basic</Filter>
    </ClCompile>
    <ClCompile Include="MRPartMapping.cpp">
      <Filter>Source Files\Mesh</Filter>
    </ClCompile>
    <ClCompile Include="MRMeshEigen.cpp">
      <Filter>Source Files\Mesh</Filter>
    </ClCompile>
    <ClCompile Include="MRConvexHull.cpp">
      <Filter>Source Files\MeshAlgorithm</Filter>
    </ClCompile>
    <ClCompile Include="MRExpandShrink.cpp">
      <Filter>Source Files\MeshAlgorithm</Filter>
    </ClCompile>
    <ClCompile Include="MRContoursStitch.cpp">
      <Filter>Source Files\Contours</Filter>
    </ClCompile>
    <ClCompile Include="MRFillContour.cpp">
      <Filter>Source Files\Contours</Filter>
    </ClCompile>
    <ClCompile Include="MRFillContours2D.cpp">
      <Filter>Source Files\Contours</Filter>
    </ClCompile>
    <ClCompile Include="MRFixUndercuts.cpp">
      <Filter>Source Files\MeshAlgorithm</Filter>
    </ClCompile>
    <ClCompile Include="MRGridSampling.cpp">
      <Filter>Source Files\PointCloud</Filter>
    </ClCompile>
    <ClCompile Include="MRRegionBoundary.cpp">
      <Filter>Source Files\MeshAlgorithm</Filter>
    </ClCompile>
    <ClCompile Include="MRICP.cpp">
      <Filter>Source Files\MeshAlgorithm</Filter>
    </ClCompile>
    <ClCompile Include="MRMeshTrimWithPlane.cpp">
      <Filter>Source Files\MeshAlgorithm</Filter>
    </ClCompile>
    <ClCompile Include="MRColorMapAggregator.cpp">
      <Filter>Source Files\Basic</Filter>
    </ClCompile>
    <ClCompile Include="MRCloseVertices.cpp">
      <Filter>Source Files\MeshAlgorithm</Filter>
    </ClCompile>
    <ClCompile Include="MROverlappingTris.cpp">
      <Filter>Source Files\AABBTree</Filter>
    </ClCompile>
    <ClCompile Include="MRObjectGcode.cpp">
      <Filter>Source Files\DataModel</Filter>
    </ClCompile>
    <ClCompile Include="MRGcodeProcessor.cpp">
      <Filter>Source Files\Gcode</Filter>
    </ClCompile>
    <ClCompile Include="MRGcodeLoad.cpp">
      <Filter>Source Files\IO</Filter>
    </ClCompile>
    <ClCompile Include="MRFile.cpp">
      <Filter>Source Files\System</Filter>
    </ClCompile>
    <ClCompile Include="MRVoxelsConversionsByParts.cpp">
      <Filter>Source Files\Voxels</Filter>
    </ClCompile>
    <ClCompile Include="MRExpected.cpp">
      <Filter>Source Files\Basic</Filter>
    </ClCompile>
    <ClCompile Include="MRViewportId.cpp">
      <Filter>Source Files\Basic</Filter>
    </ClCompile>
    <ClCompile Include="MRMovementBuildBody.cpp">
      <Filter>Source Files\Primitives</Filter>
    </ClCompile>
    <ClCompile Include="MRInnerShell.cpp">
      <Filter>Source Files\AABBTree</Filter>
    </ClCompile>
    <ClCompile Include="MRCNCMachineSettings.cpp">
      <Filter>Source Files\Gcode</Filter>
    </ClCompile>
  </ItemGroup>
  <ItemGroup>
    <None Include="..\.editorconfig" />
  </ItemGroup>
</Project><|MERGE_RESOLUTION|>--- conflicted
+++ resolved
@@ -993,16 +993,14 @@
     <ClInclude Include="MRMovementBuildBody.h">
       <Filter>Source Files\Primitives</Filter>
     </ClInclude>
-<<<<<<< HEAD
+    <ClInclude Include="MRVDBProgressInterrupter.h">
+      <Filter>Source Files\VDBConversions</Filter>
+    </ClInclude>
+    <ClInclude Include="MRVDBFloatGrid.h">
+      <Filter>Source Files\BaseStructures</Filter>
+    </ClInclude>
     <ClInclude Include="MRCNCMachineSettings.h">
       <Filter>Source Files\Gcode</Filter>
-=======
-    <ClInclude Include="MRVDBProgressInterrupter.h">
-      <Filter>Source Files\VDBConversions</Filter>
-    </ClInclude>
-    <ClInclude Include="MRVDBFloatGrid.h">
-      <Filter>Source Files\BaseStructures</Filter>
->>>>>>> 5bb227da
     </ClInclude>
   </ItemGroup>
   <ItemGroup>
