﻿<?xml version="1.0" encoding="utf-8"?>
<Project ToolsVersion="4.0" xmlns="http://schemas.microsoft.com/developer/msbuild/2003">
  <ItemGroup>
    <Filter Include="Source Files">
      <UniqueIdentifier>{8b0f8e8e-d502-4c1c-bf4a-bd6e26e948c1}</UniqueIdentifier>
    </Filter>
    <Filter Include="Source Files\DataModel">
      <UniqueIdentifier>{46dd214b-ec09-403a-9f69-180e234941d3}</UniqueIdentifier>
    </Filter>
    <Filter Include="Source Files\Math">
      <UniqueIdentifier>{14ec24c5-5a69-4d8c-8ee2-327274c4d165}</UniqueIdentifier>
    </Filter>
    <Filter Include="Source Files\Basic">
      <UniqueIdentifier>{7d09069f-dc58-4781-8c4c-6bcf463e869a}</UniqueIdentifier>
    </Filter>
    <Filter Include="Source Files\Primitives">
      <UniqueIdentifier>{752d7e31-3225-4338-9964-5d511c6b8ec1}</UniqueIdentifier>
    </Filter>
    <Filter Include="Source Files\VDBConversions">
      <UniqueIdentifier>{63de0e31-0ce5-41d4-83cf-95476a8961cb}</UniqueIdentifier>
    </Filter>
    <Filter Include="Source Files\SymbolMesh">
      <UniqueIdentifier>{dd69ed88-89d4-4c22-92e5-3d01c7126046}</UniqueIdentifier>
    </Filter>
    <Filter Include="Source Files\System">
      <UniqueIdentifier>{9ea2ed18-2ae5-4809-b738-03a166627a32}</UniqueIdentifier>
    </Filter>
    <Filter Include="Source Files\BaseStructures">
      <UniqueIdentifier>{cc99f9b7-b598-4504-bf99-8d838fbe408f}</UniqueIdentifier>
    </Filter>
    <Filter Include="Source Files\IO">
      <UniqueIdentifier>{dd1e9625-263f-4192-bb1d-baa91613a15e}</UniqueIdentifier>
    </Filter>
    <Filter Include="Source Files\AABBTree">
      <UniqueIdentifier>{8523856f-61f8-4a64-be2c-e62368f09852}</UniqueIdentifier>
    </Filter>
    <Filter Include="Source Files\SurfacePath">
      <UniqueIdentifier>{d5bc819e-53e1-4574-a15c-d7d4bce01a2c}</UniqueIdentifier>
    </Filter>
    <Filter Include="Source Files\Render">
      <UniqueIdentifier>{63cd613f-62f1-4c45-a91b-3417a018a563}</UniqueIdentifier>
    </Filter>
    <Filter Include="Source Files\Python">
      <UniqueIdentifier>{95252bd3-f30e-416e-98f8-1e76c2c7fff4}</UniqueIdentifier>
    </Filter>
    <Filter Include="Source Files\PointCloud">
      <UniqueIdentifier>{c300f0c9-5a9b-44ee-98c2-1ac7dad01b16}</UniqueIdentifier>
    </Filter>
    <Filter Include="Source Files\History">
      <UniqueIdentifier>{81c8f6c2-9f7d-4609-9a19-a4aaa5edfbbd}</UniqueIdentifier>
    </Filter>
    <Filter Include="Source Files\Tests">
      <UniqueIdentifier>{2bfe88a4-61f4-4317-8dae-b473f2202be0}</UniqueIdentifier>
    </Filter>
    <Filter Include="Source Files\Components">
      <UniqueIdentifier>{fdb0ec66-343d-41e6-80ec-44d4360e11a8}</UniqueIdentifier>
    </Filter>
    <Filter Include="Source Files\DistanceMap">
      <UniqueIdentifier>{7ce0eb63-0e26-416f-a991-db2be3e673b8}</UniqueIdentifier>
    </Filter>
    <Filter Include="Source Files\PDF">
      <UniqueIdentifier>{6e164873-f97c-4112-be31-701b3284f4c6}</UniqueIdentifier>
    </Filter>
    <Filter Include="Source Files\DataModel\Features">
      <UniqueIdentifier>{f6ea3197-3e0d-44ec-9b3e-6b8fe7e0bc15}</UniqueIdentifier>
    </Filter>
    <Filter Include="Source Files\DataModel\Measurements">
      <UniqueIdentifier>{744e0637-b69b-442b-b0f8-19f0f815c033}</UniqueIdentifier>
    </Filter>
    <Filter Include="Source Files\DataModel\ModelHolder">
      <UniqueIdentifier>{2e5c8a08-b968-4732-be0c-9b07bb4b051e}</UniqueIdentifier>
    </Filter>
    <Filter Include="Source Files\MeshBuilder">
      <UniqueIdentifier>{c83e4212-7072-40c2-8354-827c896c1628}</UniqueIdentifier>
    </Filter>
    <Filter Include="Source Files\Mesh">
      <UniqueIdentifier>{2608cf85-c5d3-45cd-b44b-659771dd743c}</UniqueIdentifier>
    </Filter>
    <Filter Include="Source Files\MeshAlgorithm">
      <UniqueIdentifier>{90f9bd42-738e-4a33-a884-2a347d12cbb7}</UniqueIdentifier>
    </Filter>
    <Filter Include="Source Files\Segmentation">
      <UniqueIdentifier>{482540be-d903-4a0a-8c4c-c783316c31e6}</UniqueIdentifier>
    </Filter>
    <Filter Include="Source Files\Contours">
      <UniqueIdentifier>{d4c0f533-10a6-48fd-9e33-a1aa4bf27a4d}</UniqueIdentifier>
    </Filter>
    <Filter Include="Source Files\Decimation">
      <UniqueIdentifier>{c0473824-4c92-4d7b-8dd8-53467111d7b5}</UniqueIdentifier>
    </Filter>
    <Filter Include="Source Files\Triangulation">
      <UniqueIdentifier>{e8616b21-1a75-42a5-990d-2f54914e7219}</UniqueIdentifier>
    </Filter>
    <Filter Include="Source Files\Boolean">
      <UniqueIdentifier>{c1e21c06-9f10-4e81-87cd-a550a822f2bd}</UniqueIdentifier>
    </Filter>
    <Filter Include="Source Files\Polyline">
      <UniqueIdentifier>{176e10d8-480b-466d-be49-299f1d1b94be}</UniqueIdentifier>
    </Filter>
    <Filter Include="Source Files\Relax">
      <UniqueIdentifier>{435d3e5d-8726-43e7-be69-b9d4c1799c95}</UniqueIdentifier>
    </Filter>
    <Filter Include="Source Files\Voxels">
      <UniqueIdentifier>{cfca1a51-70d1-46de-ad9f-c8662f2b85c8}</UniqueIdentifier>
    </Filter>
    <Filter Include="Source Files\LinearSystem">
      <UniqueIdentifier>{77366470-1db8-45b3-9971-1b5af90c1eac}</UniqueIdentifier>
    </Filter>
    <Filter Include="Source Files\Gcode">
      <UniqueIdentifier>{b00cbb7d-8f55-486d-9a3f-834bc49c40f3}</UniqueIdentifier>
    </Filter>
    <Filter Include="Source Files\WaterFlow">
      <UniqueIdentifier>{3bf8efb6-7251-4ef8-890d-0e5c5940c8b8}</UniqueIdentifier>
    </Filter>
  </ItemGroup>
  <ItemGroup>
    <ClInclude Include="MRMeshFwd.h">
      <Filter>Source Files</Filter>
    </ClInclude>
    <ClInclude Include="MRObject.h">
      <Filter>Source Files\DataModel</Filter>
    </ClInclude>
    <ClInclude Include="MRObjectLoad.h">
      <Filter>Source Files\DataModel</Filter>
    </ClInclude>
    <ClInclude Include="MRVector3.h">
      <Filter>Source Files\Math</Filter>
    </ClInclude>
    <ClInclude Include="MRVector.h">
      <Filter>Source Files\Basic</Filter>
    </ClInclude>
    <ClInclude Include="MRTimer.h">
      <Filter>Source Files\Basic</Filter>
    </ClInclude>
    <ClInclude Include="MRBox.h">
      <Filter>Source Files\Math</Filter>
    </ClInclude>
    <ClInclude Include="MRVector4.h">
      <Filter>Source Files\Math</Filter>
    </ClInclude>
    <ClInclude Include="MRMatrix3.h">
      <Filter>Source Files\Math</Filter>
    </ClInclude>
    <ClInclude Include="MRBestFit.h">
      <Filter>Source Files\Math</Filter>
    </ClInclude>
    <ClInclude Include="MRAffineXf3.h">
      <Filter>Source Files\Math</Filter>
    </ClInclude>
    <ClInclude Include="MRPlane3.h">
      <Filter>Source Files\Math</Filter>
    </ClInclude>
    <ClInclude Include="MRCylinder.h">
      <Filter>Source Files\Primitives</Filter>
    </ClInclude>
    <ClInclude Include="MRCube.h">
      <Filter>Source Files\Primitives</Filter>
    </ClInclude>
    <ClInclude Include="MRIteratorRange.h">
      <Filter>Source Files\Basic</Filter>
    </ClInclude>
    <ClInclude Include="MRBitSet.h">
      <Filter>Source Files\Basic</Filter>
    </ClInclude>
    <ClInclude Include="MRVDBConversions.h">
      <Filter>Source Files\VDBConversions</Filter>
    </ClInclude>
    <ClInclude Include="MRSymbolMesh.h">
      <Filter>Source Files\SymbolMesh</Filter>
    </ClInclude>
    <ClInclude Include="MRBoolean.h">
      <Filter>Source Files\VDBConversions</Filter>
    </ClInclude>
    <ClInclude Include="MRTorus.h">
      <Filter>Source Files\Primitives</Filter>
    </ClInclude>
    <ClInclude Include="MRConstants.h">
      <Filter>Source Files\Math</Filter>
    </ClInclude>
    <ClInclude Include="MRSystem.h">
      <Filter>Source Files\System</Filter>
    </ClInclude>
    <ClInclude Include="MRHistogram.h">
      <Filter>Source Files\Math</Filter>
    </ClInclude>
    <ClInclude Include="MRProgressCallback.h">
      <Filter>Source Files\BaseStructures</Filter>
    </ClInclude>
    <ClInclude Include="MRSimpleVolume.h">
      <Filter>Source Files\BaseStructures</Filter>
    </ClInclude>
    <ClInclude Include="MRFloatGrid.h">
      <Filter>Source Files\BaseStructures</Filter>
    </ClInclude>
    <ClInclude Include="MRObjectVoxels.h">
      <Filter>Source Files\DataModel</Filter>
    </ClInclude>
    <ClInclude Include="MRVoxelsSave.h">
      <Filter>Source Files\IO</Filter>
    </ClInclude>
    <ClInclude Include="MRMeshSave.h">
      <Filter>Source Files\IO</Filter>
    </ClInclude>
    <ClInclude Include="MRMeshLoad.h">
      <Filter>Source Files\IO</Filter>
    </ClInclude>
    <ClInclude Include="MRVoxelsLoad.h">
      <Filter>Source Files\IO</Filter>
    </ClInclude>
    <ClInclude Include="MRIOFilters.h">
      <Filter>Source Files\IO</Filter>
    </ClInclude>
    <ClInclude Include="MRUnionFind.h">
      <Filter>Source Files\Basic</Filter>
    </ClInclude>
    <ClInclude Include="MRVoxelPath.h">
      <Filter>Source Files\Voxels</Filter>
    </ClInclude>
    <ClInclude Include="MRAlignTextToMesh.h">
      <Filter>Source Files\Math</Filter>
    </ClInclude>
    <ClInclude Include="miniply.h">
      <Filter>Source Files\IO</Filter>
    </ClInclude>
    <ClInclude Include="MRTriPoint.h">
      <Filter>Source Files\Math</Filter>
    </ClInclude>
    <ClInclude Include="MRObjectMesh.h">
      <Filter>Source Files\DataModel</Filter>
    </ClInclude>
    <ClInclude Include="MRVisualObject.h">
      <Filter>Source Files\DataModel</Filter>
    </ClInclude>
    <ClInclude Include="MRObjectFactory.h">
      <Filter>Source Files\DataModel</Filter>
    </ClInclude>
    <ClInclude Include="MRSerializer.h">
      <Filter>Source Files\IO</Filter>
    </ClInclude>
    <ClInclude Include="MRBitSetParallelFor.h">
      <Filter>Source Files\Basic</Filter>
    </ClInclude>
    <ClInclude Include="MRObjectLines.h">
      <Filter>Source Files\DataModel</Filter>
    </ClInclude>
    <ClInclude Include="MRVoxelGraphCut.h">
      <Filter>Source Files\Voxels</Filter>
    </ClInclude>
    <ClInclude Include="MRHeap.h">
      <Filter>Source Files\Basic</Filter>
    </ClInclude>
    <ClInclude Include="MRArrow.h">
      <Filter>Source Files\Primitives</Filter>
    </ClInclude>
    <ClInclude Include="MRSymMatrix3.h">
      <Filter>Source Files\Math</Filter>
    </ClInclude>
    <ClInclude Include="MRQuadraticForm.h">
      <Filter>Source Files\Math</Filter>
    </ClInclude>
    <ClInclude Include="MRQuaternion.h">
      <Filter>Source Files\Math</Filter>
    </ClInclude>
    <ClInclude Include="MRVolumeSegment.h">
      <Filter>Source Files\Voxels</Filter>
    </ClInclude>
    <ClInclude Include="MRTriDist.h">
      <Filter>Source Files\Math</Filter>
    </ClInclude>
    <ClInclude Include="MRAABBTree.h">
      <Filter>Source Files\AABBTree</Filter>
    </ClInclude>
    <ClInclude Include="MRMeshDistance.h">
      <Filter>Source Files\AABBTree</Filter>
    </ClInclude>
    <ClInclude Include="MRMakePlane.h">
      <Filter>Source Files\Primitives</Filter>
    </ClInclude>
    <ClInclude Include="MRToFromEigen.h">
      <Filter>Source Files\Math</Filter>
    </ClInclude>
    <ClInclude Include="MRTriangleIntersection.h">
      <Filter>Source Files\Math</Filter>
    </ClInclude>
    <ClInclude Include="MRMeshCollide.h">
      <Filter>Source Files\AABBTree</Filter>
    </ClInclude>
    <ClInclude Include="MRMeshProject.h">
      <Filter>Source Files\AABBTree</Filter>
    </ClInclude>
    <ClInclude Include="MRStringConvert.h">
      <Filter>Source Files\Basic</Filter>
    </ClInclude>
    <ClInclude Include="MRMeshTexture.h">
      <Filter>Source Files\BaseStructures</Filter>
    </ClInclude>
    <ClInclude Include="MROffset.h">
      <Filter>Source Files\VDBConversions</Filter>
    </ClInclude>
    <ClInclude Include="MRVector2.h">
      <Filter>Source Files\Math</Filter>
    </ClInclude>
    <ClInclude Include="MRColor.h">
      <Filter>Source Files\Basic</Filter>
    </ClInclude>
    <ClInclude Include="MRPositionedText.h">
      <Filter>Source Files\BaseStructures</Filter>
    </ClInclude>
    <ClInclude Include="MREdgePaths.h">
      <Filter>Source Files\SurfacePath</Filter>
    </ClInclude>
    <ClInclude Include="MRSurfaceDistance.h">
      <Filter>Source Files\SurfacePath</Filter>
    </ClInclude>
    <ClInclude Include="MRSurfacePath.h">
      <Filter>Source Files\SurfacePath</Filter>
    </ClInclude>
    <ClInclude Include="MRGeodesicPath.h">
      <Filter>Source Files\SurfacePath</Filter>
    </ClInclude>
    <ClInclude Include="MRSceneColors.h">
      <Filter>Source Files\BaseStructures</Filter>
    </ClInclude>
    <ClInclude Include="MRVolumeIndexer.h">
      <Filter>Source Files\Voxels</Filter>
    </ClInclude>
    <ClInclude Include="MRHighPrecision.h">
      <Filter>Source Files\Math</Filter>
    </ClInclude>
    <ClInclude Include="MRPrecisePredicates3.h">
      <Filter>Source Files\Math</Filter>
    </ClInclude>
    <ClInclude Include="MRObjectsAccess.h">
      <Filter>Source Files\DataModel</Filter>
    </ClInclude>
    <ClInclude Include="MRObjectsAccess.hpp">
      <Filter>Source Files\DataModel</Filter>
    </ClInclude>
    <ClInclude Include="MRObjectPoints.h">
      <Filter>Source Files\DataModel</Filter>
    </ClInclude>
    <ClInclude Include="MRPointsLoad.h">
      <Filter>Source Files\IO</Filter>
    </ClInclude>
    <ClInclude Include="MRPointsSave.h">
      <Filter>Source Files\IO</Filter>
    </ClInclude>
    <ClInclude Include="MRMeshCollidePrecise.h">
      <Filter>Source Files\AABBTree</Filter>
    </ClInclude>
    <ClInclude Include="MRFaceFace.h">
      <Filter>Source Files\AABBTree</Filter>
    </ClInclude>
    <ClInclude Include="MRBase64.h">
      <Filter>Source Files\IO</Filter>
    </ClInclude>
    <ClInclude Include="MRLog.h">
      <Filter>Source Files\Basic</Filter>
    </ClInclude>
    <ClInclude Include="MRStreamOperators.h">
      <Filter>Source Files\IO</Filter>
    </ClInclude>
    <ClInclude Include="MRMatrix4.h">
      <Filter>Source Files\Math</Filter>
    </ClInclude>
    <ClInclude Include="MRImageSave.h">
      <Filter>Source Files\IO</Filter>
    </ClInclude>
    <ClInclude Include="MRMatrix.h">
      <Filter>Source Files\Math</Filter>
    </ClInclude>
    <ClInclude Include="MRTriMath.h">
      <Filter>Source Files\Math</Filter>
    </ClInclude>
    <ClInclude Include="MRLine3.h">
      <Filter>Source Files\Math</Filter>
    </ClInclude>
    <ClInclude Include="MRMeshIntersect.h">
      <Filter>Source Files\AABBTree</Filter>
    </ClInclude>
    <ClInclude Include="MRRayBoxIntersection.h">
      <Filter>Source Files\Math</Filter>
    </ClInclude>
    <ClInclude Include="MRAABBTreePoints.h">
      <Filter>Source Files\AABBTree</Filter>
    </ClInclude>
    <ClInclude Include="MRPointsInBall.h">
      <Filter>Source Files\AABBTree</Filter>
    </ClInclude>
    <ClInclude Include="MRPython.h">
      <Filter>Source Files\Python</Filter>
    </ClInclude>
    <ClInclude Include="MRSceneRoot.h">
      <Filter>Source Files\DataModel</Filter>
    </ClInclude>
    <ClInclude Include="MRRegularGridMesh.h">
      <Filter>Source Files\Primitives</Filter>
    </ClInclude>
    <ClInclude Include="MRPointCloud.h">
      <Filter>Source Files\PointCloud</Filter>
    </ClInclude>
    <ClInclude Include="MRUniformSampling.h">
      <Filter>Source Files\PointCloud</Filter>
    </ClInclude>
    <ClInclude Include="MRPointCloudMakeNormals.h">
      <Filter>Source Files\PointCloud</Filter>
    </ClInclude>
    <ClInclude Include="MRRegularMapMesher.h">
      <Filter>Source Files\PointCloud</Filter>
    </ClInclude>
    <ClInclude Include="MRIOFormatsRegistry.h">
      <Filter>Source Files\IO</Filter>
    </ClInclude>
    <ClInclude Include="MRLineSegm3.h">
      <Filter>Source Files\Math</Filter>
    </ClInclude>
    <ClInclude Include="MRPolylineProject.h">
      <Filter>Source Files\AABBTree</Filter>
    </ClInclude>
    <ClInclude Include="MRMeshDirMax.h">
      <Filter>Source Files\AABBTree</Filter>
    </ClInclude>
    <ClInclude Include="MRPointCloudRadius.h">
      <Filter>Source Files\PointCloud</Filter>
    </ClInclude>
    <ClInclude Include="MRHash.h">
      <Filter>Source Files\Basic</Filter>
    </ClInclude>
    <ClInclude Include="MRHistoryStore.h">
      <Filter>Source Files\History</Filter>
    </ClInclude>
    <ClInclude Include="MRHistoryAction.h">
      <Filter>Source Files\History</Filter>
    </ClInclude>
    <ClInclude Include="MRChangeObjectAction.h">
      <Filter>Source Files\History</Filter>
    </ClInclude>
    <ClInclude Include="MRChangeSceneAction.h">
      <Filter>Source Files\History</Filter>
    </ClInclude>
    <ClInclude Include="MRChangeXfAction.h">
      <Filter>Source Files\History</Filter>
    </ClInclude>
    <ClInclude Include="MRCombinedHistoryAction.h">
      <Filter>Source Files\History</Filter>
    </ClInclude>
    <ClInclude Include="MRChangeSelectionAction.h">
      <Filter>Source Files\History</Filter>
    </ClInclude>
    <ClInclude Include="MRTunnelDetector.h">
      <Filter>Source Files\SurfacePath</Filter>
    </ClInclude>
    <ClInclude Include="MRMakeRigidXf.h">
      <Filter>Source Files\Math</Filter>
    </ClInclude>
    <ClInclude Include="MRUniqueThreadSafeOwner.h">
      <Filter>Source Files\AABBTree</Filter>
    </ClInclude>
    <ClInclude Include="MRIRenderObject.h">
      <Filter>Source Files\Render</Filter>
    </ClInclude>
    <ClInclude Include="MRAlignTextToMesh.h">
      <Filter>Source Files\SymbolMesh</Filter>
    </ClInclude>
    <ClInclude Include="MR2DContoursTriangulation.h">
      <Filter>Source Files\SymbolMesh</Filter>
    </ClInclude>
    <ClInclude Include="MRConfig.h">
      <Filter>Source Files\System</Filter>
    </ClInclude>
    <ClInclude Include="MRDenseBox.h">
      <Filter>Source Files\Math</Filter>
    </ClInclude>
    <ClInclude Include="MRFloatGridComponents.h">
      <Filter>Source Files\Components</Filter>
    </ClInclude>
    <ClInclude Include="MRMeshComponents.h">
      <Filter>Source Files\Components</Filter>
    </ClInclude>
    <ClInclude Include="MRGTest.h">
      <Filter>Source Files\Tests</Filter>
    </ClInclude>
    <ClInclude Include="MRObjectDistanceMap.h">
      <Filter>Source Files\DataModel</Filter>
    </ClInclude>
    <ClInclude Include="MRDistanceMapSave.h">
      <Filter>Source Files\IO</Filter>
    </ClInclude>
    <ClInclude Include="MRDistanceMapLoad.h">
      <Filter>Source Files\IO</Filter>
    </ClInclude>
    <ClInclude Include="MRAABBTreeNode.h">
      <Filter>Source Files\AABBTree</Filter>
    </ClInclude>
    <ClInclude Include="MRAABBTreeMaker.h">
      <Filter>Source Files\AABBTree</Filter>
    </ClInclude>
    <ClInclude Include="MRDistanceMapParams.h">
      <Filter>Source Files\DistanceMap</Filter>
    </ClInclude>
    <ClInclude Include="MRDistanceMap.h">
      <Filter>Source Files\DistanceMap</Filter>
    </ClInclude>
    <ClInclude Include="MRImageLoad.h">
      <Filter>Source Files\IO</Filter>
    </ClInclude>
    <ClInclude Include="MRImage.h">
      <Filter>Source Files\BaseStructures</Filter>
    </ClInclude>
    <ClInclude Include="MRPolylineTopology.h">
      <Filter>Source Files\Polyline</Filter>
    </ClInclude>
    <ClInclude Include="MRPolyline2Project.h">
      <Filter>Source Files\AABBTree</Filter>
    </ClInclude>
    <ClInclude Include="MRMatrix2.h">
      <Filter>Source Files\Math</Filter>
    </ClInclude>
    <ClInclude Include="MRAffineXf2.h">
      <Filter>Source Files\Math</Filter>
    </ClInclude>
    <ClInclude Include="MRAffineXf.h">
      <Filter>Source Files\Math</Filter>
    </ClInclude>
    <ClInclude Include="MRTupleBindings.h">
      <Filter>Source Files\Math</Filter>
    </ClInclude>
    <ClInclude Include="MRSymMatrix2.h">
      <Filter>Source Files\Math</Filter>
    </ClInclude>
    <ClInclude Include="MRString.h">
      <Filter>Source Files\Basic</Filter>
    </ClInclude>
    <ClInclude Include="MRPrecisePredicates2.h">
      <Filter>Source Files\Math</Filter>
    </ClInclude>
    <ClInclude Include="MRPrimitiveMapsComposition.h">
      <Filter>Source Files\Basic</Filter>
    </ClInclude>
    <ClInclude Include="MRPdf.h">
      <Filter>Source Files\PDF</Filter>
    </ClInclude>
    <ClInclude Include="MRAABBTreePolyline.h">
      <Filter>Source Files\AABBTree</Filter>
    </ClInclude>
    <ClInclude Include="MRBestFitQuadric.h">
      <Filter>Source Files\Math</Filter>
    </ClInclude>
    <ClInclude Include="MRIntersection.h">
      <Filter>Source Files\Math</Filter>
    </ClInclude>
    <ClInclude Include="MRContour.h">
      <Filter>Source Files\Math</Filter>
    </ClInclude>
    <ClInclude Include="MRSurfaceDistanceBuilder.h">
      <Filter>Source Files\SurfacePath</Filter>
    </ClInclude>
    <ClInclude Include="MRRestoringStreamsSink.h">
      <Filter>Source Files\Basic</Filter>
    </ClInclude>
    <ClInclude Include="MRChangeMeshAction.h">
      <Filter>Source Files\History</Filter>
    </ClInclude>
    <ClInclude Include="MRVoxelsVolume.h">
      <Filter>Source Files\VDBConversions</Filter>
    </ClInclude>
    <ClInclude Include="MRLineSegm.h">
      <Filter>Source Files\Math</Filter>
    </ClInclude>
    <ClInclude Include="MRChangeSceneObjectsOrder.h">
      <Filter>Source Files\History</Filter>
    </ClInclude>
    <ClInclude Include="MRMeshLoadObj.h">
      <Filter>Source Files\IO</Filter>
    </ClInclude>
    <ClInclude Include="MRRectIndexer.h">
      <Filter>Source Files\DistanceMap</Filter>
    </ClInclude>
    <ClInclude Include="MRChangeNameAction.h">
      <Filter>Source Files\History</Filter>
    </ClInclude>
    <ClInclude Include="MREmbeddedPython.h">
      <Filter>Source Files\Python</Filter>
    </ClInclude>
    <ClInclude Include="MRPolylineEdgeIterator.h">
      <Filter>Source Files\Polyline</Filter>
    </ClInclude>
    <ClInclude Include="MRComputeBoundingBox.h">
      <Filter>Source Files\Math</Filter>
    </ClInclude>
    <ClInclude Include="MRXfBasedCache.h">
      <Filter>Source Files\DataModel</Filter>
    </ClInclude>
    <ClInclude Include="MRSceneSettings.h">
      <Filter>Source Files\BaseStructures</Filter>
    </ClInclude>
    <ClInclude Include="MRLinesSave.h">
      <Filter>Source Files\IO</Filter>
    </ClInclude>
    <ClInclude Include="MRLinesLoad.h">
      <Filter>Source Files\IO</Filter>
    </ClInclude>
    <ClInclude Include="MRMakeSphereMesh.h">
      <Filter>Source Files\Primitives</Filter>
    </ClInclude>
    <ClInclude Include="MRSphereObject.h">
      <Filter>Source Files\DataModel\Features</Filter>
    </ClInclude>
    <ClInclude Include="MRObjectMeshHolder.h">
      <Filter>Source Files\DataModel\ModelHolder</Filter>
    </ClInclude>
    <ClInclude Include="MR2to3.h">
      <Filter>Source Files\Math</Filter>
    </ClInclude>
    <ClInclude Include="MRPlaneObject.h">
      <Filter>Source Files\DataModel\Features</Filter>
    </ClInclude>
    <ClInclude Include="MRPolyline.h">
      <Filter>Source Files\Polyline</Filter>
    </ClInclude>
    <ClInclude Include="MRObjectLinesHolder.h">
      <Filter>Source Files\DataModel\ModelHolder</Filter>
    </ClInclude>
    <ClInclude Include="MRLineObject.h">
      <Filter>Source Files\DataModel\Features</Filter>
    </ClInclude>
    <ClInclude Include="MRCircleObject.h">
      <Filter>Source Files\DataModel\Features</Filter>
    </ClInclude>
    <ClInclude Include="MRPolyline2Collide.h">
      <Filter>Source Files\AABBTree</Filter>
    </ClInclude>
    <ClInclude Include="MRHeapBytes.h">
      <Filter>Source Files\Basic</Filter>
    </ClInclude>
    <ClInclude Include="MRObjectPointsHolder.h">
      <Filter>Source Files\DataModel\ModelHolder</Filter>
    </ClInclude>
    <ClInclude Include="MRChangePointCloudAction.h">
      <Filter>Source Files\History</Filter>
    </ClInclude>
    <ClInclude Include="MRPointObject.h">
      <Filter>Source Files\DataModel\Features</Filter>
    </ClInclude>
    <ClInclude Include="MRMeshBuilder.h">
      <Filter>Source Files\MeshBuilder</Filter>
    </ClInclude>
    <ClInclude Include="MRIdentifyVertices.h">
      <Filter>Source Files\MeshBuilder</Filter>
    </ClInclude>
    <ClInclude Include="MRMeshBuilderTypes.h">
      <Filter>Source Files\MeshBuilder</Filter>
    </ClInclude>
    <ClInclude Include="MRMeshTopology.h">
      <Filter>Source Files\Mesh</Filter>
    </ClInclude>
    <ClInclude Include="MRMesh.h">
      <Filter>Source Files\Mesh</Filter>
    </ClInclude>
    <ClInclude Include="MRMeshTriPoint.h">
      <Filter>Source Files\Mesh</Filter>
    </ClInclude>
    <ClInclude Include="MRMeshToPointCloud.h">
      <Filter>Source Files\MeshAlgorithm</Filter>
    </ClInclude>
    <ClInclude Include="MRMeshMetrics.h">
      <Filter>Source Files\MeshAlgorithm</Filter>
    </ClInclude>
    <ClInclude Include="MRMeshNormals.h">
      <Filter>Source Files\MeshAlgorithm</Filter>
    </ClInclude>
    <ClInclude Include="MRMeshSubdivide.h">
      <Filter>Source Files\MeshAlgorithm</Filter>
    </ClInclude>
    <ClInclude Include="MRMeshFixer.h">
      <Filter>Source Files\MeshAlgorithm</Filter>
    </ClInclude>
    <ClInclude Include="MRMeshFillHole.h">
      <Filter>Source Files\MeshAlgorithm</Filter>
    </ClInclude>
    <ClInclude Include="MREdgePoint.h">
      <Filter>Source Files\Mesh</Filter>
    </ClInclude>
    <ClInclude Include="MRMeshBoundary.h">
      <Filter>Source Files\MeshAlgorithm</Filter>
    </ClInclude>
    <ClInclude Include="MRMeshDelete.h">
      <Filter>Source Files\MeshAlgorithm</Filter>
    </ClInclude>
    <ClInclude Include="MRMeshDelone.h">
      <Filter>Source Files\MeshAlgorithm</Filter>
    </ClInclude>
    <ClInclude Include="MRPolyline2Intersect.h">
      <Filter>Source Files\AABBTree</Filter>
    </ClInclude>
    <ClInclude Include="MRPolylineComponents.h">
      <Filter>Source Files\Components</Filter>
    </ClInclude>
    <ClInclude Include="MRFillContourByGraphCut.h">
      <Filter>Source Files\Segmentation</Filter>
    </ClInclude>
    <ClInclude Include="MRSurroundingContour.h">
      <Filter>Source Files\Segmentation</Filter>
    </ClInclude>
    <ClInclude Include="MRContoursCut.h">
      <Filter>Source Files\Contours</Filter>
    </ClInclude>
    <ClInclude Include="MRContoursSeparation.h">
      <Filter>Source Files\Contours</Filter>
    </ClInclude>
    <ClInclude Include="MRIntersectionContour.h">
      <Filter>Source Files\Contours</Filter>
    </ClInclude>
    <ClInclude Include="MRMeshDecimate.h">
      <Filter>Source Files\Decimation</Filter>
    </ClInclude>
    <ClInclude Include="MRMeshDecimateParallel.h">
      <Filter>Source Files\Decimation</Filter>
    </ClInclude>
    <ClInclude Include="MRPolylineDecimate.h">
      <Filter>Source Files\Decimation</Filter>
    </ClInclude>
    <ClInclude Include="MRPointCloudTriangulation.h">
      <Filter>Source Files\Triangulation</Filter>
    </ClInclude>
    <ClInclude Include="MRPointCloudTriangulationHelpers.h">
      <Filter>Source Files\Triangulation</Filter>
    </ClInclude>
    <ClInclude Include="MRBooleanOperation.h">
      <Filter>Source Files\Boolean</Filter>
    </ClInclude>
    <ClInclude Include="MRMeshBoolean.h">
      <Filter>Source Files\Boolean</Filter>
    </ClInclude>
    <ClInclude Include="MRMeshBooleanFacade.h">
      <Filter>Source Files\Boolean</Filter>
    </ClInclude>
    <ClInclude Include="MRPartialOffset.h">
      <Filter>Source Files\Boolean</Filter>
    </ClInclude>
    <ClInclude Include="MRMeshSaveObj.h">
      <Filter>Source Files\IO</Filter>
    </ClInclude>
    <ClInclude Include="MRObjectLabel.h">
      <Filter>Source Files\DataModel</Filter>
    </ClInclude>
    <ClInclude Include="MRPolylineSubdivide.h">
      <Filter>Source Files\Polyline</Filter>
    </ClInclude>
    <ClInclude Include="MRChangePolylineAction.h">
      <Filter>Source Files\History</Filter>
    </ClInclude>
    <ClInclude Include="MRRelaxParams.h">
      <Filter>Source Files\Relax</Filter>
    </ClInclude>
    <ClInclude Include="MRMeshRelax.h">
      <Filter>Source Files\Relax</Filter>
    </ClInclude>
    <ClInclude Include="MRPointCloudRelax.h">
      <Filter>Source Files\Relax</Filter>
    </ClInclude>
    <ClInclude Include="MRPolylineRelax.h">
      <Filter>Source Files\Relax</Filter>
    </ClInclude>
    <ClInclude Include="MRPrism.h">
      <Filter>Source Files\Primitives</Filter>
    </ClInclude>
    <ClInclude Include="MRChangeLabelAction.h">
      <Filter>Source Files\History</Filter>
    </ClInclude>
    <ClInclude Include="MRProgressReadWrite.h">
      <Filter>Source Files\IO</Filter>
    </ClInclude>
    <ClInclude Include="MRChangeVoxelsAction.h">
      <Filter>Source Files\History</Filter>
    </ClInclude>
    <ClInclude Include="MRMatrix3Decompose.h">
      <Filter>Source Files\Math</Filter>
    </ClInclude>
    <ClInclude Include="MRBuffer.h">
      <Filter>Source Files\Basic</Filter>
    </ClInclude>
    <ClInclude Include="MRVertexAttributeGradient.h">
      <Filter>Source Files\MeshAlgorithm</Filter>
    </ClInclude>
    <ClInclude Include="MRChangeVoxelSelectionAction.h">
      <Filter>Source Files\History</Filter>
    </ClInclude>
    <ClInclude Include="MRChangePointCloudNormalsAction.h">
      <Filter>Source Files\History</Filter>
    </ClInclude>
    <ClInclude Include="MRUniteManyMeshes.h">
      <Filter>Source Files\Boolean</Filter>
    </ClInclude>
    <ClInclude Include="MRPlanarPath.h">
      <Filter>Source Files\SurfacePath</Filter>
    </ClInclude>
    <ClInclude Include="MRIntersectionPrecomputes2.h">
      <Filter>Source Files\AABBTree</Filter>
    </ClInclude>
    <ClInclude Include="MRRayBoxIntersection2.h">
      <Filter>Source Files\Math</Filter>
    </ClInclude>
    <ClInclude Include="MRIntersectionPrecomputes.h">
      <Filter>Source Files\Math</Filter>
    </ClInclude>
    <ClInclude Include="MRLine.h">
      <Filter>Source Files\Math</Filter>
    </ClInclude>
    <ClInclude Include="MRTimeRecord.h">
      <Filter>Source Files\Basic</Filter>
    </ClInclude>
    <ClInclude Include="MROrder.h">
      <Filter>Source Files\Mesh</Filter>
    </ClInclude>
    <ClInclude Include="MREdgePathsBuilder.h">
      <Filter>Source Files\SurfacePath</Filter>
    </ClInclude>
    <ClInclude Include="MRExtractIsolines.h">
      <Filter>Source Files\SurfacePath</Filter>
    </ClInclude>
    <ClInclude Include="MRMarchingCubes.h">
      <Filter>Source Files\Voxels</Filter>
    </ClInclude>
    <ClInclude Include="MRSharpenMarchingCubesMesh.h">
      <Filter>Source Files\Voxels</Filter>
    </ClInclude>
    <ClInclude Include="MREdgeMetric.h">
      <Filter>Source Files\SurfacePath</Filter>
    </ClInclude>
    <ClInclude Include="MRFastWindingNumber.h">
      <Filter>Source Files\AABBTree</Filter>
    </ClInclude>
    <ClInclude Include="MROpenVDBHelper.h">
      <Filter>Source Files\VDBConversions</Filter>
    </ClInclude>
    <ClInclude Include="MRChangeVertsColorMapAction.h">
      <Filter>Source Files\History</Filter>
    </ClInclude>
    <ClInclude Include="MRSignDetectionMode.h">
      <Filter>Source Files\Voxels</Filter>
    </ClInclude>
    <ClInclude Include="MRGridSettings.h">
      <Filter>Source Files\Mesh</Filter>
    </ClInclude>
    <ClInclude Include="MRPointsToMeshProjector.h">
      <Filter>Source Files\AABBTree</Filter>
    </ClInclude>
    <ClInclude Include="MRGltfSerializer.h">
      <Filter>Source Files\IO</Filter>
    </ClInclude>
    <ClInclude Include="MRParallelFor.h">
      <Filter>Source Files\Basic</Filter>
    </ClInclude>
    <ClInclude Include="MRFreeFormDeformer.h">
      <Filter>Source Files\LinearSystem</Filter>
    </ClInclude>
    <ClInclude Include="MRToolPath.h">
      <Filter>Source Files\SurfacePath</Filter>
    </ClInclude>
    <ClInclude Include="MRLaplacian.h">
      <Filter>Source Files\LinearSystem</Filter>
    </ClInclude>
    <ClInclude Include="MRPositionVertsSmoothly.h">
      <Filter>Source Files\LinearSystem</Filter>
    </ClInclude>
    <ClInclude Include="MRClosestPointInTriangle.h">
      <Filter>Source Files\Math</Filter>
    </ClInclude>
    <ClInclude Include="MRNormalsToPoints.h">
      <Filter>Source Files\LinearSystem</Filter>
    </ClInclude>
    <ClInclude Include="MRNormalDenoising.h">
      <Filter>Source Files\LinearSystem</Filter>
    </ClInclude>
    <ClInclude Include="MRId.h">
      <Filter>Source Files\Basic</Filter>
    </ClInclude>
    <ClInclude Include="MREdgeIterator.h">
      <Filter>Source Files\Mesh</Filter>
    </ClInclude>
    <ClInclude Include="MRPartMapping.h">
      <Filter>Source Files\Mesh</Filter>
    </ClInclude>
    <ClInclude Include="MRPointOnFace.h">
      <Filter>Source Files\Mesh</Filter>
    </ClInclude>
    <ClInclude Include="MRMeshPart.h">
      <Filter>Source Files\Mesh</Filter>
    </ClInclude>
    <ClInclude Include="MRMeshEigen.h">
      <Filter>Source Files\Mesh</Filter>
    </ClInclude>
    <ClInclude Include="MRConvexHull.h">
      <Filter>Source Files\MeshAlgorithm</Filter>
    </ClInclude>
    <ClInclude Include="MRExpandShrink.h">
      <Filter>Source Files\MeshAlgorithm</Filter>
    </ClInclude>
    <ClInclude Include="MRExpected.h">
      <Filter>Source Files\Basic</Filter>
    </ClInclude>
    <ClInclude Include="MRContoursStitch.h">
      <Filter>Source Files\Contours</Filter>
    </ClInclude>
    <ClInclude Include="MRFillContour.h">
      <Filter>Source Files\Contours</Filter>
    </ClInclude>
    <ClInclude Include="MRFillContours2D.h">
      <Filter>Source Files\Contours</Filter>
    </ClInclude>
    <ClInclude Include="MRFixUndercuts.h">
      <Filter>Source Files\MeshAlgorithm</Filter>
    </ClInclude>
    <ClInclude Include="MRGridSampling.h">
      <Filter>Source Files\PointCloud</Filter>
    </ClInclude>
    <ClInclude Include="MRNoDefInit.h">
      <Filter>Source Files\Basic</Filter>
    </ClInclude>
    <ClInclude Include="MRphmap.h">
      <Filter>Source Files\Basic</Filter>
    </ClInclude>
    <ClInclude Include="MRRegionBoundary.h">
      <Filter>Source Files\MeshAlgorithm</Filter>
    </ClInclude>
    <ClInclude Include="MRRingIterator.h">
      <Filter>Source Files\Basic</Filter>
    </ClInclude>
    <ClInclude Include="MRWriter.h">
      <Filter>Source Files\Basic</Filter>
    </ClInclude>
    <ClInclude Include="MRICP.h">
      <Filter>Source Files\MeshAlgorithm</Filter>
    </ClInclude>
    <ClInclude Include="MRMeshTrimWithPlane.h">
      <Filter>Source Files\MeshAlgorithm</Filter>
    </ClInclude>
    <ClInclude Include="MRColorMapAggregator.h">
      <Filter>Source Files\Basic</Filter>
    </ClInclude>
    <ClInclude Include="MRCloseVertices.h">
      <Filter>Source Files\MeshAlgorithm</Filter>
    </ClInclude>
    <ClInclude Include="MROverlappingTris.h">
      <Filter>Source Files\AABBTree</Filter>
    </ClInclude>
    <ClInclude Include="MRObjectGcode.h">
      <Filter>Source Files\DataModel</Filter>
    </ClInclude>
    <ClInclude Include="MRGcodeProcessor.h">
      <Filter>Source Files\Gcode</Filter>
    </ClInclude>
    <ClInclude Include="MRGcodeLoad.h">
      <Filter>Source Files\IO</Filter>
    </ClInclude>
    <ClInclude Include="MRFile.h">
      <Filter>Source Files\System</Filter>
    </ClInclude>
    <ClInclude Include="MRDirectory.h">
      <Filter>Source Files\System</Filter>
    </ClInclude>
    <ClInclude Include="MRAxis.h">
      <Filter>Source Files\BaseStructures</Filter>
    </ClInclude>
    <ClInclude Include="MRChangeObjectFields.h">
      <Filter>Source Files\History</Filter>
    </ClInclude>
    <ClInclude Include="MRMutexOwner.h">
      <Filter>Source Files\System</Filter>
    </ClInclude>
    <ClInclude Include="MRSignal.h">
      <Filter>Source Files\Basic</Filter>
    </ClInclude>
    <ClInclude Include="MRUniquePtr.h">
      <Filter>Source Files\Basic</Filter>
    </ClInclude>
    <ClInclude Include="MRViewportProperty.h">
      <Filter>Source Files\Basic</Filter>
    </ClInclude>
    <ClInclude Include="MRViewportId.h">
      <Filter>Source Files\Basic</Filter>
    </ClInclude>
    <ClInclude Include="MRVoxelsConversionsByParts.h">
      <Filter>Source Files\Voxels</Filter>
    </ClInclude>
    <ClInclude Include="MRInnerShell.h">
      <Filter>Source Files\AABBTree</Filter>
    </ClInclude>
    <ClInclude Include="MRMovementBuildBody.h">
      <Filter>Source Files\Primitives</Filter>
    </ClInclude>
    <ClInclude Include="MRVDBProgressInterrupter.h">
      <Filter>Source Files\VDBConversions</Filter>
    </ClInclude>
    <ClInclude Include="MRVDBFloatGrid.h">
      <Filter>Source Files\BaseStructures</Filter>
    </ClInclude>
    <ClInclude Include="MRCNCMachineSettings.h">
      <Filter>Source Files\Gcode</Filter>
    </ClInclude>
    <ClInclude Include="MRMeshToDistanceVolume.h">
      <Filter>Source Files\Voxels</Filter>
    </ClInclude>
    <ClInclude Include="MRIsNaN.h">
      <Filter>Source Files\Math</Filter>
    </ClInclude>
    <ClInclude Include="MRVoxelsConversions.h">
      <Filter>Source Files\Voxels</Filter>
    </ClInclude>
    <ClInclude Include="MRIOParsing.h">
      <Filter>Source Files\IO</Filter>
    </ClInclude>
    <ClInclude Include="MRTiffIO.h">
      <Filter>Source Files\IO</Filter>
    </ClInclude>
    <ClInclude Include="MRTerrainTriangulation.h">
      <Filter>Source Files\Triangulation</Filter>
    </ClInclude>
    <ClInclude Include="MRPointOnObject.h">
      <Filter>Source Files\Basic</Filter>
    </ClInclude>
    <ClInclude Include="MRPointsProject.h">
      <Filter>Source Files\AABBTree</Filter>
    </ClInclude>
    <ClInclude Include="MRSegmPoint.h">
      <Filter>Source Files\Math</Filter>
    </ClInclude>
    <ClInclude Include="MREmbedTerrainStructure.h">
      <Filter>Source Files\Boolean</Filter>
    </ClInclude>
    <ClInclude Include="MRMapEdge.h">
      <Filter>Source Files\Basic</Filter>
    </ClInclude>
    <ClInclude Include="MRMeshExtrude.h">
      <Filter>Source Files\Mesh</Filter>
    </ClInclude>
    <ClInclude Include="MRGraph.h">
      <Filter>Source Files\Math</Filter>
    </ClInclude>
    <ClInclude Include="MRWatershedGraph.h">
      <Filter>Source Files\WaterFlow</Filter>
    </ClInclude>
    <ClInclude Include="MRAggregateFlow.h">
      <Filter>Source Files\WaterFlow</Filter>
    </ClInclude>
    <ClInclude Include="MRBasinVolume.h">
      <Filter>Source Files\WaterFlow</Filter>
    </ClInclude>
    <ClInclude Include="MRMeshOverhangs.h">
      <Filter>Source Files\MeshAlgorithm</Filter>
    </ClInclude>
    <ClInclude Include="MRPrecipitationSimulator.h">
      <Filter>Source Files\WaterFlow</Filter>
    </ClInclude>
    <ClInclude Include="MRMeshOrPoints.h">
      <Filter>Source Files\Mesh</Filter>
    </ClInclude>
    <ClInclude Include="MRMeshLoadStep.h">
      <Filter>Source Files\IO</Filter>
    </ClInclude>
    <ClInclude Include="MRZip.h">
      <Filter>Source Files\IO</Filter>
    </ClInclude>
    <ClInclude Include="MRMeshLoadSettings.h">
      <Filter>Source Files\IO</Filter>
    </ClInclude>
    <ClInclude Include="MROffsetContours.h">
      <Filter>Source Files\Polyline</Filter>
    </ClInclude>
    <ClInclude Include="MRChangeColoringType.h">
      <Filter>Source Files\History</Filter>
    </ClInclude>
    <ClInclude Include="MRFewSmallest.h">
      <Filter>Source Files\Basic</Filter>
    </ClInclude>
    <ClInclude Include="MRSolarRadiation.h">
      <Filter>Source Files\AABBTree</Filter>
    </ClInclude>
    <ClInclude Include="MRImproveSampling.h">
      <Filter>Source Files\PointCloud</Filter>
    </ClInclude>
    <ClInclude Include="MRChangeColoringActions.h">
      <Filter>Source Files\History</Filter>
    </ClInclude>
    <ClInclude Include="MRCloudPartMapping.h">
      <Filter>Source Files\PointCloud</Filter>
    </ClInclude>
    <ClInclude Include="MREnumNeighbours.h">
      <Filter>Source Files\Mesh</Filter>
    </ClInclude>
    <ClInclude Include="MRMeshDiff.h">
      <Filter>Source Files\Mesh</Filter>
    </ClInclude>
    <ClInclude Include="MRFilterCreaseEdges.h">
      <Filter>Source Files\MeshAlgorithm</Filter>
    </ClInclude>
    <ClInclude Include="MRMeshReplicate.h">
      <Filter>Source Files\Mesh</Filter>
    </ClInclude>
    <ClInclude Include="MRInTreePathBuilder.h">
      <Filter>Source Files\SurfacePath</Filter>
    </ClInclude>
    <ClInclude Include="MRSaveSettings.h">
      <Filter>Source Files\IO</Filter>
    </ClInclude>
    <ClInclude Include="MRSceneLoad.h">
      <Filter>Source Files\IO</Filter>
    </ClInclude>
    <ClInclude Include="MRChangeValue.h">
      <Filter>Source Files\History</Filter>
    </ClInclude>
    <ClInclude Include="MRUVSphere.h">
      <Filter>Source Files\Primitives</Filter>
    </ClInclude>
    <ClInclude Include="MRSphere.h">
      <Filter>Source Files\Math</Filter>
    </ClInclude>
    <ClInclude Include="MRObjectSave.h">
      <Filter>Source Files\IO</Filter>
    </ClInclude>
    <ClInclude Include="MRAligningTransform.h">
      <Filter>Source Files\Math</Filter>
    </ClInclude>
    <ClInclude Include="MRPointToPointAligningTransform.h">
      <Filter>Source Files\Math</Filter>
    </ClInclude>
    <ClInclude Include="MRPointToPlaneAligningTransform.h">
      <Filter>Source Files\Math</Filter>
    </ClInclude>
    <ClInclude Include="MRCylinderObject.h">
      <Filter>Source Files\DataModel\Features</Filter>
    </ClInclude>
    <ClInclude Include="MRFinally.h">
      <Filter>Source Files\Basic</Filter>
    </ClInclude>
    <ClInclude Include="MRZlib.h">
      <Filter>Source Files\IO</Filter>
    </ClInclude>
    <ClInclude Include="MRCylinderApproximator.h">
      <Filter>Source Files\Math</Filter>
    </ClInclude>
    <ClInclude Include="MRCylinder3.h">
      <Filter>Source Files\Math</Filter>
    </ClInclude>
    <ClInclude Include="MRConeObject.h">
      <Filter>Source Files\DataModel\Features</Filter>
    </ClInclude>
    <ClInclude Include="MRCone3.h">
      <Filter>Source Files\Math</Filter>
    </ClInclude>
    <ClInclude Include="MRConeApproximator.h">
      <Filter>Source Files\Math</Filter>
    </ClInclude>
    <ClInclude Include="MRVoxelsVolumeAccess.h">
      <Filter>Source Files\Voxels</Filter>
    </ClInclude>
    <ClInclude Include="MRAlphaShape.h">
      <Filter>Source Files\Triangulation</Filter>
    </ClInclude>
    <ClInclude Include="MRSymMatrix4.h">
      <Filter>Source Files\Math</Filter>
    </ClInclude>
    <ClInclude Include="MRFeatureObject.h">
      <Filter>Source Files\DataModel\Features</Filter>
    </ClInclude>
    <ClInclude Include="MRFeatures.h">
      <Filter>Source Files\Math</Filter>
    </ClInclude>
    <ClInclude Include="MRPointsLoadE57.h">
      <Filter>Source Files\IO</Filter>
    </ClInclude>
    <ClInclude Include="MRLocalTriangulations.h">
      <Filter>Source Files\Triangulation</Filter>
    </ClInclude>
    <ClInclude Include="MRFlagOperators.h">
      <Filter>Source Files\Basic</Filter>
    </ClInclude>
    <ClInclude Include="MRMeasurementObject.h">
      <Filter>Source Files\DataModel\Measurements</Filter>
    </ClInclude>
    <ClInclude Include="MRRadiusMeasurementObject.h">
      <Filter>Source Files\DataModel\Measurements</Filter>
    </ClInclude>
    <ClInclude Include="MRDistanceMeasurementObject.h">
      <Filter>Source Files\DataModel\Measurements</Filter>
    </ClInclude>
    <ClInclude Include="MRAngleMeasurementObject.h">
      <Filter>Source Files\DataModel\Measurements</Filter>
    </ClInclude>
    <ClInclude Include="MRDefaultMeasurementObjects.h">
      <Filter>Source Files\DataModel\Measurements</Filter>
    </ClInclude>
    <ClInclude Include="MRUnorientedTriangle.h">
      <Filter>Source Files\Mesh</Filter>
    </ClInclude>
    <ClInclude Include="MRPointsComponents.h">
      <Filter>Source Files\Components</Filter>
    </ClInclude>
    <ClInclude Include="MRPointCLoudDivideWithPlane.h">
      <Filter>Source Files\PointCloud</Filter>
    </ClInclude>
  </ItemGroup>
  <ItemGroup>
    <ClCompile Include="MRObject.cpp">
      <Filter>Source Files\DataModel</Filter>
    </ClCompile>
    <ClCompile Include="MRObjectLoad.cpp">
      <Filter>Source Files\DataModel</Filter>
    </ClCompile>
    <ClCompile Include="MRTimer.cpp">
      <Filter>Source Files\Basic</Filter>
    </ClCompile>
    <ClCompile Include="MRBestFit.cpp">
      <Filter>Source Files\Math</Filter>
    </ClCompile>
    <ClCompile Include="MRBitSet.cpp">
      <Filter>Source Files\Basic</Filter>
    </ClCompile>
    <ClCompile Include="MRAffineXf3.cpp">
      <Filter>Source Files\Math</Filter>
    </ClCompile>
    <ClCompile Include="MRCylinder.cpp">
      <Filter>Source Files\Primitives</Filter>
    </ClCompile>
    <ClCompile Include="MRBox.cpp">
      <Filter>Source Files\Math</Filter>
    </ClCompile>
    <ClCompile Include="MRCube.cpp">
      <Filter>Source Files\Primitives</Filter>
    </ClCompile>
    <ClCompile Include="MRVDBConversions.cpp">
      <Filter>Source Files\VDBConversions</Filter>
    </ClCompile>
    <ClCompile Include="MRSymbolMesh.cpp">
      <Filter>Source Files\SymbolMesh</Filter>
    </ClCompile>
    <ClCompile Include="MRBoolean.cpp">
      <Filter>Source Files\VDBConversions</Filter>
    </ClCompile>
    <ClCompile Include="MRTorus.cpp">
      <Filter>Source Files\Primitives</Filter>
    </ClCompile>
    <ClCompile Include="MRHistogram.cpp">
      <Filter>Source Files\Math</Filter>
    </ClCompile>
    <ClCompile Include="MRSystem.cpp">
      <Filter>Source Files\System</Filter>
    </ClCompile>
    <ClCompile Include="MRFloatGrid.cpp">
      <Filter>Source Files\BaseStructures</Filter>
    </ClCompile>
    <ClCompile Include="MRObjectVoxels.cpp">
      <Filter>Source Files\DataModel</Filter>
    </ClCompile>
    <ClCompile Include="MRVoxelsSave.cpp">
      <Filter>Source Files\IO</Filter>
    </ClCompile>
    <ClCompile Include="MRMeshSave.cpp">
      <Filter>Source Files\IO</Filter>
    </ClCompile>
    <ClCompile Include="MRMeshLoad.cpp">
      <Filter>Source Files\IO</Filter>
    </ClCompile>
    <ClCompile Include="MRVoxelsLoad.cpp">
      <Filter>Source Files\IO</Filter>
    </ClCompile>
    <ClCompile Include="MRVoxelPath.cpp">
      <Filter>Source Files\Voxels</Filter>
    </ClCompile>
    <ClCompile Include="miniply.cpp">
      <Filter>Source Files\IO</Filter>
    </ClCompile>
    <ClCompile Include="MRObjectMesh.cpp">
      <Filter>Source Files\DataModel</Filter>
    </ClCompile>
    <ClCompile Include="MRVisualObject.cpp">
      <Filter>Source Files\DataModel</Filter>
    </ClCompile>
    <ClCompile Include="MRObjectFactory.cpp">
      <Filter>Source Files\DataModel</Filter>
    </ClCompile>
    <ClCompile Include="MRSerializer.cpp">
      <Filter>Source Files\IO</Filter>
    </ClCompile>
    <ClCompile Include="MRVoxelGraphCut.cpp">
      <Filter>Source Files\Voxels</Filter>
    </ClCompile>
    <ClCompile Include="MRObjectLines.cpp">
      <Filter>Source Files\DataModel</Filter>
    </ClCompile>
    <ClCompile Include="MRArrow.cpp">
      <Filter>Source Files\Primitives</Filter>
    </ClCompile>
    <ClCompile Include="MRMathInstatiate.cpp">
      <Filter>Source Files\Math</Filter>
    </ClCompile>
    <ClCompile Include="MRQuadraticForm.cpp">
      <Filter>Source Files\Math</Filter>
    </ClCompile>
    <ClCompile Include="MRVolumeSegment.cpp">
      <Filter>Source Files\Voxels</Filter>
    </ClCompile>
    <ClCompile Include="MRTriDist.cpp">
      <Filter>Source Files\Math</Filter>
    </ClCompile>
    <ClCompile Include="MRAABBTree.cpp">
      <Filter>Source Files\AABBTree</Filter>
    </ClCompile>
    <ClCompile Include="MRMeshDistance.cpp">
      <Filter>Source Files\AABBTree</Filter>
    </ClCompile>
    <ClCompile Include="MRMakePlane.cpp">
      <Filter>Source Files\Primitives</Filter>
    </ClCompile>
    <ClCompile Include="MRMeshCollide.cpp">
      <Filter>Source Files\AABBTree</Filter>
    </ClCompile>
    <ClCompile Include="MRMeshProject.cpp">
      <Filter>Source Files\AABBTree</Filter>
    </ClCompile>
    <ClCompile Include="MRStringConvert.cpp">
      <Filter>Source Files\Basic</Filter>
    </ClCompile>
    <ClCompile Include="MROffset.cpp">
      <Filter>Source Files\VDBConversions</Filter>
    </ClCompile>
    <ClCompile Include="MREdgePaths.cpp">
      <Filter>Source Files\SurfacePath</Filter>
    </ClCompile>
    <ClCompile Include="MRSurfaceDistance.cpp">
      <Filter>Source Files\SurfacePath</Filter>
    </ClCompile>
    <ClCompile Include="MRSurfacePath.cpp">
      <Filter>Source Files\SurfacePath</Filter>
    </ClCompile>
    <ClCompile Include="MRGeodesicPath.cpp">
      <Filter>Source Files\SurfacePath</Filter>
    </ClCompile>
    <ClCompile Include="MRSceneColors.cpp">
      <Filter>Source Files\BaseStructures</Filter>
    </ClCompile>
    <ClCompile Include="MRVolumeIndexer.cpp">
      <Filter>Source Files\Voxels</Filter>
    </ClCompile>
    <ClCompile Include="MRPrecisePredicates3.cpp">
      <Filter>Source Files\Math</Filter>
    </ClCompile>
    <ClCompile Include="MRObjectPoints.cpp">
      <Filter>Source Files\DataModel</Filter>
    </ClCompile>
    <ClCompile Include="MRPointsLoad.cpp">
      <Filter>Source Files\IO</Filter>
    </ClCompile>
    <ClCompile Include="MRPointsSave.cpp">
      <Filter>Source Files\IO</Filter>
    </ClCompile>
    <ClCompile Include="MRMeshCollidePrecise.cpp">
      <Filter>Source Files\AABBTree</Filter>
    </ClCompile>
    <ClCompile Include="MRBase64.cpp">
      <Filter>Source Files\IO</Filter>
    </ClCompile>
    <ClCompile Include="MRLog.cpp">
      <Filter>Source Files\Basic</Filter>
    </ClCompile>
    <ClCompile Include="MRStreamOperators.cpp">
      <Filter>Source Files\IO</Filter>
    </ClCompile>
    <ClCompile Include="MRImageSave.cpp">
      <Filter>Source Files\IO</Filter>
    </ClCompile>
    <ClCompile Include="MRMeshIntersect.cpp">
      <Filter>Source Files\AABBTree</Filter>
    </ClCompile>
    <ClCompile Include="MRAABBTreePoints.cpp">
      <Filter>Source Files\AABBTree</Filter>
    </ClCompile>
    <ClCompile Include="MRPointsInBall.cpp">
      <Filter>Source Files\AABBTree</Filter>
    </ClCompile>
    <ClCompile Include="MRPython.cpp">
      <Filter>Source Files\Python</Filter>
    </ClCompile>
    <ClCompile Include="MRSceneRoot.cpp">
      <Filter>Source Files\DataModel</Filter>
    </ClCompile>
    <ClCompile Include="MRRegularGridMesh.cpp">
      <Filter>Source Files\Primitives</Filter>
    </ClCompile>
    <ClCompile Include="MRPointCloud.cpp">
      <Filter>Source Files\PointCloud</Filter>
    </ClCompile>
    <ClCompile Include="MRUniformSampling.cpp">
      <Filter>Source Files\PointCloud</Filter>
    </ClCompile>
    <ClCompile Include="MRPointCloudMakeNormals.cpp">
      <Filter>Source Files\PointCloud</Filter>
    </ClCompile>
    <ClCompile Include="MRRegularMapMesher.cpp">
      <Filter>Source Files\PointCloud</Filter>
    </ClCompile>
    <ClCompile Include="MRIOFormatsRegistry.cpp">
      <Filter>Source Files\IO</Filter>
    </ClCompile>
    <ClCompile Include="MRAABBTreePolyline3.cpp">
      <Filter>Source Files\AABBTree</Filter>
    </ClCompile>
    <ClCompile Include="MRPolylineProject.cpp">
      <Filter>Source Files\AABBTree</Filter>
    </ClCompile>
    <ClCompile Include="MRMeshDirMax.cpp">
      <Filter>Source Files\AABBTree</Filter>
    </ClCompile>
    <ClCompile Include="MRPointCloudRadius.cpp">
      <Filter>Source Files\PointCloud</Filter>
    </ClCompile>
    <ClCompile Include="MRHistoryStore.cpp">
      <Filter>Source Files\History</Filter>
    </ClCompile>
    <ClCompile Include="MRChangeSceneAction.cpp">
      <Filter>Source Files\History</Filter>
    </ClCompile>
    <ClCompile Include="MRTunnelDetector.cpp">
      <Filter>Source Files\SurfacePath</Filter>
    </ClCompile>
    <ClCompile Include="MRMakeRigidXf.cpp">
      <Filter>Source Files\Math</Filter>
    </ClCompile>
    <ClCompile Include="MRUniqueThreadSafeOwner.cpp">
      <Filter>Source Files\AABBTree</Filter>
    </ClCompile>
    <ClCompile Include="MRIRenderObject.cpp">
      <Filter>Source Files\Render</Filter>
    </ClCompile>
    <ClCompile Include="MR2DContoursTriangulation.cpp">
      <Filter>Source Files\SymbolMesh</Filter>
    </ClCompile>
    <ClCompile Include="MRConfig.cpp">
      <Filter>Source Files\System</Filter>
    </ClCompile>
    <ClCompile Include="MRMeshTests.cpp">
      <Filter>Source Files\Tests</Filter>
    </ClCompile>
    <ClCompile Include="MRCPRTests.cpp">
      <Filter>Source Files\Tests</Filter>
    </ClCompile>
    <ClCompile Include="MRDenseBox.cpp">
      <Filter>Source Files\Math</Filter>
    </ClCompile>
    <ClCompile Include="MRFloatGridComponents.cpp">
      <Filter>Source Files\Components</Filter>
    </ClCompile>
    <ClCompile Include="MRMeshComponents.cpp">
      <Filter>Source Files\Components</Filter>
    </ClCompile>
    <ClCompile Include="MRBestFitTests.cpp">
      <Filter>Source Files\Tests</Filter>
    </ClCompile>
    <ClCompile Include="MRObjectDistanceMap.cpp">
      <Filter>Source Files\DataModel</Filter>
    </ClCompile>
    <ClCompile Include="MRDistanceMapSave.cpp">
      <Filter>Source Files\IO</Filter>
    </ClCompile>
    <ClCompile Include="MRDistanceMapLoad.cpp">
      <Filter>Source Files\IO</Filter>
    </ClCompile>
    <ClCompile Include="MRExtractIsolinesTests.cpp">
      <Filter>Source Files\Tests</Filter>
    </ClCompile>
    <ClCompile Include="MRAABBTreeMaker.cpp">
      <Filter>Source Files\AABBTree</Filter>
    </ClCompile>
    <ClCompile Include="MRDistanceMapParams.cpp">
      <Filter>Source Files\DistanceMap</Filter>
    </ClCompile>
    <ClCompile Include="MRDistanceMapTests.cpp">
      <Filter>Source Files\DistanceMap</Filter>
    </ClCompile>
    <ClCompile Include="MRDistanceMap.cpp">
      <Filter>Source Files\DistanceMap</Filter>
    </ClCompile>
    <ClCompile Include="MRImageLoad.cpp">
      <Filter>Source Files\IO</Filter>
    </ClCompile>
    <ClCompile Include="MRAABBTreePolyline2.cpp">
      <Filter>Source Files\AABBTree</Filter>
    </ClCompile>
    <ClCompile Include="MRAffineXf2.cpp">
      <Filter>Source Files\Math</Filter>
    </ClCompile>
    <ClCompile Include="MRTupleBindings.cpp">
      <Filter>Source Files\Math</Filter>
    </ClCompile>
    <ClCompile Include="MRString.cpp">
      <Filter>Source Files\Basic</Filter>
    </ClCompile>
    <ClCompile Include="MRPolylineTopology.cpp">
      <Filter>Source Files\Polyline</Filter>
    </ClCompile>
    <ClCompile Include="MRPrecisePredicates2.cpp">
      <Filter>Source Files\Math</Filter>
    </ClCompile>
    <ClCompile Include="MRPrimitiveMapsComposition.cpp">
      <Filter>Source Files\Basic</Filter>
    </ClCompile>
    <ClCompile Include="MRPdf.cpp">
      <Filter>Source Files\PDF</Filter>
    </ClCompile>
    <ClCompile Include="MRAABBTreePolyline.cpp">
      <Filter>Source Files\AABBTree</Filter>
    </ClCompile>
    <ClCompile Include="MRBestFitQuadric.cpp">
      <Filter>Source Files\Math</Filter>
    </ClCompile>
    <ClCompile Include="MRIntersection.cpp">
      <Filter>Source Files\Math</Filter>
    </ClCompile>
    <ClCompile Include="MRContour.cpp">
      <Filter>Source Files\Math</Filter>
    </ClCompile>
    <ClCompile Include="MRSurfaceDistanceBuilder.cpp">
      <Filter>Source Files\SurfacePath</Filter>
    </ClCompile>
    <ClCompile Include="MRRestoringStreamsSink.cpp">
      <Filter>Source Files\Basic</Filter>
    </ClCompile>
    <ClCompile Include="MRVoxelsVolume.cpp">
      <Filter>Source Files\VDBConversions</Filter>
    </ClCompile>
    <ClCompile Include="MRCombinedHistoryAction.cpp">
      <Filter>Source Files\History</Filter>
    </ClCompile>
    <ClCompile Include="MRMeshLoadObj.cpp">
      <Filter>Source Files\IO</Filter>
    </ClCompile>
    <ClCompile Include="MRRectIndexer.cpp">
      <Filter>Source Files\DistanceMap</Filter>
    </ClCompile>
    <ClCompile Include="MREmbeddedPython.cpp">
      <Filter>Source Files\Python</Filter>
    </ClCompile>
    <ClCompile Include="MRLine3.cpp">
      <Filter>Source Files\Math</Filter>
    </ClCompile>
    <ClCompile Include="MRComputeBoundingBox.cpp">
      <Filter>Source Files\Math</Filter>
    </ClCompile>
    <ClCompile Include="MRSceneSettings.cpp">
      <Filter>Source Files\BaseStructures</Filter>
    </ClCompile>
    <ClCompile Include="MRLinesSave.cpp">
      <Filter>Source Files\IO</Filter>
    </ClCompile>
    <ClCompile Include="MRLinesLoad.cpp">
      <Filter>Source Files\IO</Filter>
    </ClCompile>
    <ClCompile Include="MRMakeSphereMesh.cpp">
      <Filter>Source Files\Primitives</Filter>
    </ClCompile>
    <ClCompile Include="MRSphereObject.cpp">
      <Filter>Source Files\DataModel\Features</Filter>
    </ClCompile>
    <ClCompile Include="MRObjectMeshHolder.cpp">
      <Filter>Source Files\DataModel\ModelHolder</Filter>
    </ClCompile>
    <ClCompile Include="MRPlaneObject.cpp">
      <Filter>Source Files\DataModel\Features</Filter>
    </ClCompile>
    <ClCompile Include="MRPolyline.cpp">
      <Filter>Source Files\Polyline</Filter>
    </ClCompile>
    <ClCompile Include="MRObjectLinesHolder.cpp">
      <Filter>Source Files\DataModel\ModelHolder</Filter>
    </ClCompile>
    <ClCompile Include="MRLineObject.cpp">
      <Filter>Source Files\DataModel\Features</Filter>
    </ClCompile>
    <ClCompile Include="MRCircleObject.cpp">
      <Filter>Source Files\DataModel\Features</Filter>
    </ClCompile>
    <ClCompile Include="MRPolyline2Collide.cpp">
      <Filter>Source Files\AABBTree</Filter>
    </ClCompile>
    <ClCompile Include="MRObjectPointsHolder.cpp">
      <Filter>Source Files\DataModel\ModelHolder</Filter>
    </ClCompile>
    <ClCompile Include="MRPointObject.cpp">
      <Filter>Source Files\DataModel\Features</Filter>
    </ClCompile>
    <ClCompile Include="MRMeshBuilder.cpp">
      <Filter>Source Files\MeshBuilder</Filter>
    </ClCompile>
    <ClCompile Include="MRMeshBuildDeleteTest.cpp">
      <Filter>Source Files\MeshBuilder</Filter>
    </ClCompile>
    <ClCompile Include="MRIdentifyVertices.cpp">
      <Filter>Source Files\MeshBuilder</Filter>
    </ClCompile>
    <ClCompile Include="MRAlignTextToMesh.cpp">
      <Filter>Source Files\SymbolMesh</Filter>
    </ClCompile>
    <ClCompile Include="MRMeshLoadSaveTest.cpp">
      <Filter>Source Files\Tests</Filter>
    </ClCompile>
    <ClCompile Include="MRMeshTopology.cpp">
      <Filter>Source Files\Mesh</Filter>
    </ClCompile>
    <ClCompile Include="MRMesh.cpp">
      <Filter>Source Files\Mesh</Filter>
    </ClCompile>
    <ClCompile Include="MRMeshTriPoint.cpp">
      <Filter>Source Files\Mesh</Filter>
    </ClCompile>
    <ClCompile Include="MRMeshToPointCloud.cpp">
      <Filter>Source Files\MeshAlgorithm</Filter>
    </ClCompile>
    <ClCompile Include="MRMeshNormals.cpp">
      <Filter>Source Files\MeshAlgorithm</Filter>
    </ClCompile>
    <ClCompile Include="MRMeshMetrics.cpp">
      <Filter>Source Files\MeshAlgorithm</Filter>
    </ClCompile>
    <ClCompile Include="MRMeshSubdivide.cpp">
      <Filter>Source Files\MeshAlgorithm</Filter>
    </ClCompile>
    <ClCompile Include="MRMeshFillHole.cpp">
      <Filter>Source Files\MeshAlgorithm</Filter>
    </ClCompile>
    <ClCompile Include="MRMeshFixer.cpp">
      <Filter>Source Files\MeshAlgorithm</Filter>
    </ClCompile>
    <ClCompile Include="MREdgePoint.cpp">
      <Filter>Source Files\Mesh</Filter>
    </ClCompile>
    <ClCompile Include="MRMeshBoundary.cpp">
      <Filter>Source Files\MeshAlgorithm</Filter>
    </ClCompile>
    <ClCompile Include="MRMeshDelete.cpp">
      <Filter>Source Files\MeshAlgorithm</Filter>
    </ClCompile>
    <ClCompile Include="MRMeshDelone.cpp">
      <Filter>Source Files\MeshAlgorithm</Filter>
    </ClCompile>
    <ClCompile Include="MRPolyline2Intersect.cpp">
      <Filter>Source Files\AABBTree</Filter>
    </ClCompile>
    <ClCompile Include="MRPolylineComponents.cpp">
      <Filter>Source Files\Components</Filter>
    </ClCompile>
    <ClCompile Include="MRExampleTest.cpp">
      <Filter>Source Files\Tests</Filter>
    </ClCompile>
    <ClCompile Include="MRFillContourByGraphCut.cpp">
      <Filter>Source Files\Segmentation</Filter>
    </ClCompile>
    <ClCompile Include="MRSurroundingContour.cpp">
      <Filter>Source Files\Segmentation</Filter>
    </ClCompile>
    <ClCompile Include="MRContoursCut.cpp">
      <Filter>Source Files\Contours</Filter>
    </ClCompile>
    <ClCompile Include="MRContoursSeparation.cpp">
      <Filter>Source Files\Contours</Filter>
    </ClCompile>
    <ClCompile Include="MRIntersectionContour.cpp">
      <Filter>Source Files\Contours</Filter>
    </ClCompile>
    <ClCompile Include="MRMeshDecimate.cpp">
      <Filter>Source Files\Decimation</Filter>
    </ClCompile>
    <ClCompile Include="MRMeshDecimateParallel.cpp">
      <Filter>Source Files\Decimation</Filter>
    </ClCompile>
    <ClCompile Include="MRPolylineDecimate.cpp">
      <Filter>Source Files\Decimation</Filter>
    </ClCompile>
    <ClCompile Include="MRPointCloudTriangulation.cpp">
      <Filter>Source Files\Triangulation</Filter>
    </ClCompile>
    <ClCompile Include="MRPointCloudTriangulationHelpers.cpp">
      <Filter>Source Files\Triangulation</Filter>
    </ClCompile>
    <ClCompile Include="MRBooleanOperation.cpp">
      <Filter>Source Files\Boolean</Filter>
    </ClCompile>
    <ClCompile Include="MRMeshBoolean.cpp">
      <Filter>Source Files\Boolean</Filter>
    </ClCompile>
    <ClCompile Include="MRMeshBooleanFacade.cpp">
      <Filter>Source Files\Boolean</Filter>
    </ClCompile>
    <ClCompile Include="MRPartialOffset.cpp">
      <Filter>Source Files\Boolean</Filter>
    </ClCompile>
    <ClCompile Include="MRMeshSaveObj.cpp">
      <Filter>Source Files\IO</Filter>
    </ClCompile>
    <ClCompile Include="MRObjectLabel.cpp">
      <Filter>Source Files\DataModel</Filter>
    </ClCompile>
    <ClCompile Include="MRPolylineSubdivide.cpp">
      <Filter>Source Files\Polyline</Filter>
    </ClCompile>
    <ClCompile Include="MRMeshRelax.cpp">
      <Filter>Source Files\Relax</Filter>
    </ClCompile>
    <ClCompile Include="MRPointCloudRelax.cpp">
      <Filter>Source Files\Relax</Filter>
    </ClCompile>
    <ClCompile Include="MRPolylineRelax.cpp">
      <Filter>Source Files\Relax</Filter>
    </ClCompile>
    <ClCompile Include="MRPrism.cpp">
      <Filter>Source Files\Primitives</Filter>
    </ClCompile>
    <ClCompile Include="MRProgressReadWrite.cpp">
      <Filter>Source Files\IO</Filter>
    </ClCompile>
    <ClCompile Include="MRVertexAttributeGradient.cpp">
      <Filter>Source Files\MeshAlgorithm</Filter>
    </ClCompile>
    <ClCompile Include="MRUniteManyMeshes.cpp">
      <Filter>Source Files\Boolean</Filter>
    </ClCompile>
    <ClCompile Include="MROrder.cpp">
      <Filter>Source Files\Mesh</Filter>
    </ClCompile>
    <ClCompile Include="MRTriMath.cpp">
      <Filter>Source Files\Math</Filter>
    </ClCompile>
    <ClCompile Include="MRExtractIsolines.cpp">
      <Filter>Source Files\SurfacePath</Filter>
    </ClCompile>
    <ClCompile Include="MRMarchingCubes.cpp">
      <Filter>Source Files\Voxels</Filter>
    </ClCompile>
    <ClCompile Include="MRSharpenMarchingCubesMesh.cpp">
      <Filter>Source Files\Voxels</Filter>
    </ClCompile>
    <ClCompile Include="MREdgeMetric.cpp">
      <Filter>Source Files\SurfacePath</Filter>
    </ClCompile>
    <ClCompile Include="MRFastWindingNumber.cpp">
      <Filter>Source Files\AABBTree</Filter>
    </ClCompile>
    <ClCompile Include="MRPointsToMeshProjector.cpp">
      <Filter>Source Files\AABBTree</Filter>
    </ClCompile>
    <ClCompile Include="MRVoxelsLoadGav.cpp">
      <Filter>Source Files\IO</Filter>
    </ClCompile>
    <ClCompile Include="MRGltfSerializer.cpp">
      <Filter>Source Files\IO</Filter>
    </ClCompile>
    <ClCompile Include="MRToolPath.cpp">
      <Filter>Source Files\SurfacePath</Filter>
    </ClCompile>
    <ClCompile Include="MRFreeFormDeformer.cpp">
      <Filter>Source Files\LinearSystem</Filter>
    </ClCompile>
    <ClCompile Include="MRLaplacian.cpp">
      <Filter>Source Files\LinearSystem</Filter>
    </ClCompile>
    <ClCompile Include="MRPositionVertsSmoothly.cpp">
      <Filter>Source Files\LinearSystem</Filter>
    </ClCompile>
    <ClCompile Include="MRNormalsToPoints.cpp">
      <Filter>Source Files\LinearSystem</Filter>
    </ClCompile>
    <ClCompile Include="MRNormalDenoising.cpp">
      <Filter>Source Files\LinearSystem</Filter>
    </ClCompile>
    <ClCompile Include="MRId.cpp">
      <Filter>Source Files\Basic</Filter>
    </ClCompile>
    <ClCompile Include="MRPartMapping.cpp">
      <Filter>Source Files\Mesh</Filter>
    </ClCompile>
    <ClCompile Include="MRMeshEigen.cpp">
      <Filter>Source Files\Mesh</Filter>
    </ClCompile>
    <ClCompile Include="MRConvexHull.cpp">
      <Filter>Source Files\MeshAlgorithm</Filter>
    </ClCompile>
    <ClCompile Include="MRExpandShrink.cpp">
      <Filter>Source Files\MeshAlgorithm</Filter>
    </ClCompile>
    <ClCompile Include="MRContoursStitch.cpp">
      <Filter>Source Files\Contours</Filter>
    </ClCompile>
    <ClCompile Include="MRFillContour.cpp">
      <Filter>Source Files\Contours</Filter>
    </ClCompile>
    <ClCompile Include="MRFillContours2D.cpp">
      <Filter>Source Files\Contours</Filter>
    </ClCompile>
    <ClCompile Include="MRFixUndercuts.cpp">
      <Filter>Source Files\MeshAlgorithm</Filter>
    </ClCompile>
    <ClCompile Include="MRGridSampling.cpp">
      <Filter>Source Files\PointCloud</Filter>
    </ClCompile>
    <ClCompile Include="MRRegionBoundary.cpp">
      <Filter>Source Files\MeshAlgorithm</Filter>
    </ClCompile>
    <ClCompile Include="MRICP.cpp">
      <Filter>Source Files\MeshAlgorithm</Filter>
    </ClCompile>
    <ClCompile Include="MRMeshTrimWithPlane.cpp">
      <Filter>Source Files\MeshAlgorithm</Filter>
    </ClCompile>
    <ClCompile Include="MRColorMapAggregator.cpp">
      <Filter>Source Files\Basic</Filter>
    </ClCompile>
    <ClCompile Include="MRCloseVertices.cpp">
      <Filter>Source Files\MeshAlgorithm</Filter>
    </ClCompile>
    <ClCompile Include="MROverlappingTris.cpp">
      <Filter>Source Files\AABBTree</Filter>
    </ClCompile>
    <ClCompile Include="MRObjectGcode.cpp">
      <Filter>Source Files\DataModel</Filter>
    </ClCompile>
    <ClCompile Include="MRGcodeProcessor.cpp">
      <Filter>Source Files\Gcode</Filter>
    </ClCompile>
    <ClCompile Include="MRGcodeLoad.cpp">
      <Filter>Source Files\IO</Filter>
    </ClCompile>
    <ClCompile Include="MRFile.cpp">
      <Filter>Source Files\System</Filter>
    </ClCompile>
    <ClCompile Include="MRVoxelsConversionsByParts.cpp">
      <Filter>Source Files\Voxels</Filter>
    </ClCompile>
    <ClCompile Include="MRExpected.cpp">
      <Filter>Source Files\Basic</Filter>
    </ClCompile>
    <ClCompile Include="MRViewportId.cpp">
      <Filter>Source Files\Basic</Filter>
    </ClCompile>
    <ClCompile Include="MRMovementBuildBody.cpp">
      <Filter>Source Files\Primitives</Filter>
    </ClCompile>
    <ClCompile Include="MRInnerShell.cpp">
      <Filter>Source Files\AABBTree</Filter>
    </ClCompile>
    <ClCompile Include="MRCNCMachineSettings.cpp">
      <Filter>Source Files\Gcode</Filter>
    </ClCompile>
    <ClCompile Include="MRMeshToDistanceVolume.cpp">
      <Filter>Source Files\Voxels</Filter>
    </ClCompile>
    <ClCompile Include="MRIOParsing.cpp">
      <Filter>Source Files\IO</Filter>
    </ClCompile>
    <ClCompile Include="MRTiffIO.cpp">
      <Filter>Source Files\IO</Filter>
    </ClCompile>
    <ClCompile Include="MRTerrainTriangulation.cpp">
      <Filter>Source Files\Triangulation</Filter>
    </ClCompile>
    <ClCompile Include="MRPointsProject.cpp">
      <Filter>Source Files\AABBTree</Filter>
    </ClCompile>
    <ClCompile Include="MREmbedTerrainStructure.cpp">
      <Filter>Source Files\Boolean</Filter>
    </ClCompile>
    <ClCompile Include="MRMeshExtrude.cpp">
      <Filter>Source Files\Mesh</Filter>
    </ClCompile>
    <ClCompile Include="MRGraph.cpp">
      <Filter>Source Files\Math</Filter>
    </ClCompile>
    <ClCompile Include="MRWatershedGraph.cpp">
      <Filter>Source Files\WaterFlow</Filter>
    </ClCompile>
    <ClCompile Include="MRAggregateFlow.cpp">
      <Filter>Source Files\WaterFlow</Filter>
    </ClCompile>
    <ClCompile Include="MRBasinVolume.cpp">
      <Filter>Source Files\WaterFlow</Filter>
    </ClCompile>
    <ClCompile Include="MRPointsLoadE57.cpp">
      <Filter>Source Files\IO</Filter>
    </ClCompile>
    <ClCompile Include="MRPointsLoadLas.cpp">
      <Filter>Source Files\IO</Filter>
    </ClCompile>
    <ClCompile Include="MRPrecipitationSimulator.cpp">
      <Filter>Source Files\WaterFlow</Filter>
    </ClCompile>
    <ClCompile Include="MRMeshOverhangs.cpp">
      <Filter>Source Files\MeshAlgorithm</Filter>
    </ClCompile>
    <ClCompile Include="MRMeshOrPoints.cpp">
      <Filter>Source Files\Mesh</Filter>
    </ClCompile>
    <ClCompile Include="MRMeshLoadStep.cpp">
      <Filter>Source Files\IO</Filter>
    </ClCompile>
    <ClCompile Include="MRZip.cpp">
      <Filter>Source Files\IO</Filter>
    </ClCompile>
    <ClCompile Include="MROffsetContours.cpp">
      <Filter>Source Files\Polyline</Filter>
    </ClCompile>
    <ClCompile Include="MRMeshLoad3mf.cpp">
      <Filter>Source Files\IO</Filter>
    </ClCompile>
    <ClCompile Include="MRSolarRadiation.cpp">
      <Filter>Source Files\AABBTree</Filter>
    </ClCompile>
    <ClCompile Include="MRImproveSampling.cpp">
      <Filter>Source Files\PointCloud</Filter>
    </ClCompile>
    <ClCompile Include="MREnumNeighbours.cpp">
      <Filter>Source Files\Mesh</Filter>
    </ClCompile>
    <ClCompile Include="MRMeshDiff.cpp">
      <Filter>Source Files\Mesh</Filter>
    </ClCompile>
    <ClCompile Include="MRMeshReplicate.cpp">
      <Filter>Source Files\Mesh</Filter>
    </ClCompile>
    <ClCompile Include="MRFilterCreaseEdges.cpp">
      <Filter>Source Files\MeshAlgorithm</Filter>
    </ClCompile>
    <ClCompile Include="MRInTreePathBuilder.cpp">
      <Filter>Source Files\SurfacePath</Filter>
    </ClCompile>
    <ClCompile Include="MRMapEdge.cpp">
      <Filter>Source Files\Basic</Filter>
    </ClCompile>
    <ClCompile Include="MRSaveSettings.cpp">
      <Filter>Source Files\IO</Filter>
    </ClCompile>
    <ClCompile Include="MRImage.cpp">
      <Filter>Source Files\BaseStructures</Filter>
    </ClCompile>
    <ClCompile Include="MRSceneLoad.cpp">
      <Filter>Source Files\IO</Filter>
    </ClCompile>
    <ClCompile Include="MRObjectSave.cpp">
      <Filter>Source Files\IO</Filter>
    </ClCompile>
    <ClCompile Include="MRPointToPointAligningTransform.cpp">
      <Filter>Source Files\Math</Filter>
    </ClCompile>
    <ClCompile Include="MRPointToPlaneAligningTransform.cpp">
      <Filter>Source Files\Math</Filter>
    </ClCompile>
    <ClCompile Include="MRCylinderObject.cpp">
      <Filter>Source Files\DataModel\Features</Filter>
    </ClCompile>
    <ClCompile Include="MRZlib.cpp">
      <Filter>Source Files\IO</Filter>
    </ClCompile>
    <ClCompile Include="MRFinally.cpp" />
    <ClCompile Include="MRConeObject.cpp">
      <Filter>Source Files\DataModel\Features</Filter>
    </ClCompile>
    <ClCompile Include="MRAlphaShape.cpp">
      <Filter>Source Files\Triangulation</Filter>
    </ClCompile>
    <ClCompile Include="MRFeatures.cpp">
      <Filter>Source Files\Math</Filter>
    </ClCompile>
    <ClCompile Include="MRLocalTriangulations.cpp">
      <Filter>Source Files\Triangulation</Filter>
    </ClCompile>
    <ClCompile Include="MRDirectory.cpp">
      <Filter>Source Files\System</Filter>
    </ClCompile>
    <ClCompile Include="MRRadiusMeasurementObject.cpp">
      <Filter>Source Files\DataModel\Measurements</Filter>
    </ClCompile>
    <ClCompile Include="MRDistanceMeasurementObject.cpp">
      <Filter>Source Files\DataModel\Measurements</Filter>
    </ClCompile>
    <ClCompile Include="MRAngleMeasurementObject.cpp">
      <Filter>Source Files\DataModel\Measurements</Filter>
    </ClCompile>
    <ClCompile Include="MRDefaultMeasurementObjects.cpp">
      <Filter>Source Files\DataModel\Measurements</Filter>
    </ClCompile>
    <ClCompile Include="MRPointsComponents.cpp">
      <Filter>Source Files\Components</Filter>
    </ClCompile>
<<<<<<< HEAD
    <ClCompile Include="MRPointOnObject.cpp">
      <Filter>Source Files\Basic</Filter>
=======
    <ClCompile Include="MRPointCloudDivideWithPlane.cpp">
      <Filter>Source Files\PointCloud</Filter>
>>>>>>> 94142b58
    </ClCompile>
  </ItemGroup>
  <ItemGroup>
    <None Include="..\.editorconfig" />
  </ItemGroup>
</Project><|MERGE_RESOLUTION|>--- conflicted
+++ resolved
@@ -1989,13 +1989,11 @@
     <ClCompile Include="MRPointsComponents.cpp">
       <Filter>Source Files\Components</Filter>
     </ClCompile>
-<<<<<<< HEAD
     <ClCompile Include="MRPointOnObject.cpp">
       <Filter>Source Files\Basic</Filter>
-=======
+    </ClCompile>
     <ClCompile Include="MRPointCloudDivideWithPlane.cpp">
       <Filter>Source Files\PointCloud</Filter>
->>>>>>> 94142b58
     </ClCompile>
   </ItemGroup>
   <ItemGroup>
