--- conflicted
+++ resolved
@@ -43,13 +43,7 @@
     root["Type"].append( VisualObject::TypeName() );
 
     root["SubfeatureVisibility"] = subfeatureVisibility_.value();
-<<<<<<< HEAD
-
-
-
-=======
     root["DetailsOnNameTag"] = detailsOnNameTag_.value();
->>>>>>> 4eec9fe7
 }
 
 void FeatureObject::deserializeFields_( const Json::Value& root )
@@ -59,7 +53,9 @@
     if ( const auto& subfeatureVisibilityJson = root["SubfeatureVisibility"]; subfeatureVisibilityJson.isUInt() )
         subfeatureVisibility_ = ViewportMask( subfeatureVisibilityJson.asUInt() );
 
-<<<<<<< HEAD
+    if ( const auto& detailsOnNameTagJson = root["DetailsOnNameTag"]; detailsOnNameTagJson.isUInt() )
+        detailsOnNameTag_ = ViewportMask( detailsOnNameTagJson.asUInt() );
+
     // only default xf value serialyze now.
     decomposeMatrix3( xf().A, r_.get(), s_.get() );
 }
@@ -83,10 +79,6 @@
     s_.reset( id );
 
     VisualObject::resetXf( id );
-=======
-    if ( const auto& detailsOnNameTagJson = root["DetailsOnNameTag"]; detailsOnNameTagJson.isUInt() )
-        detailsOnNameTag_ = ViewportMask( detailsOnNameTagJson.asUInt() );
->>>>>>> 4eec9fe7
 }
 
 void FeatureObject::setAllVisualizeProperties_( const AllVisualizeProperties& properties, std::size_t& pos )
