--- conflicted
+++ resolved
@@ -1062,11 +1062,10 @@
     <ClInclude Include="MRMeshOrPoints.h">
       <Filter>Source Files\Mesh</Filter>
     </ClInclude>
-<<<<<<< HEAD
+    <ClInclude Include="MRMeshLoadStep.h">
+      <Filter>Source Files\IO</Filter>
+    </ClInclude>
     <ClInclude Include="MRMeshLoadSettings.h">
-=======
-    <ClInclude Include="MRMeshLoadStep.h">
->>>>>>> c94f59d7
       <Filter>Source Files\IO</Filter>
     </ClInclude>
   </ItemGroup>
