--- conflicted
+++ resolved
@@ -10,10 +10,7 @@
 using namespace MR;
 
 REGISTER_AUTO_CAST( EdgeId )
-<<<<<<< HEAD
-=======
 REGISTER_AUTO_CAST( FaceBitSet )
->>>>>>> 9e9e3c5e
 REGISTER_AUTO_CAST( FillHoleMetric )
 REGISTER_AUTO_CAST2( FillHoleParams::MultipleEdgesResolveMode, MRFillHoleMetricMultipleEdgesResolveMode )
 REGISTER_AUTO_CAST( Mesh )
@@ -23,11 +20,7 @@
     static const FillHoleParams def;
     return {
         .metric = auto_cast( &def.metric ),
-<<<<<<< HEAD
-        .outNewFaces = cast_to<MRFaceBitSet>( def.outNewFaces ),
-=======
         .outNewFaces = auto_cast( def.outNewFaces ),
->>>>>>> 9e9e3c5e
         .multipleEdgesResolveMode = auto_cast( def.multipleEdgesResolveMode ),
         .makeDegenerateBand = def.makeDegenerateBand,
         .maxPolygonSubdivisions = def.maxPolygonSubdivisions,
@@ -44,11 +37,7 @@
     {
         params = {
             .metric = params_->metric ? *auto_cast( params_->metric ) : FillHoleMetric {},
-<<<<<<< HEAD
-            .outNewFaces = cast_to<FaceBitSet>( params_->outNewFaces ),
-=======
             .outNewFaces = auto_cast( params_->outNewFaces ),
->>>>>>> 9e9e3c5e
             .multipleEdgesResolveMode = auto_cast( params_->multipleEdgesResolveMode ),
             .makeDegenerateBand = params_->makeDegenerateBand,
             .maxPolygonSubdivisions = params_->maxPolygonSubdivisions,
@@ -73,11 +62,7 @@
     {
         params = {
             .metric = params_->metric ? *auto_cast( params_->metric ) : FillHoleMetric {},
-<<<<<<< HEAD
-            .outNewFaces = cast_to<FaceBitSet>( params_->outNewFaces ),
-=======
             .outNewFaces = auto_cast( params_->outNewFaces ),
->>>>>>> 9e9e3c5e
             .multipleEdgesResolveMode = auto_cast( params_->multipleEdgesResolveMode ),
             .makeDegenerateBand = params_->makeDegenerateBand,
             .maxPolygonSubdivisions = params_->maxPolygonSubdivisions,
