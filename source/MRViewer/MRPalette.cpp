--- conflicted
+++ resolved
@@ -440,34 +440,7 @@
 
 void Palette::draw( ImDrawList* drawList, float scaling, const ImVec2& pos, const ImVec2& size, bool onlyTopHalf ) const
 {
-<<<<<<< HEAD
     const auto style = getStyleVariables_( scaling );
-=======
-    // Compute the max label pixel width.
-    float maxLabelWidth = 0.0f;
-    {
-        std::string textStorage;
-        for ( std::size_t i = 0; i < labels_.size(); i++ )
-        {
-            const char* text = getAdjustedLabelText_( i, onlyTopHalf, textStorage );
-            if ( !text )
-                continue;
-            auto textSize = ImGui::CalcTextSize( text ).x;
-            if ( textSize > maxLabelWidth )
-                maxLabelWidth = textSize;
-        }
-    }
-
-    const auto& style = ImGui::GetStyle();
-    // Top-left window padding.
-    const ImVec2 windowPaddingA( style.WindowPadding.x, 0 );
-    // Bottom-right window padding.
-    const ImVec2 windowPaddingB( style.WindowPadding.x, 0 );
-    // Spacing between the labels and the colored rect.
-    const float labelToColoredRectSpacing = style.FramePadding.x;
-    // The min width of the colored rect.
-    const float minColoredRectWidth = 43.0f * scaling;
->>>>>>> 7ead6309
     // The max width of the colored rect.
     const float maxColoredRectWidth = size.x - style.windowPaddingA.x - style.windowPaddingB.x - getMaxLabelWidth_( onlyTopHalf ) - style.labelToColoredRectSpacing;
     // The screen coordinates of the bottom-right corner of the colored rectangle.
