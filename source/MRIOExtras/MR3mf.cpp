#include "MR3mf.h"
#ifndef MRIOEXTRAS_NO_3MF

#include "MRMesh/MRIOFormatsRegistry.h"
#include "MRMesh/MRIOParsing.h"
#include "MRMesh/MRMeshBuilder.h"
#include "MRMesh/MRMesh.h"
#include "MRMesh/MRObject.h"
#include "MRMesh/MRObjectMesh.h"
#include "MRMesh/MRMeshTexture.h"
#include "MRMesh/MRAffineXf3.h"
#include "MRMesh/MRTimer.h"
#include "MRMesh/MRUniqueTemporaryFolder.h"
#include "MRMesh/MRStringConvert.h"
#include "MRMesh/MRSerializer.h"
#include "MRMesh/MRZip.h"
#include "MRMesh/MRDirectory.h"
#include "MRMesh/MRImageLoad.h"
#include "MRPch/MRFmt.h"
#include "MRPch/MRJson.h"
#include "MRMesh/MRString.h"

#include <tinyxml2.h>

#include <charconv>
#include <cmath>
#include <unordered_map>

namespace MR
{

static Expected <AffineXf3f> parseAffineXf( const std::string& s )
{
    AffineXf3d xf;
    bool success{ true };
    int curId = 0;
    MR::split( s, " ", [&] ( const std::string_view& sub )
    {
        auto [_, ec] = std::from_chars( sub.data(), sub.data() + sub.size(), ( ( double* )( &xf ) )[curId++] );
        if ( ec != std::errc() )
        {
            success = false;
            return true; // break
        }
        return false;
    } );
    if ( !success )
        return unexpected( "Invalid matrix format" );
    return AffineXf3f( xf );
}

static Expected<Color> parseColor( const std::string& s )
{    
    if ( ( s.size() != 7 && s.size() != 9 ) || s[0] != '#' )
        return unexpected( "Invalid color format" );

    Color res;
    if ( std::from_chars( s.data() + 1, s.data() + 3, res.r, 16 ).ec != std::errc() )
        return unexpected( "Invalid color format" );

    if ( std::from_chars( s.data() + 3, s.data() + 5, res.g, 16 ).ec != std::errc() )
        return unexpected( "Invalid color format" );

    if ( std::from_chars( s.data() + 5, s.data() + 7, res.b, 16 ).ec != std::errc() )
        return unexpected( "Invalid color format" );

    if ( s.size() == 9 )
        if ( std::from_chars( s.data() + 7, s.data() + 9, res.a, 16 ).ec != std::errc() )
            return unexpected( "Invalid color format" );

    return res;
}

enum class NodeType
{
    Unknown,
    Model,
    Object,
    ColorGroup,
    Texture2d,
    Texture2dGroup,
    Build,
    BaseMaterials,
    Multiproperties
};

class ThreeMFLoader;

static const std::unordered_map<std::string, NodeType> nodeTypeMap =
{
    { "model", NodeType::Model },
    { "object", NodeType::Object },
    { "build", NodeType::Build },
    { "m:colorgroup", NodeType::ColorGroup },
    { "m:texture2d", NodeType::Texture2d },
    { "m:texture2dgroup", NodeType::Texture2dGroup },
    { "basematerials", NodeType::BaseMaterials },
    { "m:multiproperties", NodeType::Multiproperties }
};

static Expected<std::vector<int>> parseInts( const std::string& str )
{
    std::vector<int> res;
    size_t l = str.find_first_not_of( ' ' );
    while ( l != std::string::npos )
    {
        size_t r = str.find( ' ', l );
        if ( r == std::string::npos )
            r = str.size();

        int v = {};
        if ( std::from_chars( &str[l], &str[r], v ).ec != std::errc() )
            return unexpected( "Parsing of int vector failed" );
        res.push_back( v );

        if ( r == str.size() )
            break;

        l = str.find_first_not_of( ' ', r + 1 );
    }
    return res;
}

class ThreeMFLoader;
class Node
{
private:
    Expected<void> loadColorGroup_( const tinyxml2::XMLElement* xmlNode );
    Expected<void> loadBaseMaterials_( const tinyxml2::XMLElement* xmlNode );
    Expected<void> loadObject_( ThreeMFLoader& loader, const tinyxml2::XMLElement* xmlNode, const ProgressCallback& callback );
    Expected<void> loadBuildData_( ThreeMFLoader& loader, const tinyxml2::XMLElement* xmlNode );
    Expected<void> loadTexture2d_( ThreeMFLoader& loader, const tinyxml2::XMLElement* xmlNode );
    Expected<void> loadTexture2dGroup_( ThreeMFLoader& loader, const tinyxml2::XMLElement* xmlNode );
    Expected<void> loadMultiproperties_( const tinyxml2::XMLElement* xmlNode );
    
    Expected<void> loadMesh_( ThreeMFLoader& loader, const tinyxml2::XMLElement* meshNode, const ProgressCallback& callback );

    int id_ = -1;
    int pid_ = -1;
    int pindex_ = -1;
    int texId_ = -1;

    Node* pNode_ = nullptr;

    NodeType nodeType_ = NodeType::Unknown;
    std::vector<std::shared_ptr<Node>> children_;
    std::string nodeName_;

    MeshTexture texture_;
    std::vector<UVCoord> uvGroup_;
    std::shared_ptr<Object> obj_;
    std::vector<Color> colors_;

    void setFilamentFaceColor_( ThreeMFLoader& loader, FaceId f, const std::string& id, FaceColors& fColorMap );


    std::vector<int> pids_;
    std::vector<std::vector<int>> pindices_;
    const tinyxml2::XMLElement* node_ = nullptr;

public:
    Node( const tinyxml2::XMLElement* xmlNode )
    : nodeName_( xmlNode->Name() ),
    node_( xmlNode )
    {
    }

    Expected<void> load( ThreeMFLoader& loader );

    friend class ThreeMFLoader;
};

class ThreeMFLoader
{
    // Documents index
    struct LoadedXml
    {
        std::unique_ptr<tinyxml2::XMLDocument> doc;
        bool loaded{ false };
    };
    std::unordered_map<std::string, LoadedXml> xmlDocuments_;
    std::unordered_map<std::string, Json::Value> jsonDocuments_;
    std::filesystem::path rootPath_;
    // Object tree - each node is either a mesh or compound object

    std::vector<Node*> objectNodes_;

    std::vector<std::shared_ptr<Node>> roots_;

    Expected<std::unique_ptr<tinyxml2::XMLDocument>> loadXml_( const std::filesystem::path& file );
    // Load and parse all XML .model files
    Expected<void> loadFiles_( const std::vector<std::filesystem::path>& files );

    // Load object tree from loaded XML files
    Expected<void> loadTree_( const ProgressCallback& callback );
    Expected<void> loadDocument_( LoadedXml& doc, const ProgressCallback& callback );

    int duplicatedVertexCountAccum_ = 0;
    int skippedFaceCountAccum_ = 0;
    
    ProgressCallback progress_;

    size_t objectCount_ = 0;
    size_t objectsLoaded_ = 0;
    size_t documentsLoaded_ = 0;

    std::unordered_map<int, Node*> nodeByIdMap_;
    Expected<Node*> getNodeById_( int id, const char* path = nullptr );

    std::vector<Color> filamentColors_;
    bool filamentInited_{ false };
    void initFilamentColors_(); // specific way for FaceColors used in PrunaSlicer and BambuStudio

    std::optional<LengthUnit> lengthUnit_;

public:
    std::string warnings;
    bool failedToLoadColoring = false;

    Expected<LoadedObject> load( const std::vector<std::filesystem::path>& files, std::filesystem::path root, const ProgressCallback& callback );

    friend class Node;
};

Expected<std::unique_ptr<tinyxml2::XMLDocument>> ThreeMFLoader::loadXml_( const std::filesystem::path& file )
{
    std::ifstream in( file, std::ifstream::binary );
    if ( !in )
        return unexpected( std::string( "Cannot open file for reading " ) + utf8string( file ) );

    //check if it is an XML file
    char header[6] = {};
    in.read( header, 5 );
    if ( in.fail() || in.bad() )
        return unexpected( std::string( "3DF model file read error" ) + utf8string( file ) );

    //if not just return nullptr, it is not an error
    if ( std::string( header, 5 ) != "<?xml" )
        return nullptr;

    in.seekg( 0 );
    // Read file contents to char buffer
    auto docBuf = readCharBuffer( in );
    if ( !docBuf )
        return unexpected( std::string( "3DF model file read error" ) + utf8string( file ) );
    // Parse XML
    auto doc = std::make_unique<tinyxml2::XMLDocument>();
    if ( tinyxml2::XML_SUCCESS != doc->Parse( docBuf->data(), docBuf->size() ) ||
         doc->FirstChildElement() == nullptr )
        return unexpected( std::string( "3DF model file parse error" ) + utf8string( file ) );

    return doc;
}

Expected<void> ThreeMFLoader::loadFiles_( const std::vector<std::filesystem::path>& files )
{
    for ( std::filesystem::path file : files )
    {
        auto docRes = loadXml_( file );
        if ( !docRes )
            return unexpected( docRes.error() );

        if ( *docRes != nullptr )
        {
            // Store parsed XML
            xmlDocuments_[utf8string( file.lexically_normal() )] = { .doc = std::move( *docRes ) };
        }
        else
        {
            // Try load as Json
            auto jsonRes = deserializeJsonValue( file );
            if ( !jsonRes.has_value() )
                continue;
            jsonDocuments_[utf8string( file.lexically_normal() )] = std::move( *jsonRes );
        }
    }
    return {};
}

Expected<void> ThreeMFLoader::loadDocument_( LoadedXml& doc, const ProgressCallback& callback )
{
    if ( doc.loaded )
        return {};
    doc.loaded = true;
    auto xmlNode = doc.doc->FirstChildElement();
    if ( std::string( xmlNode->Name() ) != "model" ) //maybe another xml, just skip
        return {};

<<<<<<< HEAD
=======
    if ( auto unitVal = xmlNode->Attribute( "unit" ) )
    {
        static constexpr const char * sUnitNames[(int)LengthUnit::_count] =
        {
            "micron",
            "millimeter",
            "centimeter",
            "meter",
            "inch",
            "foot"
        };
        for ( int u = 0; u < (int)LengthUnit::_count; ++u )
        {
            if ( std::strcmp( unitVal, sUnitNames[u] ) == 0 )
                lengthUnit_ = LengthUnit( u );
        }
    }

    objectCount_ = 0;
    objectsLoaded_ = 0;
>>>>>>> b1361d1c
    progress_ = callback;

    auto resourcesNode = xmlNode->FirstChildElement( "resources" );
    if ( !resourcesNode )
        return unexpected( std::string( "3DF model <build> tag not found" ) );

    for ( auto itemNode = resourcesNode->FirstChildElement( "object" ); itemNode; itemNode = itemNode->NextSiblingElement( "object" ) )
        ++objectCount_;

    roots_.push_back( std::make_shared<Node>( xmlNode ) );
    if ( const auto res = roots_.back()->load( *this ); !res )
        return unexpected( res.error() );

    ++documentsLoaded_;
    return {};
}

Expected<Node*> ThreeMFLoader::getNodeById_( int id, const char* pathAttr )
{
    auto it = nodeByIdMap_.find( id );
    if ( it != nodeByIdMap_.end() )
        return it->second;

    if ( !pathAttr )
        return unexpected( "Invalid 'p:path attribute'" );

    std::filesystem::path path = rootPath_ / ( "./" + std::string( pathAttr ) );
    auto docIt = xmlDocuments_.find( utf8string( path.lexically_normal() ) );
    if ( docIt == xmlDocuments_.end() )
        return unexpected( "Cannot find file specified in p:path" );

    if ( auto e = loadDocument_( docIt->second, subprogress( progress_, documentsLoaded_, xmlDocuments_.size() ) ); !e )
        return unexpected( std::move( e.error() ) );

    it = nodeByIdMap_.find( id );
    if ( it != nodeByIdMap_.end() )
        return it->second;
    return unexpected( "Invalid object id" );
}

Expected<void> ThreeMFLoader::loadTree_( const ProgressCallback& callback )
{
    roots_.reserve( xmlDocuments_.size() );

    initFilamentColors_();

    for ( auto& [_, xmlDoc] : xmlDocuments_ )
    {
        objectCount_ = 0;
        objectsLoaded_ = 0;
        if ( auto resOrErr = loadDocument_( xmlDoc, subprogress(callback, documentsLoaded_, xmlDocuments_.size())); !resOrErr )
            return unexpected( resOrErr.error() );
    }

    return {};
}

Expected<LoadedObject> ThreeMFLoader::load( const std::vector<std::filesystem::path>& files, std::filesystem::path root, const ProgressCallback& callback )
{
    rootPath_ = root.lexically_normal();

    auto maybe = loadFiles_( files );
    if ( !maybe )
        return unexpected( std::move( maybe.error() ) );

    if ( !reportProgress( callback, 0.2f ) )
        return unexpectedOperationCanceled();

    maybe = loadTree_( subprogress( callback, 0.2f, 0.8f ) );

    if ( !maybe )
        return unexpected( std::move( maybe.error() ) );

    if ( !reportProgress( callback, 0.8f ) )
        return unexpectedOperationCanceled();

    if ( objectNodes_.empty() )
        return unexpected( "No objects found" );

    std::shared_ptr<Object> objRes = std::make_shared<Object>();
    for ( auto& node : objectNodes_ )
    {
        objRes->addChild( std::move( node->obj_ ) );
    }

    if ( !reportProgress( callback, 1.0f ) )
        return unexpectedOperationCanceled();

    if ( duplicatedVertexCountAccum_ > 0 )
        warnings.append( "Duplicated vertex count: " + std::to_string( duplicatedVertexCountAccum_ ) + "\n" );

    if ( skippedFaceCountAccum_ > 0 )
        warnings.append( "Skipped face count: " + std::to_string( skippedFaceCountAccum_ ) + "\n" );

    if ( objRes->children().size() == 1 )
        objRes = objRes->children()[0];
    return LoadedObject{ .obj = objRes, .warnings = std::move( warnings ), .lengthUnit = lengthUnit_ };
}

Expected<void> Node::loadObject_( ThreeMFLoader& loader, const tinyxml2::XMLElement* xmlNode, const ProgressCallback& callback )
{
    auto meshNode = xmlNode->FirstChildElement( "mesh" );
    auto componentsNode = xmlNode->FirstChildElement( "components" );
    if ( meshNode )
    {
        auto meshErr = loadMesh_( loader, meshNode, callback );
        if ( !meshErr )
            return unexpected( meshErr.error() );
    }
    else if ( componentsNode )
    {
        obj_ = std::make_shared<Object>();
        for ( auto componentNode = componentsNode->FirstChildElement( "component" ); componentNode; componentNode = componentNode->NextSiblingElement( "component" ) )
        {
            int objId = -1;
            if ( tinyxml2::XML_SUCCESS != componentNode->QueryIntAttribute( "objectid", &objId ) )
                return unexpected( "Invalid object id" );

            AffineXf3f transform;
            auto transformAttr = componentNode->Attribute( "transform" );
            if ( transformAttr )
            {
                auto xfRes = parseAffineXf( transformAttr );
                if ( !xfRes )
                    return unexpected( xfRes.error() );
                transform = std::move( *xfRes );
            }

            auto nodeRes = loader.getNodeById_( objId, componentNode->Attribute( "p:path" ) );
            if ( !nodeRes.has_value() )
                return unexpected( std::move( nodeRes.error() ) );

            auto* nodePtr = *nodeRes;
            assert( nodePtr );

            if ( !nodePtr->obj_ )
            {
                assert( false );
                return unexpected( "Incorrect loading sequence" );
            }
            if ( !nodePtr->obj_->parent() )
            {
                nodePtr->obj_->setXf( transform );
                obj_->addChild( nodePtr->obj_ );
            }
            else
            {
                // need to clone in case of referencing existing objects:
                auto cloneTree = nodePtr->obj_->cloneTree();
                cloneTree->setXf( transform );
                obj_->addChild( cloneTree );
            }
        }
    }
    else
    {
        return unexpected( "Object has no mesh" );
    }
    auto nameAttr = xmlNode->Attribute( "name" );
    if ( nameAttr )
    {
        assert( obj_ );
        obj_->setName( nameAttr );
    }
    else
    {
        obj_->setName( "Object_" + std::to_string( id_ ) );
    }
    obj_->select( true );
    return {};
}

Expected<void> Node::loadBuildData_( ThreeMFLoader& loader, const tinyxml2::XMLElement* xmlNode )
{
    for ( auto itemNode = xmlNode->FirstChildElement( "item" ); itemNode; itemNode = itemNode->NextSiblingElement( "item" ) )
    {
        auto objIdAttr = itemNode->Attribute( "objectid" );
        if ( !objIdAttr )
            continue;

        const int objId = std::stoi( objIdAttr );

        auto nodeRes = loader.getNodeById_( objId, itemNode->Attribute( "p:path" ) );
        if ( !nodeRes.has_value() )
            return unexpected( std::move( nodeRes.error() ) );

        auto* objNode = *nodeRes;
        assert( objNode );
        assert( objNode->obj_ );

        auto transformAttr = itemNode->Attribute( "transform" );
        if ( objNode->obj_->parent() )
        {
            // need to clone in case of referencing existing objects:
            // 
            // obj-1: mesh
            // obj-2: mesh
            // obj-3: group obj-1,obj-2
            // 
            // build: obj-3, obj-1
            objNode->obj_ = objNode->obj_->cloneTree();
            // need to clone before setting XF
        }
        if ( transformAttr )
        {
            auto resXf = parseAffineXf( std::string( transformAttr ) );
            if ( !resXf )
                return unexpected( resXf.error() );

            if ( resXf->A.det() == 0 )
                loader.warnings.append( "Degenerate object transform: " + objNode->obj_->name() + "\n" );

            objNode->obj_->setXf( *resXf );
        }
        loader.objectNodes_.push_back( objNode );
    }

    return {};
}

Expected<void> Node::load( ThreeMFLoader& loader )
{
    if ( auto it = nodeTypeMap.find( nodeName_ ); it != nodeTypeMap.end() )
        nodeType_ = it->second;

    auto attr = node_->Attribute( "id" );
    if ( attr )
    {
        id_ = std::stoi( attr );
        loader.nodeByIdMap_[id_] = this;
    }

    attr = node_->Attribute( "pid" );
    if ( attr )
    {
        pid_ = std::stoi( attr );
        if ( auto it = loader.nodeByIdMap_.find( pid_ ); it != loader.nodeByIdMap_.end() )
            pNode_ = it->second;
    }

    attr = node_->Attribute( "pindex" );
    if ( attr )
        pindex_ = std::stoi( attr );

    switch ( nodeType_ )
    {
    case NodeType::ColorGroup:
        if ( auto res = loadColorGroup_( node_ ); !res )
            return unexpected( res.error() );
        break;    
    case NodeType::BaseMaterials:
        if ( auto res = loadBaseMaterials_( node_ ); !res )
            return unexpected( res.error() );
        break;
    case NodeType::Object:
        if ( auto res = loadObject_( loader, node_, subprogress( loader.progress_, loader.objectsLoaded_++, loader.objectCount_ ) ); !res )
            return unexpected( res.error() );
        break;
    case NodeType::Build:
        if ( auto res = loadBuildData_( loader, node_ ); !res )
            return unexpected( res.error() );
        break;
    case NodeType::Texture2d:
        if ( auto res = loadTexture2d_( loader, node_ ); !res )
            loader.warnings.append( res.error() + '\n' );
        break;
    case NodeType::Texture2dGroup:
        if ( auto res = loadTexture2dGroup_( loader, node_ ); !res )
            loader.warnings.append( res.error() + '\n' );
        break;
    case NodeType::Multiproperties:
        if ( auto res = loadMultiproperties_( node_ ); !res )
            return unexpected( res.error() );
        break;
    default:
        for ( auto childNode = node_->FirstChildElement(); childNode; childNode = childNode->NextSiblingElement() )
        {
            children_.push_back( std::make_shared<Node>( childNode ) );
            if ( auto resOrErr = children_.back()->load( loader ); !resOrErr )
                return unexpected( resOrErr.error() );
        }
        break;
    }

    return {};
}

Expected<void> Node::loadBaseMaterials_( const tinyxml2::XMLElement* xmlNode )
{
    for ( auto materialNode = xmlNode->FirstChildElement( "base" ); materialNode; materialNode = materialNode->NextSiblingElement() )
    {
        const auto colorStr = std::string( materialNode->Attribute( "displaycolor" ) );
        auto colorOrErr = parseColor( colorStr );
        if ( !colorOrErr )
            return unexpected( colorOrErr.error() );

        colors_.push_back( std::move( colorOrErr.value() ) );
    }

    return {};
}

Expected<void> Node::loadColorGroup_( const tinyxml2::XMLElement* xmlNode )
{
    for ( auto colorNode = xmlNode->FirstChildElement( "m:color" ); colorNode; colorNode = colorNode->NextSiblingElement( "m:color" ) )
    {
        const auto colorStr = std::string( colorNode->Attribute( "color" ) );
        auto colorOrErr = parseColor( colorStr );
        if ( !colorOrErr )
            return unexpected( colorOrErr.error() );

        colors_.push_back( std::move( colorOrErr.value() ) );
    }

    return {};
}

Expected<void> Node::loadTexture2d_( ThreeMFLoader& loader, const tinyxml2::XMLElement* xmlNode )
{
    std::string innerPath = "./" + std::string(xmlNode->Attribute("path"));
    if ( innerPath.size() == 2 )
        return unexpected( std::string( "Texture2d node does not have 'path' attribute" ) );

    std::filesystem::path fullPath = loader.rootPath_ / innerPath;
    std::error_code ec;
    if ( !std::filesystem::exists( fullPath, ec ) )
        return unexpected( std::string( "Texture2d does not exist: " ) + utf8string( fullPath ) );

    auto imageExp = ImageLoad::fromAnySupportedFormat( fullPath );
    if ( !imageExp )
        return unexpected( imageExp.error() );

    static_cast<Image&>( texture_ ) = std::move( *imageExp );
    texture_.wrap = WrapType::Repeat;
    texture_.filter = FilterType::Linear;

    return {};
}

Expected<void> Node::loadTexture2dGroup_( ThreeMFLoader& loader, const tinyxml2::XMLElement* xmlNode )
{
    if ( tinyxml2::XML_SUCCESS != xmlNode->QueryIntAttribute( "texid", &texId_ ) )
        return unexpected( std::string( "3DF model texture2d group node does not have 'texid' attribute" ) );

    auto nodeRes = loader.getNodeById_( texId_ );
    if ( !nodeRes.has_value() )
        return unexpected( std::string( "3DF model has incorrect 'texid' attribute" ) );

#if TINYXML2_MAJOR_VERSION > 10
    uvGroup_.reserve( xmlNode->ChildElementCount( "m:tex2coord" ) );
#endif
    for ( auto coordNode = xmlNode->FirstChildElement( "m:tex2coord" ); coordNode; coordNode = coordNode->NextSiblingElement( "m:tex2coord" ) )
    {
        auto& uv = uvGroup_.emplace_back();
        if ( tinyxml2::XML_SUCCESS != coordNode->QueryFloatAttribute( "u", &uv.x ) )
            return unexpected( std::string( "3DF model tex2coord node does not have 'u' attribute" ) );
        if ( tinyxml2::XML_SUCCESS != coordNode->QueryFloatAttribute( "v", &uv.y ) )
            return unexpected( std::string( "3DF model tex2coord node does not have 'v' attribute" ) );
    }
    return {};
}

Expected<void> Node::loadMesh_( ThreeMFLoader& loader, const tinyxml2::XMLElement* meshNode, const ProgressCallback& callback )
{
    auto verticesNode = meshNode->FirstChildElement( "vertices" );
    if ( !verticesNode )
        return unexpected( std::string( "3DF model 'vertices' node not found" ) );

    Color bgColor = Color::white();
    bool bgColorWasRead = false;
    if ( auto refNode = pNode_; refNode && ( refNode->nodeType_ == NodeType::ColorGroup || refNode->nodeType_ == NodeType::BaseMaterials ) )
    {
        if ( pindex_ < 0 || pindex_ >= refNode->colors_.size() )
            return unexpected( "Invalid color index" );

        bgColorWasRead = true;
        bgColor = refNode->colors_[pindex_];
    }

    VertCoords vertexCoordinates;
#if TINYXML2_MAJOR_VERSION > 10
    vertexCoordinates.reserve( verticesNode->ChildElementCount( "vertex" ) );
#endif
    for ( auto vertexNode = verticesNode->FirstChildElement( "vertex" ); vertexNode;
          vertexNode = vertexNode->NextSiblingElement( "vertex" ) )
    {
        Vector3f p;
        if ( tinyxml2::XML_SUCCESS != vertexNode->QueryFloatAttribute( "x", &p.x ) )
            return unexpected( std::string( "3DF model vertex node does not have 'x' attribute" ) );
        if ( tinyxml2::XML_SUCCESS != vertexNode->QueryFloatAttribute( "y", &p.y ) )
            return unexpected( std::string( "3DF model vertex node does not have 'y' attribute" ) );
        if ( tinyxml2::XML_SUCCESS != vertexNode->QueryFloatAttribute( "z", &p.z ) )
            return unexpected( std::string( "3DF model vertex node does not have 'z' attribute" ) );
        vertexCoordinates.push_back( p );
    }

    if ( !reportProgress( callback, 0.25f ) )
        return unexpectedOperationCanceled();

    auto trianglesNode = meshNode->FirstChildElement( "triangles" );
    if ( !trianglesNode )
        return unexpected( std::string( "3DF model 'triangles' node not found" ) );

    FaceColors fColorMap;
    VertColors vColorMap;
    VertUVCoords vUVCoords;

    Triangulation tris;
#if TINYXML2_MAJOR_VERSION > 10
    tris.reserve( trianglesNode->ChildElementCount( "triangle" ) );
#endif
    for ( auto triangleNode = trianglesNode->FirstChildElement( "triangle" ); triangleNode; triangleNode = triangleNode->NextSiblingElement( "triangle" ) )
    {
        int vs[3];
        if ( tinyxml2::XML_SUCCESS != triangleNode->QueryIntAttribute( "v1", &vs[0] ) )
            return unexpected( std::string( "3DF model triangle node does not have 'v1' attribute" ) );
        if ( tinyxml2::XML_SUCCESS != triangleNode->QueryIntAttribute( "v2", &vs[1] ) )
            return unexpected( std::string( "3DF model triangle node does not have 'v2' attribute" ) );
        if ( tinyxml2::XML_SUCCESS != triangleNode->QueryIntAttribute( "v3", &vs[2] ) )
            return unexpected( std::string( "3DF model triangle node does not have 'v3' attribute" ) );
        tris.push_back( { VertId( vs[0] ), VertId( vs[1] ), VertId( vs[2] ) } );

        int texGroupId = -1;
        triangleNode->QueryIntAttribute( "pid", &texGroupId );
        if ( texGroupId == -1 )
        {
            // try load filament color used in PrunaSlicer or BambuStudio
            const char* filamentId = nullptr;
            auto hasFilamentId = triangleNode->QueryStringAttribute( "slic3rpe:mmu_segmentation", &filamentId );
            if ( hasFilamentId == tinyxml2::XML_NO_ATTRIBUTE )
                hasFilamentId = triangleNode->QueryStringAttribute( "paint_color", &filamentId );
            if ( hasFilamentId == tinyxml2::XML_SUCCESS )
                setFilamentFaceColor_( loader, tris.backId(), std::string( filamentId ), fColorMap );
            continue;
        }
        
        auto it = loader.nodeByIdMap_.find( texGroupId );
        if ( it == loader.nodeByIdMap_.end() ||
        ( it->second->nodeType_ != NodeType::Texture2dGroup 
        && it->second->nodeType_ != NodeType::ColorGroup 
        && it->second->nodeType_ != NodeType::BaseMaterials
        && it->second->nodeType_ != NodeType::Multiproperties ) )
        {
            if ( !loader.failedToLoadColoring )
            {
                loader.warnings.append( std::string( "3DF model has unsupported coloring\n" ) );
                loader.failedToLoadColoring = true;
            }
            continue;
        }

        if ( it->second->nodeType_ == NodeType::Texture2dGroup )
        {
            texId_ = it->second->texId_;
            if ( vUVCoords.empty() )
                // fill vector with NaN in order to identify vertices without UV coordinates. If any vertex has no UV coordinates, texture will be ignored
                vUVCoords.resize( vertexCoordinates.size(), { std::numeric_limits<float>::quiet_NaN(), std::numeric_limits<float>::quiet_NaN() } );
        }
        else if ( ( it->second->nodeType_ == NodeType::ColorGroup || it->second->nodeType_ == NodeType::BaseMaterials ) && vColorMap.empty() )
        {
            vColorMap.resize( vertexCoordinates.size(), bgColor );
        }
        else if ( it->second->nodeType_ == NodeType::Multiproperties )
        {
            auto pidIt = std::find_if( it->second->pids_.begin(), it->second->pids_.end(), [&] ( int pid )
            {
                auto it = loader.nodeByIdMap_.find( pid );
                if ( it == loader.nodeByIdMap_.end() )
                    return false;

                return it->second->nodeType_ == NodeType::Texture2dGroup;
            } );

            if ( pidIt != it->second->pids_.end() )
                texId_ = loader.nodeByIdMap_[*pidIt]->texId_;

            if ( vColorMap.empty() )
                vColorMap.resize( vertexCoordinates.size(), bgColor );

            if ( vUVCoords.empty() )
                vUVCoords.resize( vertexCoordinates.size(), { std::numeric_limits<float>::quiet_NaN(), std::numeric_limits<float>::quiet_NaN() } );
        }

        int ps[3] = {};
        if ( tinyxml2::XML_SUCCESS != triangleNode->QueryIntAttribute( "p1", &ps[0] ) )
            return unexpected( std::string( "3DF model triangle node does not have 'p1' attribute" ) );

        if ( triangleNode->Attribute( "p2" ) )
        {
            if ( tinyxml2::XML_SUCCESS != triangleNode->QueryIntAttribute( "p2", &ps[1] ) )
                return unexpected( std::string( "3DF model triangle node does not have 'p2' attribute" ) );
            if ( tinyxml2::XML_SUCCESS != triangleNode->QueryIntAttribute( "p3", &ps[2] ) )
                return unexpected( std::string( "3DF model triangle node does not have 'p3' attribute" ) );
        }
        else
        {
            ps[1] = ps[0];
            ps[2] = ps[0];
        }

        if ( it->second->nodeType_ == NodeType::Texture2dGroup )
        {
            for ( int i = 0; i < 3; ++i )
            {
                if ( vs[i] < 0 || vs[i] >= vUVCoords.size() )
                    return unexpected( std::string( "3DF model triangle node has invalid 'v' attribute" ) );               

                if ( ps[i] < 0 || ps[i] >= it->second->uvGroup_.size() )
                    return unexpected( std::string( "3DF model triangle node has invalid 'p' attribute" ) );

                auto& vertUV = vUVCoords[VertId( vs[i] )];
                const auto refUV = it->second->uvGroup_[ps[i]];
                // If vertex already has another UV coordinates, texture will be ignored
                if ( !loader.failedToLoadColoring && !std::isnan( vertUV.x ) && ( vertUV.x != refUV.x || vertUV.y != refUV.y ) )
                {
                    loader.failedToLoadColoring = true;
                    loader.warnings.append( "Texture cannot be show correctly because 3DF model has different UV coordinates for some vertices\n" );
                }

                vertUV = refUV;
            }
        }
        else if ( it->second->nodeType_ == NodeType::ColorGroup || it->second->nodeType_ == NodeType::BaseMaterials )
        {
            for ( int i = 0; i < 3; ++i )
            {
                if ( ps[i] < 0 || ps[i] >= it->second->colors_.size() )
                    return unexpected( std::string( "3DF model triangle node has invalid 'p' attribute" ) );

                vColorMap[VertId( vs[i] )] = it->second->colors_[ps[i]];
            }
        }
        else //it->second->nodeType == NodeType::Multiproperties
        {
            const auto& refPids = it->second->pids_;
            Node* colorNode = nullptr;
            int colorIndex = -1;
            Node* textureNode = nullptr;
            int textureIndex = -1;
            
            auto colorIt = std::find_if( refPids.begin(), refPids.end(), [&] ( int pid )
            {
                auto it = loader.nodeByIdMap_.find( pid );
                return ( it == loader.nodeByIdMap_.end() ) ? false : it->second->nodeType_ == NodeType::ColorGroup;
            } );

            if ( colorIt != refPids.end() )
            { 
                colorNode = loader.nodeByIdMap_[*colorIt];
                colorIndex = int( colorIt - refPids.begin() );
            }

            auto textureIt = std::find_if( refPids.begin(), refPids.end(), [&] ( int pid )
            {
                auto it = loader.nodeByIdMap_.find( pid );
                return ( it == loader.nodeByIdMap_.end() ) ? false : it->second->nodeType_ == NodeType::Texture2dGroup;
            } );

            if ( textureIt != refPids.end() )
            { 
                textureNode = loader.nodeByIdMap_[*textureIt];
                textureIndex = int( textureIt - refPids.begin() );
            }

            if ( colorNode && !loader.failedToLoadColoring )
            {
                for ( int i = 0; i < 3; ++i )
                {
                    if ( ps[i] < 0 || ps[i] >= it->second->pindices_.size() )
                        return unexpected( std::string( "3DF model triangle node has invalid 'p' attribute" ) );

                    if ( vs[i] < 0 || vs[i] >= vColorMap.size() )
                        return unexpected( std::string( "3DF model triangle node has invalid 'v' attribute" ) );

                    const auto& refPindices = it->second->pindices_[ps[i]];

                    if ( refPindices[colorIndex] < 0 || refPindices[colorIndex] >= colorNode->colors_.size() )
                        return unexpected( std::string( "3DF model triangle node has invalid 'p' attribute" ) );
                    vColorMap[VertId( vs[i] )] = colorNode->colors_[refPindices[colorIndex]];
                }
            }

            if ( textureNode && !loader.failedToLoadColoring )
            {

                for ( int i = 0; i < 3; ++i )
                {
                    if ( ps[i] < 0 || ps[i] >= it->second->pindices_.size() )
                        return unexpected( std::string( "3DF model triangle node has invalid 'p' attribute" ) );

                    if ( vs[i] < 0 || vs[i] >= vUVCoords.size() )
                        return unexpected( std::string( "3DF model triangle node has invalid 'v' attribute" ) );
                    const auto& refPindices = it->second->pindices_[ps[i]];
                    if ( refPindices[textureIndex] < 0 || refPindices[textureIndex] >= textureNode->uvGroup_.size() )
                        return unexpected( std::string( "3DF model triangle node has invalid 'p' attribute" ) );

                    auto& vertUV = vUVCoords[VertId( vs[i] )];
                    const auto refUV = textureNode->uvGroup_[refPindices[textureIndex]];
                    // If vertex already has another UV coordinates, texture will be ignored
                    if ( !std::isnan( vertUV.x ) && ( vertUV.x != refUV.x || vertUV.y != refUV.y ) )
                    {
                        loader.failedToLoadColoring = true;
                        loader.warnings.append( "Texture cannot be show correctly because 3DF model has different UV coordinates for some vertices\n" );
                    }

                    vertUV = refUV;
                }
            }
        }        
    }

    if ( !reportProgress( callback, 0.5f ) )
        return unexpectedOperationCanceled();

    std::vector<MeshBuilder::VertDuplication> dups;
    int skippedFaceCount = 0;
    MeshBuilder::BuildSettings buildSettings{ .skippedFaceCount = &skippedFaceCount };

    if ( !fColorMap.empty() )
    {
        fColorMap.resize( tris.size(), loader.filamentColors_[0] );
    }

    auto resMesh = std::make_shared<Mesh>( Mesh::fromTrianglesDuplicatingNonManifoldVertices( std::move( vertexCoordinates ), tris, &dups, buildSettings ) );
    
    if ( !dups.empty() )
    {
        loader.duplicatedVertexCountAccum_ += int( dups.size() );
        if ( !vUVCoords.empty() )
        {
            vUVCoords.resize( resMesh->topology.lastValidVert() + 1 );
            for ( auto& dup : dups )
            {
                vUVCoords[dup.dupVert] = vUVCoords[dup.srcVert];
            }
        }

        if ( !vColorMap.empty() )
        {
            vColorMap.resize( resMesh->topology.lastValidVert() + 1 );
            for ( auto& dup : dups )
            {
                vColorMap[dup.dupVert] = vColorMap[dup.srcVert];
            }
        }
    }

    loader.skippedFaceCountAccum_ += skippedFaceCount;

    if ( !reportProgress( callback, 0.75f ) )
        return unexpectedOperationCanceled();

    auto objMesh = std::make_shared<ObjectMesh>();
    obj_ = objMesh;

    if ( !vColorMap.empty() )
    {
        objMesh->setVertsColorMap( std::move( vColorMap ) );
        objMesh->setColoringType( ColoringType::VertsColorMap );
    }
    else if ( !fColorMap.empty() )
    {
        objMesh->setFacesColorMap( std::move( fColorMap ) );
        objMesh->setColoringType( ColoringType::FacesColorMap );
    }

    if ( texId_ != -1 )
    {
        //if any vertex has NaN UV, we can't load the texture
        if ( std::none_of( begin( vUVCoords ), end( vUVCoords ), [] ( const auto& uv ) { return std::isnan( uv.x ); } ) )
        {
            auto it = loader.nodeByIdMap_.find( texId_ );
            if ( it == loader.nodeByIdMap_.end() )
                return unexpected( "Invalid texture id" );

            if ( it->second->texture_.resolution.x > 0 && it->second->texture_.resolution.y > 0 )
            {
                //cannot move because the same texture could be used in multiple objects
                objMesh->setTextures( { it->second->texture_ } );
                objMesh->setUVCoords( std::move( vUVCoords ) );
                objMesh->setVisualizeProperty( true, MeshVisualizePropertyType::Texture, ViewportMask::all() );
            }
            else
            {
                loader.warnings.append( "Texture will not be loaded.\n" );
            }
        }
        else
        {
            loader.warnings.append( "Object " + obj_->name() + " has incomplete UV coordinates. Texture will not be loaded.\n" );
        }
    }

    objMesh->setMesh( resMesh );

    if ( bgColorWasRead )
    {
        objMesh->setFrontColor( bgColor, true );
        objMesh->setFrontColor( bgColor, false );
    }
    return {};
}

void ThreeMFLoader::initFilamentColors_()
{
    if ( filamentInited_ )
        return;
    filamentInited_ = true;
    const Json::Value* foundProjSettings{ nullptr };
    for ( const auto& [path, json] : jsonDocuments_ )
    {
        if ( pathFromUtf8( path ).stem() == "project_settings" )
        {
            foundProjSettings = &json;
            break;
        }
    }
    if ( !foundProjSettings )
        return;
    const auto& projSettings = *foundProjSettings;
    if ( !projSettings["filament_colour"].isArray() )
        return;
    const auto& fColors = projSettings["filament_colour"];
    filamentColors_.reserve( fColors.size() );
    for ( int i = 0; i < int( fColors.size() ); ++i )
    {
        if ( !fColors[i].isString() )
            continue;
        auto colorRes = parseColor( fColors[i].asString() );
        if ( !colorRes.has_value() )
            continue;
        filamentColors_.emplace_back( std::move( *colorRes ) );
    }
    if ( filamentColors_.size() != fColors.size() )
        filamentColors_.clear();
}

void Node::setFilamentFaceColor_( ThreeMFLoader& loader, FaceId f, const std::string& fId, FaceColors& fColorMap )
{
    if ( !loader.filamentInited_ )
        return;
    if ( loader.filamentColors_.empty() )
        return;
    if ( fColorMap.size() <= f )
        fColorMap.resize( f + 1, loader.filamentColors_[0] );

    // taken from https://github.com/bambulab/BambuStudio/issues/1892#issuecomment-1628513224
    constexpr std::array<const char*, 16> cIdMap =
    {
        "4", "8", "0C", "1C", "2C", "3C", "4C", "5C", "6C", "7C", "8C", "9C", "AC", "BC", "CC", "DC"
    };
    int foundFilId = -1;
    for ( int i = 0; i < cIdMap.size(); ++i )
    {
        if ( fId == cIdMap[i] )
        {
            foundFilId = i;
            break;
        }
    }
    if ( foundFilId != -1 && foundFilId < loader.filamentColors_.size() )
        fColorMap[f] = loader.filamentColors_[foundFilId];
}

Expected<void> Node::loadMultiproperties_( const tinyxml2::XMLElement* xmlNode )
{
    std::string attr( xmlNode->Attribute( "pids" ) );
    auto intsOrErr = parseInts( attr );
    if ( !intsOrErr )
        return unexpected( intsOrErr.error() );

    pids_ = std::move( *intsOrErr );
    const size_t pidCount = pids_.size();

    for ( auto multiNode = xmlNode->FirstChildElement( "m:multi" ); multiNode; multiNode = multiNode->NextSiblingElement( "m:multi" ) )
    {
        attr = std::string( multiNode->Attribute( "pindices" ) );
        intsOrErr = parseInts( attr );
        if ( !intsOrErr )
            return unexpected( intsOrErr.error() );
        
        auto & back = pindices_.emplace_back( std::move( *intsOrErr ) );
        if ( back.size() != pidCount )
            back.resize( pidCount, back.front() );
    }

    return {};
}

Expected<LoadedObject> deserializeObjectTreeFrom3mf( const std::filesystem::path& path, const ProgressCallback& callback )
{
    const UniqueTemporaryFolder tmpFolder;

    auto resZip = decompressZip( path, tmpFolder );
    if ( !resZip )
        return unexpected( "ZIP container error: " + resZip.error() );

    if ( !reportProgress( callback, 0.1f ) )
        return unexpectedOperationCanceled();

    std::vector<std::filesystem::path> files;
    std::error_code ec;

    for ( auto const& dirEntry : DirectoryRecursive{ tmpFolder, ec } )
        if ( !dirEntry.is_directory( ec ) )
            files.push_back( dirEntry.path() );

    if ( files.empty() )
        return unexpected( "Could not find .model" );

    return ThreeMFLoader{}.load( files, tmpFolder, subprogress( callback, 0.1f, 0.9f ) );
}

Expected<LoadedObject> deserializeObjectTreeFromModel( const std::filesystem::path& path, const ProgressCallback& callback )
{
    return ThreeMFLoader{}.load( { path }, path.parent_path(), callback );
}

MR_ADD_SCENE_LOADER( IOFilter( "3D Manufacturing format (.3mf)", "*.3mf" ), deserializeObjectTreeFrom3mf )
MR_ADD_SCENE_LOADER( IOFilter( "3D Manufacturing model (.model)", "*.model" ), deserializeObjectTreeFromModel )

}
#endif<|MERGE_RESOLUTION|>--- conflicted
+++ resolved
@@ -286,8 +286,6 @@
     if ( std::string( xmlNode->Name() ) != "model" ) //maybe another xml, just skip
         return {};
 
-<<<<<<< HEAD
-=======
     if ( auto unitVal = xmlNode->Attribute( "unit" ) )
     {
         static constexpr const char * sUnitNames[(int)LengthUnit::_count] =
@@ -306,9 +304,6 @@
         }
     }
 
-    objectCount_ = 0;
-    objectsLoaded_ = 0;
->>>>>>> b1361d1c
     progress_ = callback;
 
     auto resourcesNode = xmlNode->FirstChildElement( "resources" );
