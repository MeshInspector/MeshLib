name: Build and test MacOS

on:
  workflow_call:
    inputs:
      app_version:
        required: true
        type: string
      full_config_build:
        default: false
        required: false
        type: boolean
      internal_build:
        required: false
        type: boolean
      upload_artifacts:
        required: true
        type: boolean
      upload_test_artifacts:
        required: true
        type: boolean
      mrbind:
        default: true
        required: false
        type: boolean

jobs:
  macos-build-test:
    timeout-minutes: 70
    runs-on: ${{ matrix.runner }}
    strategy:
      fail-fast: false
      matrix:
<<<<<<< HEAD
        os: [ x64, github-arm, arm ]
        compiler: [ AppleClang ]
=======
        arch: [ x64, arm64 ]
        config: [ Debug, Release ]
        compiler: [ AppleClang ]
        exclude:
          - arch: x64
            config: Debug
>>>>>>> e4bfe936
        include:
          - compiler: AppleClang
            cxx-compiler: /usr/bin/clang++
            c-compiler: /usr/bin/clang
          - arch: x64
            config: Release
            os: x64
            # https://docs.github.com/en/actions/using-github-hosted-runners/about-github-hosted-runners/about-github-hosted-runners
            runner: macos-13 # github hosted
            brewpath: /usr/local
          - arch: arm64
            config: Debug
            os: github-arm
            runner: macos-latest  # github hosted
            brewpath: /opt/homebrew
          - arch: arm64
            config: Release
            os: arm
            runner: macos-arm-build # self-hosted
            brewpath: /opt/homebrew
    permissions:
      id-token: write # This is required for requesting the JWT
      contents: read  # This is required for actions/checkout

    steps:
      - name: Checkout
        uses: actions/checkout@v4
        with:
          submodules: true

      - name: Collect runner's system stats
        continue-on-error: true
<<<<<<< HEAD
        env:
          CXX_COMPILER: ${{ matrix.cxx-compiler }}
          GITHUB_TOKEN: ${{ github.token }}
        run: python3 scripts/devops/collect_runner_sys_stats.py

      - name: Upload runner's system stats
        uses: actions/upload-artifact@v4
        with:
          name: RunnerSysStats-macos-${{ matrix.os }}
          path: RunnerSysStats-*
          retention-days: 1
        continue-on-error: true
=======
        uses: ./.github/actions/collect-runner-stats
        with:
          target_os: macos
          target_arch: ${{ matrix.arch }}
          cxx_compiler: ${{ matrix.cxx-compiler }}
          build_config: ${{ matrix.config }}
>>>>>>> e4bfe936

      - name: Install thirdparty libs
        run: ./scripts/build_thirdparty.sh

      - name: Install MRBind
        if: ${{ inputs.mrbind }}
        run: |
          ./scripts/mrbind/install_deps_macos.sh
          ./scripts/mrbind/install_mrbind_macos.sh

      - name: Create virtualenv
        run: |
          python3 -m venv .venv
          . .venv/bin/activate
          echo PATH=$PATH >> $GITHUB_ENV

      - name: Setup python requirements
        run: |
          curl -sS https://bootstrap.pypa.io/get-pip.py | python3
          python3 -m pip install -r ./requirements/python.txt
          python3 -m pip install pytest

      - name: Build
        run: ./scripts/build_source.sh
        env:
          MESHLIB_BUILD_RELEASE: ${{ fromJSON('["OFF", "ON"]')[matrix.config == 'Release'] }}
          MESHLIB_BUILD_DEBUG: ${{ fromJSON('["OFF", "ON"]')[matrix.config == 'Debug'] }}
          CMAKE_CXX_COMPILER: ${{ matrix.cxx-compiler }}
          MR_VERSION: ${{ inputs.app_version }}
          MR_CMAKE_OPTIONS: -DMESHLIB_BUILD_MRMESH_PY_LEGACY=${{ fromJSON('["ON", "OFF"]')[inputs.mrbind] }} -DMR_CXX_STANDARD=23

      - name: Generate and build MRBind bindings
        if: ${{ inputs.mrbind }}
        env:
          PATH: ${{matrix.brewpath}}/opt/make/libexec/gnubin:${{matrix.brewpath}}/opt/grep/libexec/gnubin:${{env.PATH}}
        run: |
          make --version
          make -f scripts/mrbind/generate.mk \
            -B --trace \
            PYTHON_PKGCONF_NAME=python-3.10-embed \
            EXTRA_CFLAGS='-DMB_PB11_ALLOW_STD_EXPECTED=0 -DMR_USE_STD_EXPECTED=0' \
            MESHLIB_SHLIB_DIR=build/${{matrix.config}}/bin

      - name: Run Start-and-Exit Tests
        if: ${{ matrix.os == 'arm' }}
        run: MR_LOCAL_RESOURCES=1 ./build/${{ matrix.config }}/bin/MeshViewer -hidden -noEventLoop -unloadPluginsAtEnd

      - name: Unit Tests
        run: ./build/${{ matrix.config }}/bin/MRTest

      - name: C Unit Tests
        run: ./build/${{ matrix.config }}/bin/MRTestC

      - name: Python Sanity Tests
        working-directory: ./build/${{ matrix.config }}/bin
        run: python3 ./../../../scripts/run_python_test_script.py -d '../test_python'

      - name: Python Regression Tests
        if: ${{ inputs.internal_build }}
        uses: ./.github/actions/python-regression-tests
        with:
          build_config: ${{ matrix.config }}
          mrbind: ${{ inputs.mrbind }}
          smoke: ${{ !inputs.full_config_build && matrix.config == 'Debug' }}
          test_artifacts_path: macos/${{ matrix.os }}
          upload_test_artifacts: ${{ inputs.upload_test_artifacts }}

      - name: Create Pkg
        if: ${{ inputs.upload_artifacts && matrix.config == 'Release' }}
        run: |
          ./scripts/distribution_apple.sh
          mv MeshLib_.pkg meshlib_${{matrix.os}}.pkg

      - name: Upload Macos Distribution
        if: ${{ inputs.upload_artifacts && matrix.config == 'Release' }}
        uses: actions/upload-artifact@v4
        with:
          name: Distributives_macos-${{matrix.os}}
          path: meshlib_${{matrix.os}}.pkg
          retention-days: 1<|MERGE_RESOLUTION|>--- conflicted
+++ resolved
@@ -31,17 +31,12 @@
     strategy:
       fail-fast: false
       matrix:
-<<<<<<< HEAD
-        os: [ x64, github-arm, arm ]
-        compiler: [ AppleClang ]
-=======
         arch: [ x64, arm64 ]
         config: [ Debug, Release ]
         compiler: [ AppleClang ]
         exclude:
           - arch: x64
             config: Debug
->>>>>>> e4bfe936
         include:
           - compiler: AppleClang
             cxx-compiler: /usr/bin/clang++
@@ -74,27 +69,12 @@
 
       - name: Collect runner's system stats
         continue-on-error: true
-<<<<<<< HEAD
-        env:
-          CXX_COMPILER: ${{ matrix.cxx-compiler }}
-          GITHUB_TOKEN: ${{ github.token }}
-        run: python3 scripts/devops/collect_runner_sys_stats.py
-
-      - name: Upload runner's system stats
-        uses: actions/upload-artifact@v4
-        with:
-          name: RunnerSysStats-macos-${{ matrix.os }}
-          path: RunnerSysStats-*
-          retention-days: 1
-        continue-on-error: true
-=======
         uses: ./.github/actions/collect-runner-stats
         with:
           target_os: macos
           target_arch: ${{ matrix.arch }}
           cxx_compiler: ${{ matrix.cxx-compiler }}
           build_config: ${{ matrix.config }}
->>>>>>> e4bfe936
 
       - name: Install thirdparty libs
         run: ./scripts/build_thirdparty.sh
