--- conflicted
+++ resolved
@@ -13,10 +13,7 @@
 REGISTER_AUTO_CAST( Box3f )
 REGISTER_AUTO_CAST( PointCloud )
 REGISTER_AUTO_CAST( Vector3f )
-<<<<<<< HEAD
-=======
 REGISTER_AUTO_CAST( VertBitSet )
->>>>>>> 9e9e3c5e
 REGISTER_AUTO_CAST( VertId )
 
 MRPointCloud* mrPointCloudNew( void )
@@ -66,11 +63,7 @@
 const MRVertBitSet* mrPointCloudValidPoints( const MRPointCloud* pc_ )
 {
     ARG( pc );
-<<<<<<< HEAD
-    return cast_to<MRVertBitSet>( &pc.validPoints );
-=======
     RETURN( &pc.validPoints );
->>>>>>> 9e9e3c5e
 }
 
 MRBox3f mrPointCloudComputeBoundingBox( const MRPointCloud* pc_, const MRAffineXf3f* toWorld_ )
