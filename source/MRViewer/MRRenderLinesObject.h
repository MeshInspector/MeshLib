#pragma once
#include "exports.h"
#include <MRMesh/MRIRenderObject.h>
#include <MRMesh/MRMeshTexture.h>
#include <MRMesh/MRId.h>
#include "MRRenderGLHelpers.h"
#include "MRRenderHelpers.h"

namespace MR
{
class RenderLinesObject : public IRenderObject
{
public:
    RenderLinesObject( const VisualObject& visObj );
    ~RenderLinesObject();

    virtual void render( const RenderParams& params ) override;
    virtual void renderPicker( const BaseRenderParams& params, unsigned geomId ) override;
    virtual size_t heapBytes() const override;

    // requested line width clamped to the range of hardware supported values
    float actualLineWidth() const;

private:
    const ObjectLinesHolder* objLines_ = nullptr;

<<<<<<< HEAD
    // memory buffer for objects that about to be loaded to GPU, shared among different data types
    mutable RenderObjectBuffer bufferObj_;
    mutable int vertPosSize_{ 0 };
    mutable int vertNormalsSize_{ 0 };
    mutable int vertColorsSize_{ 0 };
    mutable int vertUVSize_{ 0 };
    mutable int lineIndicesSize_{ 0 };

    RenderBufferRef<Vector3f> loadVertPosBuffer_() const;
    RenderBufferRef<Vector3f> loadVertNormalsBuffer_() const;
    RenderBufferRef<Color> loadVertColorsBuffer_() const;
    RenderBufferRef<UVCoord> loadVertUVBuffer_() const;
    RenderBufferRef<Vector2i> loadLineIndicesBuffer_() const;
=======
    // need this to use per corner rendering (this is not simple copy of mesh vertices etc.)
    std::vector<Vector3f> vertPosBufferObj_;
    std::vector<Vector3f> vertNormalsBufferObj_;
    std::vector<Color> vertColorsBufferObj_;
    std::vector<UVCoord> vertUVBufferObj_;
    std::vector<Vector2i> linesIndicesBufferObj_;
>>>>>>> 811a5886

    typedef unsigned int GLuint;

    GLuint linesArrayObjId_{ 0 };
    GLuint linesPickerArrayObjId_{ 0 };

    GlBuffer vertPosBuffer_;
    GlBuffer vertUVBuffer_;
    GlBuffer vertNormalsBuffer_;
    GlBuffer vertColorsBuffer_;

    GlBuffer lineIndicesBuffer_;
    GLuint texture_{ 0 };

    GLuint pointsSelectionTex_{ 0 };
    GLuint lineColorsTex_{ 0 };

    void bindLines_();
    void bindLinesPicker_();

    void drawPoints_( const RenderParams& params );

    // Create a new set of OpenGL buffer objects
    void initBuffers_();

    // Release the OpenGL buffer objects
    void freeBuffers_();

    void update_();

    // Marks dirty buffers that need to be uploaded to OpenGL
    uint32_t dirty_;
};

// Returns the range of line widths that are allowed by current renderer
MRVIEWER_API const Vector2f& GetAvailableLineWidthRange();

}<|MERGE_RESOLUTION|>--- conflicted
+++ resolved
@@ -24,28 +24,19 @@
 private:
     const ObjectLinesHolder* objLines_ = nullptr;
 
-<<<<<<< HEAD
     // memory buffer for objects that about to be loaded to GPU, shared among different data types
-    mutable RenderObjectBuffer bufferObj_;
-    mutable int vertPosSize_{ 0 };
-    mutable int vertNormalsSize_{ 0 };
-    mutable int vertColorsSize_{ 0 };
-    mutable int vertUVSize_{ 0 };
-    mutable int lineIndicesSize_{ 0 };
+    RenderObjectBuffer bufferObj_;
+    int vertPosSize_{ 0 };
+    int vertNormalsSize_{ 0 };
+    int vertColorsSize_{ 0 };
+    int vertUVSize_{ 0 };
+    int lineIndicesSize_{ 0 };
 
     RenderBufferRef<Vector3f> loadVertPosBuffer_() const;
     RenderBufferRef<Vector3f> loadVertNormalsBuffer_() const;
     RenderBufferRef<Color> loadVertColorsBuffer_() const;
     RenderBufferRef<UVCoord> loadVertUVBuffer_() const;
     RenderBufferRef<Vector2i> loadLineIndicesBuffer_() const;
-=======
-    // need this to use per corner rendering (this is not simple copy of mesh vertices etc.)
-    std::vector<Vector3f> vertPosBufferObj_;
-    std::vector<Vector3f> vertNormalsBufferObj_;
-    std::vector<Color> vertColorsBufferObj_;
-    std::vector<UVCoord> vertUVBufferObj_;
-    std::vector<Vector2i> linesIndicesBufferObj_;
->>>>>>> 811a5886
 
     typedef unsigned int GLuint;
 
