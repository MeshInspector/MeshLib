#include "MRRegionBoundary.h"

#include "detail/TypeCast.h"
<<<<<<< HEAD
=======
#include "detail/Vector.h"
>>>>>>> 9e9e3c5e

#include "MRMesh/MRRegionBoundary.h"

using namespace MR;

REGISTER_AUTO_CAST( EdgeId )
<<<<<<< HEAD
REGISTER_AUTO_CAST( EdgeLoop )
REGISTER_AUTO_CAST( MeshTopology )

MREdgeLoop* mrTrackRightBoundaryLoop( const MRMeshTopology* topology_, MREdgeId e0_, const MRFaceBitSet* region_ )
{
    ARG( topology ); ARG_VAL( e0 ); ARG_PTR_OF( FaceBitSet, region );
    RETURN_NEW( trackRightBoundaryLoop( topology, e0, region ) );
=======
REGISTER_AUTO_CAST( FaceBitSet )
REGISTER_AUTO_CAST( MeshTopology )
REGISTER_VECTOR( EdgeLoop )

MREdgeLoop* mrTrackRightBoundaryLoop( const MRMeshTopology* topology_, MREdgeId e0_, const MRFaceBitSet* region_ )
{
    ARG( topology ); ARG_VAL( e0 ); ARG_PTR( region );
    RETURN_NEW_VECTOR( trackRightBoundaryLoop( topology, e0, region ) );
>>>>>>> 9e9e3c5e
}<|MERGE_RESOLUTION|>--- conflicted
+++ resolved
@@ -1,25 +1,13 @@
 #include "MRRegionBoundary.h"
 
 #include "detail/TypeCast.h"
-<<<<<<< HEAD
-=======
 #include "detail/Vector.h"
->>>>>>> 9e9e3c5e
 
 #include "MRMesh/MRRegionBoundary.h"
 
 using namespace MR;
 
 REGISTER_AUTO_CAST( EdgeId )
-<<<<<<< HEAD
-REGISTER_AUTO_CAST( EdgeLoop )
-REGISTER_AUTO_CAST( MeshTopology )
-
-MREdgeLoop* mrTrackRightBoundaryLoop( const MRMeshTopology* topology_, MREdgeId e0_, const MRFaceBitSet* region_ )
-{
-    ARG( topology ); ARG_VAL( e0 ); ARG_PTR_OF( FaceBitSet, region );
-    RETURN_NEW( trackRightBoundaryLoop( topology, e0, region ) );
-=======
 REGISTER_AUTO_CAST( FaceBitSet )
 REGISTER_AUTO_CAST( MeshTopology )
 REGISTER_VECTOR( EdgeLoop )
@@ -28,5 +16,4 @@
 {
     ARG( topology ); ARG_VAL( e0 ); ARG_PTR( region );
     RETURN_NEW_VECTOR( trackRightBoundaryLoop( topology, e0, region ) );
->>>>>>> 9e9e3c5e
 }