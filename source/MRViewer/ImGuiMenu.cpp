--- conflicted
+++ resolved
@@ -31,9 +31,17 @@
 #include "MRMesh/MRObjectLines.h"
 #include "MRRibbonButtonDrawer.h"
 #include "MRMesh/MRObjectLabel.h"
-<<<<<<< HEAD
-
-=======
+
+#if defined(__GNUC__) && !defined(__clang__)
+#pragma GCC diagnostic push
+#pragma GCC diagnostic ignored "-Wmaybe-uninitialized"
+#endif
+#include <Eigen/Dense>
+#if defined(__GNUC__) && !defined(__clang__)
+#pragma GCC diagnostic pop
+#endif
+
+#include "MRMesh/MRChangeXfAction.h"
 #include "MRMeshModifier.h"
 #include "MRPch/MRSpdlog.h"
 #include "MRProgressBar.h"
@@ -71,7 +79,6 @@
 #include "MRMesh/MRToFromEigen.h"
 #include "MRMesh/MRSystem.h"
 #include "MRMesh/MRTimer.h"
->>>>>>> 0040c7fc
 #if defined(__GNUC__) && !defined(__clang__)
 #pragma GCC diagnostic push
 #pragma GCC diagnostic ignored "-Wmaybe-uninitialized"
@@ -82,10 +89,7 @@
 #endif
 
 #include "MRMesh/MRChangeXfAction.h"
-<<<<<<< HEAD
-=======
 #include "MRMesh/MRSceneSettings.h"
->>>>>>> 0040c7fc
 
 namespace MR
 {
@@ -150,8 +154,6 @@
     r = sign * r;
 }
 
-<<<<<<< HEAD
-=======
 void selectRecursive( Object& obj )
 {
     obj.select( true );
@@ -160,7 +162,6 @@
             selectRecursive( *child );
 }
 
->>>>>>> 0040c7fc
 void ImGuiMenu::init( MR::Viewer* _viewer )
 {
     ViewerPlugin::init( _viewer );
@@ -1781,8 +1782,6 @@
     return storedColor_->second;
 }
 
-<<<<<<< HEAD
-=======
 void ImGuiMenu::draw_custom_plugins()
 {
     pluginsCache_.validate( viewer->plugins );
@@ -2346,5 +2345,4 @@
     }
 }
 
->>>>>>> 0040c7fc
 } // end namespace