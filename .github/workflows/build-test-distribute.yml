name: Build Test Distribute

# Controls when the action will run.
on:
  # Triggers the workflow on push or pull request events but only for the master branch
  push:
    branches: [ master ]
  pull_request:
    branches: [ master ]

  # Allows you to run this workflow manually from the Actions tab
  workflow_dispatch:
  schedule:
    - cron: '0 17 * * *'  # Run every day at 17:00 UTC
    #- cron: '0 6 * * *'  # Run every day at 6 AM UTC

permissions:
  id-token: write
  contents: read

jobs:
  # NOTE: all output values are strings
  # use the ${{ needs.config.outputs.bool-param == 'true' }} construction to check boolean values
  config:
    uses: ./.github/workflows/config.yml

  debug-config:
    needs: config
    runs-on: ubuntu-latest
    steps:
      - name: Print config
        run: |
          echo << EOF
          ${{ toJSON( needs.config.outputs ) }}
          EOF

  prepare-image:
    needs: config
    uses: ./.github/workflows/prepare-images.yml
    with:
      docker_image_tag:           ${{ needs.config.outputs.docker_image_tag }}
      need_linux_image_rebuild:   ${{ needs.config.outputs.need_linux_image_rebuild == 'true' }}
      need_windows_vcpkg_rebuild: ${{ needs.config.outputs.need_windows_vcpkg_rebuild == 'true' }}
      vcpkg_version:              ${{ needs.config.outputs.vcpkg_version }}
    secrets: inherit

  versioning-and-release-url:
    needs: config
    uses: ./.github/workflows/versioning-release.yml
    with:
      app_version:       ${{ needs.config.outputs.app_version }}
      release_tag:       ${{ needs.config.outputs.release_tag }}
      upload_artifacts:  ${{ needs.config.outputs.upload_artifacts == 'true' }}
    secrets:
      BUILD_MACHINE_TOKEN: ${{ secrets.BUILD_MACHINE_TOKEN }}

  windows-build-test:
    needs: [ config, prepare-image ]
    uses: ./.github/workflows/build-test-windows.yml
    with:
      autotest_data_s3_url:  ${{ needs.config.outputs.autotest_data_s3_url }}
      full_config_build:     ${{ needs.config.outputs.full_config_build == 'true' }}
      internal_build:        ${{ needs.config.outputs.internal_build == 'true' }}
      upload_artifacts:      ${{ needs.config.outputs.upload_artifacts == 'true' }}
      upload_test_artifacts: ${{ needs.config.outputs.upload_test_artifacts == 'true' }}
      vcpkg_version:         ${{ needs.config.outputs.vcpkg_version }}
      mrbind: ${{ needs.config.outputs.full_config_build == 'true' }}
    secrets: inherit

  ubuntu-arm64-build-test:
    needs: [ config, prepare-image ]
    uses: ./.github/workflows/build-test-ubuntu-arm64.yml
    with:
      app_version:           ${{ needs.config.outputs.app_version }}
      autotest_data_s3_url:  ${{ needs.config.outputs.autotest_data_s3_url }}
      docker_image_tag:      ${{ needs.config.outputs.docker_image_tag }}
      full_config_build:     ${{ needs.config.outputs.full_config_build == 'true' }}
      internal_build:        ${{ needs.config.outputs.internal_build == 'true' }}
      upload_artifacts:      ${{ needs.config.outputs.upload_artifacts == 'true' }}
      upload_test_artifacts: ${{ needs.config.outputs.upload_test_artifacts == 'true' }}
      mrbind: true
    secrets: inherit

  ubuntu-x64-build-test:
    needs: [ config, prepare-image ]
    uses: ./.github/workflows/build-test-ubuntu-x64.yml
    with:
      app_version:           ${{ needs.config.outputs.app_version }}
      autotest_data_s3_url:  ${{ needs.config.outputs.autotest_data_s3_url }}
      config_matrix:         ${{ needs.config.outputs.ubuntu_x64_config_matrix }}
      docker_image_tag:      ${{ needs.config.outputs.docker_image_tag }}
      full_config_build:     ${{ needs.config.outputs.full_config_build == 'true' }}
      internal_build:        ${{ needs.config.outputs.internal_build == 'true' }}
      upload_artifacts:      ${{ needs.config.outputs.upload_artifacts == 'true' }}
      upload_test_artifacts: ${{ needs.config.outputs.upload_test_artifacts == 'true' }}
      mrbind: true
    secrets: inherit

  fedora-build-test:
    needs: [ config, prepare-image ]
    uses: ./.github/workflows/build-test-fedora.yml
    with:
      app_version:           ${{ needs.config.outputs.app_version }}
      autotest_data_s3_url:  ${{ needs.config.outputs.autotest_data_s3_url }}
      docker_image_tag:      ${{ needs.config.outputs.docker_image_tag }}
      full_config_build:     ${{ needs.config.outputs.full_config_build == 'true' }}
      internal_build:        ${{ needs.config.outputs.internal_build == 'true' }}
      upload_artifacts:      ${{ needs.config.outputs.upload_artifacts == 'true' }}
      upload_test_artifacts: ${{ needs.config.outputs.upload_test_artifacts == 'true' }}
    secrets: inherit

  emscripten-build-test:
    needs: [ config, prepare-image ]
    uses: ./.github/workflows/build-test-emscripten.yml
    with:
      docker_image_tag: ${{ needs.config.outputs.docker_image_tag }}

  macos-build-test:
    needs: [ versioning-and-release-url ]
    uses: ./.github/workflows/build-test-macos.yml
    with:
      app_version:           ${{ needs.config.outputs.app_version }}
      autotest_data_s3_url:  ${{ needs.config.outputs.autotest_data_s3_url }}
      full_config_build:     ${{ needs.config.outputs.full_config_build == 'true' }}
      internal_build:        ${{ needs.config.outputs.internal_build == 'true' }}
      upload_artifacts:      ${{ needs.config.outputs.upload_artifacts == 'true' }}
      upload_test_artifacts: ${{ needs.config.outputs.upload_test_artifacts == 'true' }}
      mrbind: ${{ needs.config.outputs.full_config_build == 'true' }}
    secrets: inherit

  update-win-version:
    if: ${{ needs.config.outputs.upload_artifacts == 'true' }}
    needs:
      - config
      - windows-build-test
    timeout-minutes: 60
    runs-on: windows-2019
    env:
      vcpkg_version: ${{ needs.config.outputs.vcpkg_version }}
    steps:
      - name: Checkout
        uses: actions/checkout@v4
        with:
          submodules: true

      - name: Checkout Vcpkg ${{env.vcpkg_version}}
        working-directory: C:\vcpkg
        run: |
          git fetch
          git checkout ${{env.vcpkg_version}}

      - name: Restore Vcpkg Cache
        uses: actions/cache@v4
        id: vcpkg-cache
        with:
          key: vcpkg-cache-${{env.vcpkg_version}}
          path: |
            C:\vcpkg\*

      - name: Configure AWS Credentials
        if: ${{ needs.config.outputs.internal_build == 'true' }}
        uses: aws-actions/configure-aws-credentials@v4
        with:
          role-to-assume: arn:aws:iam::259351611210:role/GitHubMeshLibAwsCredsRole
          aws-region: us-east-1

      - name: Update vcpkg packages
        run: |
          .\thirdparty\install.bat --write-s3

      - name: Download Windows Binaries Archive
        uses: actions/download-artifact@v4
        with:
          pattern: WindowsArchive*
          merge-multiple: true

      - name: Extract Windows Binaries
        run: |
          tar -xvzf MREDist_Release.zip
          tar -xvzf MREDist_Debug.zip

      - name: Make Install Folder
        run: py -3.10 scripts\make_install_folder.py ${{ needs.config.outputs.app_version }}

      - name: Make Install Folder .NET
        run: py -3.10 scripts\make_install_folder_dotnet.py ${{ needs.config.outputs.app_version }}

      - name: Add msbuild to PATH
        uses: microsoft/setup-msbuild@v2

      - name: Archive Distribution
        run: py -3.10 scripts\zip_distribution.py install example_plugin MeshLibDist.zip

      - name: Test Example Plugin # call it after archive not to pack build results
        run: |
          msbuild -m example_plugin\example_plugin.sln -p:Configuration=Debug
          msbuild -m example_plugin\example_plugin.sln -p:Configuration=Release

      - name: Archive .NET Distribution
        run: py -3.10 scripts\zip_distribution.py install_dotnet MeshLibDotNetDist.zip

      - name: Upload Windows Distribution
        uses: actions/upload-artifact@v4
        with:
          name: DistributivesWin
          path: MeshLibDist.zip
          retention-days: 1

      - name: Upload .NET Distribution
        uses: actions/upload-artifact@v4
        with:
          name: DistributivesDotNet
          path: MeshLibDotNetDist.zip
          retention-days: 1

  create-nuget-package:
    if: ${{ needs.config.outputs.upload_artifacts == 'true' }}
    needs:
      - config
      - windows-build-test
    timeout-minutes: 20
    runs-on: windows-2022
    steps:
     - name: Checkout
       uses: actions/checkout@v4

     - name: Download .NET Binaries Archive
       uses: actions/download-artifact@v4
       with:
         pattern: DotNetArchive*
         merge-multiple: true

     - name: Extract Windows Binaries
       run: |
         tar -xvzf MREDist_DotNet.zip

     - name: Generate NuGet specification
       run: |
        echo ${{ needs.config.outputs.app_version }}
        py -3 scripts\generate_nuget_spec.py ${{ needs.config.outputs.app_version }}

     - name: Download NuGet Executable
       run:  curl https://dist.nuget.org/win-x86-commandline/latest/nuget.exe -o nuget.exe

     - name: Build NuGet package
       run: nuget.exe pack Package.nuspec -OutputFileNamesWithoutVersion

     - name: Upload NuGet Package
       uses: actions/upload-artifact@v4
       with:
         name: DistributivesNuGet
         path: MeshLib.nupkg
         retention-days: 1

  upload-distributions:
    if: ${{ !cancelled() && needs.config.outputs.upload_artifacts == 'true' }}
    timeout-minutes: 10
    runs-on: ubuntu-latest
    needs:
      - config
      - versioning-and-release-url
      - update-win-version
      - create-nuget-package
      - ubuntu-x64-build-test
      - ubuntu-arm64-build-test
      - fedora-build-test
      - emscripten-build-test
      - macos-build-test
    steps:
      - name: Checkout
        uses: actions/checkout@v4

      - name: Download All Developer Distributives
        uses: actions/download-artifact@v4
        with:
          pattern: Distributives*
          merge-multiple: true

      - name: Rename Distributives
        run: |
          shopt -s nullglob
          for PKG_FILE in MeshLibDist*.zip ; do
            mv "$PKG_FILE" "${PKG_FILE/Dist/Dist_${{ needs.config.outputs.app_version }}}"
          done
          for PKG_FILE in MeshLib*.nupkg ; do
            mv "$PKG_FILE" "${PKG_FILE/MeshLib/MeshLib_${{ needs.config.outputs.app_version }}}"
          done
          for PKG_FILE in meshlib*-dev.deb meshlib*-dev.rpm meshlib*.pkg; do
            mv "$PKG_FILE" "${PKG_FILE/meshlib/meshlib_${{ needs.config.outputs.app_version }}}"
          done

      - name: Upload Distributives
        run: |
          shopt -s nullglob
          PKG_FILES="MeshLibDist*.zip meshlib*-dev.deb meshlib*-dev.rpm meshlib*.pkg MeshLib*.nupkg"
          if [ -n "$(echo $PKG_FILES)" ] ; then
            echo ${{ secrets.BUILD_MACHINE_TOKEN }} | gh auth login --with-token
            gh release upload ${{ needs.config.outputs.release_tag }} $PKG_FILES --clobber
          fi

  test-distribution:
    if: ${{ needs.config.outputs.upload_artifacts == 'true' }}
    needs: [ config, versioning-and-release-url, upload-distributions ]
    uses: ./.github/workflows/test-distribution.yml
    with:
      release_id: ${{ needs.versioning-and-release-url.outputs.release_id }}

  update-dev-documentation:
<<<<<<< HEAD
    if: ${{ github.event_name == 'push' || contains(github.event.pull_request.labels.*.name, 'full-ci') || contains(github.event.pull_request.labels.*.name, 'update-doc') }}
    needs:
      - ubuntu-arm64-build-test
=======
    if: ${{ needs.config.outputs.upload_artifacts == 'true' || needs.config.outputs.update_doc == 'true' }}
    needs: [ config ]
>>>>>>> 412ec6c9
    uses: ./.github/workflows/update-docs.yml
    with:
      output_folder: MeshLib/dev
    secrets: inherit

  update-artifacts:
    timeout-minutes: 15
    runs-on: ubuntu-20.04
    needs: [ upload-distributions ]
    if: always()
    steps:
        # all Windows
      - name: Delete Windows Debug Install Archive artifact
        uses: geekyeggo/delete-artifact@v5
        with:
          name: WindowsArchive*
          failOnError: false
        # .NET
      - name: Delete .NET Binaries Archive artifact
        uses: geekyeggo/delete-artifact@v5
        with:
          name: DotNetArchive*
          failOnError: false
      # Distributives
      - name: Delete Distribution
        uses: geekyeggo/delete-artifact@v5
        with:
          name: Distributives*
          failOnError: false

      - name: Delete Wheelhouse
        uses: geekyeggo/delete-artifact@v5
        with:
          name: Wheelhouse*
          failOnError: false

      # generate timing logs archive
      - name: Download Timing Logs Archive
        uses: actions/download-artifact@v4
        with:
          pattern: Timing_Logs*
          merge-multiple: true

      - name: Generate Timing Logs Archive
        run: |
          shopt -s nullglob
          if [ -n "$(echo *.csv)" ] ; then
            tar -cvzf time_log.tar.gz *.csv
          else
            # create empty tar archive
            # https://superuser.com/questions/448623/how-to-get-an-empty-tar-archive
            tar -czf time_log.tar.gz -T /dev/null
          fi

      - name: Upload Timing Logs Archive
        uses: actions/upload-artifact@v4
        with:
          name: time_log
          path: time_log.tar.gz
          retention-days: 1

      - name: Delete Timing Logs Source
        uses: geekyeggo/delete-artifact@v5
        with:
          name: Timing_Logs*
          failOnError: false

      - name: Delete Python Stubs
        uses: geekyeggo/delete-artifact@v5
        with:
          name: PythonStubs
          failOnError: false<|MERGE_RESOLUTION|>--- conflicted
+++ resolved
@@ -218,6 +218,7 @@
     needs:
       - config
       - windows-build-test
+      - versioning-and-release-url
     timeout-minutes: 20
     runs-on: windows-2022
     steps:
@@ -266,6 +267,7 @@
       - fedora-build-test
       - emscripten-build-test
       - macos-build-test
+      - versioning-and-release-url
     steps:
       - name: Checkout
         uses: actions/checkout@v4
@@ -306,14 +308,8 @@
       release_id: ${{ needs.versioning-and-release-url.outputs.release_id }}
 
   update-dev-documentation:
-<<<<<<< HEAD
-    if: ${{ github.event_name == 'push' || contains(github.event.pull_request.labels.*.name, 'full-ci') || contains(github.event.pull_request.labels.*.name, 'update-doc') }}
-    needs:
-      - ubuntu-arm64-build-test
-=======
     if: ${{ needs.config.outputs.upload_artifacts == 'true' || needs.config.outputs.update_doc == 'true' }}
-    needs: [ config ]
->>>>>>> 412ec6c9
+    needs: [ config, ubuntu-arm64-build-test ]
     uses: ./.github/workflows/update-docs.yml
     with:
       output_folder: MeshLib/dev
