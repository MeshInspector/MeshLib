--- conflicted
+++ resolved
@@ -1200,11 +1200,9 @@
     <ClInclude Include="MRPointCloudDivideWithPlane.h">
       <Filter>Source Files\PointCloud</Filter>
     </ClInclude>
-<<<<<<< HEAD
     <ClInclude Include="MRDefaultFeatureObjectParams.h">
       <Filter>Source Files\DataModel\Features</Filter>
     </ClInclude>
-=======
     <ClInclude Include="MRPolylineTrimWithPlane.h">
       <Filter>Source Files\Polyline</Filter>
     </ClInclude>
@@ -1220,7 +1218,6 @@
     <ClInclude Include="MRPointsToMeshFusion.h">
       <Filter>Source Files\Voxels</Filter>
     </ClInclude>
->>>>>>> 10ac23e1
   </ItemGroup>
   <ItemGroup>
     <ClCompile Include="MRObject.cpp">
@@ -2016,11 +2013,9 @@
     <ClCompile Include="MRPointCloudDivideWithPlane.cpp">
       <Filter>Source Files\PointCloud</Filter>
     </ClCompile>
-<<<<<<< HEAD
     <ClCompile Include="MRDefaultFeatureObjectParams.cpp">
       <Filter>Source Files\DataModel\Features</Filter>
     </ClCompile>
-=======
     <ClCompile Include="MRPolylineTrimWithPlane.cpp">
       <Filter>Source Files\Polyline</Filter>
     </ClCompile>
@@ -2033,7 +2028,6 @@
     <ClCompile Include="MRPointsToMeshFusion.cpp">
       <Filter>Source Files\Voxels</Filter>
     </ClCompile>
->>>>>>> 10ac23e1
   </ItemGroup>
   <ItemGroup>
     <None Include="..\.editorconfig" />
