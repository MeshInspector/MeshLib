#include "MRUIStyle.h"
#include "MRImGuiImage.h"
#include "MRRibbonButtonDrawer.h"
#include "MRColorTheme.h"
#include "MRRibbonConstants.h"
#include "MRViewer/MRUITestEngine.h"
#include "MRViewerInstance.h"
#include "MRRibbonFontManager.h"
#include "MRViewer.h"
#include "ImGuiHelpers.h"
#include "ImGuiMenu.h"
#include "imgui_internal.h"
#include "MRMesh/MRVector4.h"
#include "MRViewer/MRImGuiVectorOperators.h"
#include "MRMesh/MRString.h"


namespace MR
{


namespace UI
{

enum class TextureType
{
    Mono,
    Gradient,
    GradientBtn,
    RainbowRect,
    Count
};

std::vector<std::unique_ptr<MR::ImGuiImage>> textures = std::vector<std::unique_ptr<MR::ImGuiImage>>( int( TextureType::Count ) );

std::unique_ptr<MR::ImGuiImage>& getTexture( TextureType type )
{
    const int typeInt = int( type );
    assert( typeInt < textures.size() && typeInt >= 0 );
    return textures[typeInt];
}

//////////////////////////////////////////////////////////////////////////

class StyleParamHolder
{
public:
    ~StyleParamHolder()
    {
        ImGui::PopStyleVar( varCount );
        ImGui::PopStyleColor( colorCount );
    }

    void addVar( ImGuiStyleVar var, float val )
    {
        ImGui::PushStyleVar( var, val );
        ++varCount;
    }
    void addVar( ImGuiStyleVar var, const ImVec2& val )
    {
        ImGui::PushStyleVar( var, val );
        ++varCount;
    }
    void addColor( ImGuiCol colorName, const Color& val )
    {
        ImGui::PushStyleColor( colorName, val.getUInt32() );
        ++colorCount;
    }

private:
    int varCount{ 0 };
    int colorCount{ 0 };
};

//////////////////////////////////////////////////////////////////////////

bool checkKey( ImGuiKey passedKey )
{
    if ( passedKey == ImGuiKey_None )
        return false;
    bool pressed = false;
    if ( passedKey == ImGuiKey_Enter || passedKey == ImGuiKey_KeypadEnter )
        pressed =  ImGui::IsKeyPressed( ImGuiKey_Enter ) || ImGui::IsKeyPressed( ImGuiKey_KeypadEnter );
    else
        pressed = ImGui::IsKeyPressed( passedKey );
    return pressed && ImGui::GetIO().KeyMods == ImGuiMod_None;
}

//////////////////////////////////////////////////////////////////////////


void init()
{
    auto& textureM = getTexture( TextureType::Mono );
    if ( !textureM )
        textureM = std::make_unique<ImGuiImage>();
    MeshTexture data;
    data.resolution = Vector2i( 1, 1 );
    data.pixels = { Color::white() };
    data.filter = FilterType::Linear;
    textureM->update( data );


    auto& textureG = getTexture( TextureType::Gradient );
    if ( !textureG )
        textureG = std::make_unique<ImGuiImage>();
    data.resolution = Vector2i( 1, 2 );
    data.pixels = {
        ColorTheme::getRibbonColor( ColorTheme::RibbonColorsType::GradientStart ),
        ColorTheme::getRibbonColor( ColorTheme::RibbonColorsType::GradientEnd )
    };
    data.filter = FilterType::Linear;
    textureG->update( data );


    auto& textureGb = getTexture( TextureType::GradientBtn );
    if ( !textureGb )
        textureGb = std::make_unique<ImGuiImage>();
    data.resolution = Vector2i( 4, 2 );
    data.pixels = {
        ColorTheme::getRibbonColor( ColorTheme::RibbonColorsType::GradBtnStart ),
        ColorTheme::getRibbonColor( ColorTheme::RibbonColorsType::GradBtnHoverStart ),
        ColorTheme::getRibbonColor( ColorTheme::RibbonColorsType::GradBtnActiveStart ),
        ColorTheme::getRibbonColor( ColorTheme::RibbonColorsType::GradBtnDisableStart ),
        ColorTheme::getRibbonColor( ColorTheme::RibbonColorsType::GradBtnEnd ),
        ColorTheme::getRibbonColor( ColorTheme::RibbonColorsType::GradBtnHoverEnd ),
        ColorTheme::getRibbonColor( ColorTheme::RibbonColorsType::GradBtnActiveEnd ),
        ColorTheme::getRibbonColor( ColorTheme::RibbonColorsType::GradBtnDisableEnd ),
    };
    data.filter = FilterType::Linear;
    textureGb->update( data );


    auto& textureR = getTexture( TextureType::RainbowRect );
    if ( !textureR )
        textureR = std::make_unique<ImGuiImage>();
    const int resX = 4;
    const int resY = 2;
    data.resolution = Vector2i( resX, resY );
    data.pixels.resize( resX * resY );
    float h, r, g, b;
    for ( int i = 0; i < resX; ++i )
    {
        h = ( 3.5f - 2.f * i / ( resX - 1.f ) ) / 6.f;
        ImGui::ColorConvertHSVtoRGB( h, 1.f, 1.f, r, g, b );
        data.pixels[i] = Color( r, g, b );

        h = ( 5.f + 2.f * i / ( resX - 1.f ) ) / 6.f;
        if ( h > 1.f ) h -= 1.f;
        ImGui::ColorConvertHSVtoRGB( h, 1.f, 1.f, r, g, b );
        data.pixels[i + resX] = Color( r, g, b );
    }
    data.filter = FilterType::Linear;
    textureR->update( data );
}

bool buttonEx( const char* label, bool active, const Vector2f& size_arg /*= Vector2f( 0, 0 )*/,
    ImGuiButtonFlags flags /*= ImGuiButtonFlags_None*/, const ButtonCustomizationParams& custmParams )
{
    bool simulateClick = custmParams.enableTestEngine && TestEngine::createButton( label );
    assert( ( simulateClick <= active ) && "Trying to programmatically press a button, but it's inactive!" );
    if ( !active )
        simulateClick = false;

    // copy from ImGui::ButtonEx and replaced visualize part
    ImGuiWindow* window = ImGui::GetCurrentWindow();
    if ( window->SkipItems )
        return simulateClick;

    ImGuiContext& g = *GImGui;
    const ImGuiStyle& style = ImGui::GetStyle();
    const ImGuiID id = window->GetID( label );
    const ImVec2 label_size = ImGui::CalcTextSize( label, NULL, true );

    ImVec2 pos = window->DC.CursorPos;
    if ( ( flags & ImGuiButtonFlags_AlignTextBaseLine ) && style.FramePadding.y < window->DC.CurrLineTextBaseOffset ) // Try to vertically align buttons that are smaller/have no padding so that text baseline matches (bit hacky, since it shouldn't be a flag)
        pos.y += window->DC.CurrLineTextBaseOffset - style.FramePadding.y;
    ImVec2 size = ImGui::CalcItemSize( ImVec2(size_arg), label_size.x + style.FramePadding.x * 2.0f, label_size.y + style.FramePadding.y * 2.0f );

    const ImRect bb( pos, pos + size );
    ImGui::ItemSize( size, style.FramePadding.y );
    if ( !ImGui::ItemAdd( bb, id ) )
        return simulateClick;

    if ( g.LastItemData.InFlags & ImGuiItemFlags_ButtonRepeat )
        flags |= ImGuiButtonFlags_Repeat;

    bool hovered, held;
    bool pressed = ImGui::ButtonBehavior( bb, id, &hovered, &held, flags );

    // Render
    ImGui::RenderNavHighlight( bb, id );

    // replaced part
    // potentail fail. need check that customTexture is good
    auto texture = custmParams.customTexture ? custmParams.customTexture : getTexture( TextureType::GradientBtn ).get();
    if ( texture )
    {
        const float textureU = 0.125f + ( !active ? 0.75f : ( held && hovered ) ? 0.5f : hovered ? 0.25f : 0.f );
        window->DrawList->AddImageRounded(
            texture->getImTextureId(),
            bb.Min, bb.Max,
            ImVec2( textureU, 0.25f ), ImVec2( textureU, 0.75f ),
            Color::white().getUInt32(), style.FrameRounding );
        if ( custmParams.border )
            ImGui::RenderFrameBorder( bb.Min, bb.Max, style.FrameRounding );
    }
    else
    {
        const ImGuiCol colIdx = ( !active ? ImGuiCol_TextDisabled : ( held && hovered ) ? ImGuiCol_ButtonActive : hovered ? ImGuiCol_ButtonHovered : ImGuiCol_Button );
        const ImU32 col = ImGui::GetColorU32( colIdx );
        ImGui::RenderFrame( bb.Min, bb.Max, col, true, style.FrameRounding );
    }

    if ( g.LogEnabled )
        ImGui::LogSetNextTextDecoration( "[", "]" );
    StyleParamHolder sh;
    if ( !custmParams.forceImguiTextColor )
        sh.addColor( ImGuiCol_Text, ColorTheme::getRibbonColor( ColorTheme::RibbonColorsType::GradBtnText ) );
    ImGui::RenderTextClipped( bb.Min, bb.Max, label, NULL, &label_size, style.ButtonTextAlign, &bb );

    IMGUI_TEST_ENGINE_ITEM_INFO( id, label, g.LastItemData.StatusFlags );

    return ( pressed || simulateClick ) && active;
}

bool button( const char* label, bool active, const Vector2f& size /*= Vector2f( 0, 0 )*/, ImGuiKey key /*= ImGuiKey_None */ )
{
    const ImGuiStyle& style = ImGui::GetStyle();
    const auto menu = getViewerInstance().getMenuPlugin();
    const float scaling = menu ? menu->menu_scaling() : 1.f;
    StyleParamHolder sh;
    sh.addVar( ImGuiStyleVar_FramePadding, ImVec2( style.FramePadding.x, cGradientButtonFramePadding * scaling ) );

    return buttonEx( label, active, size ) || ( active && checkKey( key ) );
}

bool buttonCommonSize( const char* label, const Vector2f& size /*= Vector2f( 0, 0 )*/, ImGuiKey key /*= ImGuiKey_None */ )
{
    return buttonEx( label, true, size ) || checkKey( key );
}

bool buttonUnique( const char* label, int* value, int ownValue, const Vector2f& size /*= Vector2f( 0, 0 )*/, ImGuiKey key /*= ImGuiKey_None*/ )
{
    const auto menu = getViewerInstance().getMenuPlugin();
    const float scaling = menu ? menu->menu_scaling() : 1.f;

    Color clearBlue( 0x1b, 0x83, 0xff, 0xff );
    Color bgColor = ColorTheme::getRibbonColor( ColorTheme::RibbonColorsType::Background );

    StyleParamHolder sh;
    sh.addVar( ImGuiStyleVar_FramePadding, { ( cButtonPadding + 1 ) * scaling, cButtonPadding * scaling } );
    sh.addVar( ImGuiStyleVar_ItemSpacing, { ImGui::GetStyle().ItemSpacing.x * 0.7f,  cDefaultItemSpacing * 2 * scaling } );

    sh.addColor( ImGuiCol_Button, *value == ownValue ? clearBlue : bgColor );

    bool ret = ImGui::Button( label, ImVec2( size.x, size.y ) ) || checkKey( key );
    ret = TestEngine::createButton( label ) || ret; // Don't want short-circuiting.
    return ret;
}
bool buttonIconEx( 
    const std::string& name, 
    const Vector2f& iconSize, 
    const std::string& text, 
    const ImVec2& buttonSize, 
    const ButtonIconCustomizationParams& params )
{
    ImGui::BeginGroup();
    const auto scrollX = ImGui::GetScrollX();
    const auto scrollY = ImGui::GetScrollY();
    const auto startButtonPos = ImGui::GetCursorPos();
    ImVec2 endButtonPos( startButtonPos.x + buttonSize.x, startButtonPos.y );
    const ImVec2 startButtonPosWindow( startButtonPos.x - scrollX, startButtonPos.y - scrollY );
    const auto winPos = ImGui::GetWindowPos();
    const auto& style = ImGui::GetStyle();
    const auto padding = ImGui::GetStyle().FramePadding;

    ImVec2 minClip( winPos.x + startButtonPosWindow.x, winPos.y + startButtonPosWindow.y );
    ImVec2 maxClip( minClip.x + buttonSize.x, minClip.y + buttonSize.y );

    std::string buttonText = "##" + text;
    bool res = false;
    if ( params.flatBackgroundColor )
    {
        res = ImGui::Button( buttonText.c_str(), buttonSize );
<<<<<<< HEAD
        res = UI::TestEngine::createButton( buttonText ) || res;
=======
        if( params.enableTestEngine )
            res = UI::TestEngine::createButton( buttonText ) || res;
>>>>>>> c611ac55
    }
    else
    {
        res = UI::buttonEx( buttonText.c_str(), params.active, Vector2f( buttonSize.x, buttonSize.y ), params.flags, params );
    }
    ImGui::SameLine();

    ImGui::GetWindowDrawList()->PushClipRect( minClip, maxClip, true );

    const char* startWord = 0;
    const char* endWord = 0;
    ImVec2 curTextSize;
    bool printText = false;

    struct StringDetail
    {
        float lenght = 0;
        const char* start = 0;
        const char* end = 0;
    };
    std::vector<StringDetail> vecDetail;

    StringDetail previosDetail;
    StringDetail curDetail;
    curDetail.start = text.data();
    auto endText = std::string_view( text ).end();

    split( text, " ", [&] ( std::string_view str )
    {
        startWord = str.data();
        endWord = &str.back() + 1;
        bool forcePrint = endText == str.end();
        curTextSize = ImGui::CalcTextSize( startWord, endWord );
        if ( curDetail.lenght + curTextSize.x > buttonSize.x )
        {
            printText = true;
            curDetail.end = startWord;
            previosDetail = curDetail;
            curDetail = { curTextSize.x, startWord, endWord };
        }
        else if ( forcePrint )
        {
            printText = true;
            curDetail.end = endWord;
            curDetail.lenght += curTextSize.x;
            previosDetail = curDetail;
        }
        else
        {
            curDetail.lenght += curTextSize.x;
        }
        startWord = endWord;

        if ( printText )
        {
            printText = false;
            vecDetail.push_back( previosDetail );
        }
        return false;
    } );

    float localPadding = ( buttonSize.y - vecDetail.size() * curTextSize.y - iconSize.y ) / 3.0f;
    localPadding = std::max( localPadding, style.FramePadding.y );

    ImVec2 posIcon( ( endButtonPos.x + startButtonPos.x - iconSize.x ) / 2.0f, startButtonPos.y + localPadding );
    ImGui::SetCursorPos( posIcon );

    const float maxSize = std::max( iconSize.x, iconSize.y );
    auto icon = RibbonIcons::findByName( name, maxSize, RibbonIcons::ColorType::White, RibbonIcons::IconType::IndependentIcons );

    assert( icon );

    ImVec4 multColor = ImGui::GetStyleColorVec4( ImGuiCol_Text );
    ImGui::Image( *icon, { iconSize.x , iconSize.y }, multColor );
    ImGui::SameLine();

    const auto font = ImGui::GetFont();
    const auto color = ImGui::GetColorU32( style.Colors[ImGuiCol_Text] );
    const auto fontSize = ImGui::GetFontSize();

    ImVec2 startPosText( winPos.x + ( endButtonPos.x + startButtonPosWindow.x ) / 2.0f, winPos.y + startButtonPosWindow.y );
    startPosText.y += localPadding * 2 + iconSize.y;
    size_t numStr = 0;
    for ( const auto& detail : vecDetail )
    {
        ImVec2 pos;
        pos.x = startPosText.x - previosDetail.lenght / 2.0f;
        pos.y = startPosText.y + ( padding.y + curTextSize.y ) * numStr;
        numStr++;
        ImGui::GetWindowDrawList()->AddText(
                font,
                fontSize,
                pos,
                color,
                detail.start,
                detail.end );
    }

    ImGui::GetWindowDrawList()->PopClipRect();
    ImGui::EndGroup();

    return res;
}

bool checkbox( const char* label, bool* value )
{
    const ImGuiStyle& style = ImGui::GetStyle();

    const auto menu = getViewerInstance().getMenuPlugin();
    const float scaling = menu ? menu->menu_scaling() : 1.f;

    StyleParamHolder sh;
    sh.addVar( ImGuiStyleVar_ItemInnerSpacing, ImVec2( cRadioInnerSpacingX * scaling, style.ItemInnerSpacing.y * scaling ) );
    auto& texture = getTexture( TextureType::Gradient );
    if ( !texture )
        return ImGui::Checkbox( label, value );

    sh.addColor( ImGuiCol_FrameBg, Color::transparent() );
    sh.addColor( ImGuiCol_CheckMark, Color::white() );
    sh.addVar( ImGuiStyleVar_FrameBorderSize, 1.5f );
    sh.addVar( ImGuiStyleVar_FramePadding, { cCheckboxPadding * scaling, cCheckboxPadding * scaling } );

    auto window = ImGui::GetCurrentContext()->CurrentWindow;
    const float clickSize = ImGui::GetFrameHeight();

    ImVec2 pos = window->DC.CursorPos;
    const ImRect bb( pos, ImVec2( pos.x + clickSize, pos.y + clickSize ) );

    if ( value && *value )
        ImGui::GetCurrentContext()->CurrentWindow->DrawList->AddImageRounded(
            texture->getImTextureId(),
            bb.Min, bb.Max,
            ImVec2( 0.5f, 0.25f ), ImVec2( 0.5f, 0.75f ),
            Color::white().getUInt32(), style.FrameRounding * 0.5f );

    //code of this lambda is copied from ImGui::Checkbox in order to decrease thickness and change appearance of the check mark
    auto drawCustomCheckbox = [] ( const char* label, bool* v )
    {
        if ( !ImGui::GetCurrentContext() || !v )
            return false;

        ImGuiContext& g = *ImGui::GetCurrentContext();
        ImGuiWindow* window = g.CurrentWindow;
        if ( !window || window->SkipItems )
            return false;

        const ImGuiStyle& style = ImGui::GetStyle();
        const ImGuiID id = window->GetID( label );
        const ImVec2 label_size = ImGui::CalcTextSize( label, NULL, true );

        const float square_sz = ImGui::GetFrameHeight();
        const ImVec2 pos = window->DC.CursorPos;
        const ImRect total_bb( pos, ImVec2( pos.x + square_sz + ( label_size.x > 0.0f ? style.ItemInnerSpacing.x + label_size.x : 0.0f ), pos.y + label_size.y + style.FramePadding.y * 2.0f ) );
        ImGui::ItemSize( total_bb, style.FramePadding.y );
        if ( !ImGui::ItemAdd( total_bb, id ) )
        {
            IMGUI_TEST_ENGINE_ITEM_INFO( id, label, g.LastItemData.StatusFlags | ImGuiItemStatusFlags_Checkable | ( *v ? ImGuiItemStatusFlags_Checked : 0 ) );
            return false;
        }

        bool hovered, held;
        bool pressed = ImGui::ButtonBehavior( total_bb, id, &hovered, &held );
        if ( pressed )
        {
            *v = !( *v );
            ImGui::MarkItemEdited( id );
        }

        const ImRect check_bb( pos, ImVec2( pos.x + square_sz, pos.y + square_sz ) );
        ImGui::RenderNavHighlight( total_bb, id );

        if ( !*v )
            ImGui::RenderFrame( check_bb.Min, check_bb.Max, ImGui::GetColorU32( ( held && hovered ) ? ImGuiCol_FrameBgActive : hovered ? ImGuiCol_FrameBgHovered : ImGuiCol_FrameBg ), true, style.FrameRounding * 0.5f );

        ImU32 check_col = ImGui::GetColorU32( ImGuiCol_CheckMark );
        bool mixed_value = ( g.LastItemData.InFlags & ImGuiItemFlags_MixedValue ) != 0;
        if ( mixed_value )
        {
            // Undocumented tristate/mixed/indeterminate checkbox (#2644)
            // This may seem awkwardly designed because the aim is to make ImGuiItemFlags_MixedValue supported by all widgets (not just checkbox)
            ImVec2 pad( ImMax( 1.0f, IM_FLOOR( square_sz / 3.6f ) ), ImMax( 1.0f, IM_FLOOR( square_sz / 3.6f ) ) );
            window->DrawList->AddRectFilled( { check_bb.Min.x + pad.x,  check_bb.Min.y + pad.y }, { check_bb.Max.x - pad.x, check_bb.Max.y - pad.y }, check_col, style.FrameRounding );
        }
        else if ( *v )
        {
            const float pad = ImMax( 1.0f, IM_FLOOR( square_sz / 6.0f ) );
            auto renderCustomCheckmark = [] ( ImDrawList* draw_list, ImVec2 pos, ImU32 col, float sz )
            {
                const float thickness = ImMax( sz * 0.15f, 1.0f );
                sz -= thickness * 0.5f;
                pos = ImVec2( pos.x + thickness * 0.25f, pos.y + thickness * 0.25f );

                const float half = sz * 0.5f;
                const float ninth = sz / 9.0f;
                const ImVec2 startPoint{ pos.x + ninth, pos.y + half };
                const ImVec2 anglePoint{ pos.x + half, pos.y + sz - ninth };
                const ImVec2 endPoint{ pos.x + sz - ninth, pos.y + ninth * 2.0f };

                draw_list->PathLineTo( startPoint );
                draw_list->PathLineTo( anglePoint );
                draw_list->PathLineTo( endPoint );
                draw_list->PathStroke( col, 0, thickness );

                const float radius = thickness * 0.5f;
                draw_list->AddCircleFilled( startPoint, radius, col );
                draw_list->AddCircleFilled( anglePoint, radius, col );
                draw_list->AddCircleFilled( endPoint, radius, col );
            };
            renderCustomCheckmark( window->DrawList, { check_bb.Min.x + pad, check_bb.Min.y + pad }, check_col, square_sz - pad * 2.0f );
        }

        ImVec2 label_pos = ImVec2( check_bb.Max.x + style.ItemInnerSpacing.x, check_bb.Min.y + style.FramePadding.y );
        if ( g.LogEnabled )
            ImGui::LogRenderedText( &label_pos, mixed_value ? "[~]" : *v ? "[x]" : "[ ]" );
        if ( label_size.x > 0.0f )
            ImGui::RenderText( label_pos, label );

        IMGUI_TEST_ENGINE_ITEM_INFO( id, label, g.LastItemData.StatusFlags | ImGuiItemStatusFlags_Checkable | ( *v ? ImGuiItemStatusFlags_Checked : 0 ) );
        return pressed;
    };

    auto res = drawCustomCheckbox( label, value );

    return res;
}

bool checkboxValid( const char* label, bool* value, bool valid )
{
    if ( valid )
        return checkbox( label, value );

    StyleParamHolder sh;
    const auto disColor = ImGui::GetStyleColorVec4( ImGuiCol_TextDisabled );
    sh.addColor( ImGuiCol_Text, Color( disColor.x, disColor.y, disColor.z, disColor.w ) );
    bool falseVal = false;
    checkbox( label, &falseVal );
    return false;
}

bool checkboxMixed( const char* label, bool* value, bool mixed )
{
    if ( mixed )
    {
        ImGuiContext& g = *ImGui::GetCurrentContext();
        ImGuiItemFlags backup_item_flags = g.CurrentItemFlags;
        g.CurrentItemFlags |= ImGuiItemFlags_MixedValue;
        const bool changed = UI::checkbox( label, value );
        g.CurrentItemFlags = backup_item_flags;
        return changed;
    }
    else
    {
        return UI::checkbox( label, value );
    }
}

bool radioButton( const char* label, int* value, int valButton )
{
    const ImGuiStyle& style = ImGui::GetStyle();

    const auto menu = getViewerInstance().getMenuPlugin();
    const float scaling = menu ? menu->menu_scaling() : 1.f;

    StyleParamHolder sh;
    sh.addVar( ImGuiStyleVar_ItemInnerSpacing, ImVec2( cRadioInnerSpacingX * scaling, style.ItemInnerSpacing.y * scaling ) );

    auto& texture = getTexture( TextureType::Gradient );
    if ( !texture )
    {
        const bool res = ImGui::RadioButton( label, value, valButton );
        return res;
    }

    sh.addColor( ImGuiCol_FrameBg, Color::transparent() );
    sh.addColor( ImGuiCol_CheckMark, Color::white() );
    sh.addVar( ImGuiStyleVar_FrameBorderSize, 1.0f );

    auto window = ImGui::GetCurrentContext()->CurrentWindow;

    const float clickSize = cRadioButtonSize * scaling;

    ImVec2 pos = window->DC.CursorPos;
    const ImRect bb( pos, ImVec2( pos.x + clickSize, pos.y + clickSize ) );

    if ( value && *value == valButton )
        ImGui::GetCurrentContext()->CurrentWindow->DrawList->AddImageRounded(
            texture->getImTextureId(),
            bb.Min, bb.Max,
            ImVec2( 0.5f, 0.25f ), ImVec2( 0.5f, 0.75f ),
            Color::white().getUInt32(), clickSize * 0.5f );

    //code of this lambda is copied from ImGui::RadioBitton in order to decrease size of the central circle
    auto drawCustomRadioButton = [scaling, clickSize, &style] ( const char* label, int* v, int v_button )
    {
        if ( !ImGui::GetCurrentContext() || !v )
            return false;

        ImGuiContext& g = *ImGui::GetCurrentContext();
        ImGuiWindow* window = g.CurrentWindow;
        if ( !window || window->SkipItems )
            return false;

        const ImGuiID id = window->GetID( label );
        const ImVec2 label_size = ImGui::CalcTextSize( label, NULL, true );

        const auto menu = getViewerInstance().getMenuPlugin();
        const ImVec2 pos = window->DC.CursorPos;
        const ImRect check_bb( pos, ImVec2( pos.x + clickSize, pos.y + clickSize ) );
        const ImRect total_bb( pos, ImVec2( pos.x + clickSize + ( label_size.x > 0.0f ? style.ItemInnerSpacing.x + label_size.x : 0.0f ), pos.y + label_size.y + style.FramePadding.y * 2.0f ) );
        ImGui::ItemSize( total_bb, style.FramePadding.y );
        if ( !ImGui::ItemAdd( total_bb, id ) )
            return false;

        ImVec2 center = check_bb.GetCenter();
        const float radius = clickSize * 0.5f;

        bool hovered, held;
        bool pressed = ImGui::ButtonBehavior( total_bb, id, &hovered, &held );
        if ( pressed )
        {
            ImGui::MarkItemEdited( id );
            *v = v_button;
        }

        ImGui::RenderNavHighlight( total_bb, id );

        const bool active = *v == v_button;
        if ( active )
        {
            window->DrawList->AddCircleFilled( center, radius, ImGui::GetColorU32( ( held && hovered ) ? ImGuiCol_FrameBgActive : hovered ? ImGuiCol_FrameBgHovered : ImGuiCol_FrameBg ), 16 );
            const float pad = ImMax( 1.0f, IM_FLOOR( clickSize * 0.3f ) );
            window->DrawList->AddCircleFilled( center, radius - pad, ImGui::GetColorU32( ImGuiCol_CheckMark ), 16 );
        }
        else
        {
            window->DrawList->AddCircleFilled( center, radius, ImGui::GetColorU32( ( held && hovered ) ? ImGuiCol_FrameBgActive : hovered ? ImGuiCol_FrameBgHovered : ImGuiCol_FrameBg ), 16 );
            if ( style.FrameBorderSize > 0.0f )
            {
                const float thickness = 1.5f * scaling;
                window->DrawList->AddCircle( center, radius, ImGui::GetColorU32( ImGuiCol_Border ), 16, style.FrameBorderSize * thickness );
            }
        }

        const float textHeight = ImGui::GetTextLineHeight();
        const float textCenterToY = textHeight - std::ceil( textHeight / 2.f );
        ImVec2 label_pos = ImVec2( check_bb.Max.x + style.ItemInnerSpacing.x, ( check_bb.Min.y + check_bb.Max.y ) / 2.f - textCenterToY );
        ImGui::RenderText( label_pos, label );

        IMGUI_TEST_ENGINE_ITEM_INFO( id, label, g.LastItemData.StatusFlags );
        return pressed;
    };

    auto res = drawCustomRadioButton( label, value, valButton );

    return res;
}

/// copy of internal ImGui method
void ColorEditRestoreHS( const float* col, float* H, float* S, float* V )
{
    ImGuiContext& g = *ImGui::GetCurrentContext();
    if ( g.ColorEditSavedColor != ImGui::ColorConvertFloat4ToU32( ImVec4( col[0], col[1], col[2], 0 ) ) )
        return;

    if ( *S == 0.0f || ( *H == 0.0f && g.ColorEditSavedHue == 1 ) )
        *H = g.ColorEditSavedHue;

    if ( *V == 0.0f )
        *S = g.ColorEditSavedSat;
}

bool colorEdit4( const char* label, Vector4f& color, ImGuiColorEditFlags flags /*= ImGuiColorEditFlags_None*/ )
{
    using namespace ImGui;
    const auto& style = GetStyle();

    StyleParamHolder sh;
    sh.addVar( ImGuiStyleVar_FramePadding, { 8.f, 3.f } );
    sh.addVar( ImGuiStyleVar_FrameRounding, 2.f );
    sh.addVar( ImGuiStyleVar_ItemInnerSpacing, { cRadioInnerSpacingX, style.ItemInnerSpacing.y } );

    /// Copy of ImGui code. Required to implement own code
    float* col = &color.x;

    ImGuiContext& g = *GetCurrentContext();
    ImGuiWindow* window = g.CurrentWindow;
    if ( window->SkipItems )
        return false;

    const float square_sz = GetFrameHeight();
    const float w_full = CalcItemWidth();
    const float w_button = ( flags & ImGuiColorEditFlags_NoSmallPreview ) ? 0.0f : ( square_sz * 1.5f + style.ItemInnerSpacing.x );
    const float w_inputs = w_full - w_button;
    const char* label_display_end = FindRenderedTextEnd( label );
    g.NextItemData.ClearFlags();

    BeginGroup();
    PushID( label );

    // If we're not showing any slider there's no point in doing any HSV conversions
    const ImGuiColorEditFlags flags_untouched = flags;
    if ( flags & ImGuiColorEditFlags_NoInputs )
        flags = ( flags & ( ~ImGuiColorEditFlags_DisplayMask_ ) ) | ImGuiColorEditFlags_DisplayRGB | ImGuiColorEditFlags_NoOptions;

    // Context menu: display and modify options (before defaults are applied)
    if ( !( flags & ImGuiColorEditFlags_NoOptions ) )
        ColorEditOptionsPopup( col, flags );

    // Read stored options
    if ( !( flags & ImGuiColorEditFlags_DisplayMask_ ) )
        flags |= ( g.ColorEditOptions & ImGuiColorEditFlags_DisplayMask_ );
    if ( !( flags & ImGuiColorEditFlags_DataTypeMask_ ) )
        flags |= ( g.ColorEditOptions & ImGuiColorEditFlags_DataTypeMask_ );
    if ( !( flags & ImGuiColorEditFlags_PickerMask_ ) )
        flags |= ( g.ColorEditOptions & ImGuiColorEditFlags_PickerMask_ );
    if ( !( flags & ImGuiColorEditFlags_InputMask_ ) )
        flags |= ( g.ColorEditOptions & ImGuiColorEditFlags_InputMask_ );
    flags |= ( g.ColorEditOptions & ~( ImGuiColorEditFlags_DisplayMask_ | ImGuiColorEditFlags_DataTypeMask_ | ImGuiColorEditFlags_PickerMask_ | ImGuiColorEditFlags_InputMask_ ) );
    IM_ASSERT( ImIsPowerOfTwo( flags & ImGuiColorEditFlags_DisplayMask_ ) ); // Check that only 1 is selected
    IM_ASSERT( ImIsPowerOfTwo( flags & ImGuiColorEditFlags_InputMask_ ) );   // Check that only 1 is selected

    const bool alpha = ( flags & ImGuiColorEditFlags_NoAlpha ) == 0;
    const bool hdr = ( flags & ImGuiColorEditFlags_HDR ) != 0;
    const int components = alpha ? 4 : 3;

    // Convert to the formats we need
    float f[4] = { col[0], col[1], col[2], alpha ? col[3] : 1.0f };
    if ( ( flags & ImGuiColorEditFlags_InputHSV ) && ( flags & ImGuiColorEditFlags_DisplayRGB ) )
        ColorConvertHSVtoRGB( f[0], f[1], f[2], f[0], f[1], f[2] );
    else if ( ( flags & ImGuiColorEditFlags_InputRGB ) && ( flags & ImGuiColorEditFlags_DisplayHSV ) )
    {
        // Hue is lost when converting from greyscale rgb (saturation=0). Restore it.
        ColorConvertRGBtoHSV( f[0], f[1], f[2], f[0], f[1], f[2] );
        ColorEditRestoreHS( col, &f[0], &f[1], &f[2] );
    }
    int i[4] = { IM_F32_TO_INT8_UNBOUND( f[0] ), IM_F32_TO_INT8_UNBOUND( f[1] ), IM_F32_TO_INT8_UNBOUND( f[2] ), IM_F32_TO_INT8_UNBOUND( f[3] ) };

    bool value_changed = false;
    bool value_changed_as_float = false;

    const ImVec2 pos = window->DC.CursorPos;
    const float inputs_offset_x = ( style.ColorButtonPosition == ImGuiDir_Left ) ? w_button : 0.0f;
    window->DC.CursorPos.x = pos.x + inputs_offset_x;

    if ( ( flags & ( ImGuiColorEditFlags_DisplayRGB | ImGuiColorEditFlags_DisplayHSV ) ) != 0 && ( flags & ImGuiColorEditFlags_NoInputs ) == 0 )
    {
        // RGB/HSV 0..255 Sliders
        const float w_item_one = ImMax( 1.0f, IM_FLOOR( ( w_inputs - ( style.ItemInnerSpacing.x ) * ( components - 1 ) ) / ( float )components ) );
        const float w_item_last = ImMax( 1.0f, IM_FLOOR( w_inputs - ( w_item_one + style.ItemInnerSpacing.x ) * ( components - 1 ) ) );

        const bool hide_prefix = ( w_item_one <= CalcTextSize( ( flags & ImGuiColorEditFlags_Float ) ? "M:0.000" : "M:000" ).x );
        static const char* ids[4] = { "##X", "##Y", "##Z", "##W" };
        static const char* fmt_table_int[3][4] =
        {
            {   "%3d",   "%3d",   "%3d",   "%3d" }, // Short display
            { "R:%3d", "G:%3d", "B:%3d", "A:%3d" }, // Long display for RGBA
            { "H:%3d", "S:%3d", "V:%3d", "A:%3d" }  // Long display for HSVA
        };
        static const char* fmt_table_float[3][4] =
        {
            {   "%0.3f",   "%0.3f",   "%0.3f",   "%0.3f" }, // Short display
            { "R:%0.3f", "G:%0.3f", "B:%0.3f", "A:%0.3f" }, // Long display for RGBA
            { "H:%0.3f", "S:%0.3f", "V:%0.3f", "A:%0.3f" }  // Long display for HSVA
        };
        const int fmt_idx = hide_prefix ? 0 : ( flags & ImGuiColorEditFlags_DisplayHSV ) ? 2 : 1;

        for ( int n = 0; n < components; n++ )
        {
            if ( n > 0 )
                SameLine( 0, style.ItemInnerSpacing.x );
            SetNextItemWidth( ( n + 1 < components ) ? w_item_one : w_item_last );

            // FIXME: When ImGuiColorEditFlags_HDR flag is passed HS values snap in weird ways when SV values go below 0.
            if ( flags & ImGuiColorEditFlags_Float )
            {
                value_changed |= DragFloat( ids[n], &f[n], 1.0f / 255.0f, 0.0f, hdr ? 0.0f : 1.0f, fmt_table_float[fmt_idx][n] );
                value_changed_as_float |= value_changed;
            }
            else
            {
                value_changed |= DragInt( ids[n], &i[n], 1.0f, 0, hdr ? 0 : 255, fmt_table_int[fmt_idx][n] );
            }
            if ( !( flags & ImGuiColorEditFlags_NoOptions ) )
                OpenPopupOnItemClick( "context", ImGuiPopupFlags_MouseButtonRight );
        }
    }
    else if ( ( flags & ImGuiColorEditFlags_DisplayHex ) != 0 && ( flags & ImGuiColorEditFlags_NoInputs ) == 0 )
    {
        // RGB Hexadecimal Input
        char buf[64];
        if ( alpha )
            ImFormatString( buf, IM_ARRAYSIZE( buf ), "#%02X%02X%02X%02X", ImClamp( i[0], 0, 255 ), ImClamp( i[1], 0, 255 ), ImClamp( i[2], 0, 255 ), ImClamp( i[3], 0, 255 ) );
        else
            ImFormatString( buf, IM_ARRAYSIZE( buf ), "#%02X%02X%02X", ImClamp( i[0], 0, 255 ), ImClamp( i[1], 0, 255 ), ImClamp( i[2], 0, 255 ) );
        SetNextItemWidth( w_inputs );
        if ( InputText( "##Text", buf, IM_ARRAYSIZE( buf ), ImGuiInputTextFlags_CharsHexadecimal | ImGuiInputTextFlags_CharsUppercase ) )
        {
            value_changed = true;
            char* p = buf;
            while ( *p == '#' || ImCharIsBlankA( *p ) )
                p++;
            i[0] = i[1] = i[2] = 0;
            i[3] = 0xFF; // alpha default to 255 is not parsed by scanf (e.g. inputting #FFFFFF omitting alpha)
            int r;
            if ( alpha )
                r = sscanf( p, "%02X%02X%02X%02X", ( unsigned int* )&i[0], ( unsigned int* )&i[1], ( unsigned int* )&i[2], ( unsigned int* )&i[3] ); // Treat at unsigned (%X is unsigned)
            else
                r = sscanf( p, "%02X%02X%02X", ( unsigned int* )&i[0], ( unsigned int* )&i[1], ( unsigned int* )&i[2] );
            IM_UNUSED( r ); // Fixes C6031: Return value ignored: 'sscanf'.
        }
        if ( !( flags & ImGuiColorEditFlags_NoOptions ) )
            OpenPopupOnItemClick( "context", ImGuiPopupFlags_MouseButtonRight );
    }

    ImGuiWindow* picker_active_window = NULL;
    if ( !( flags & ImGuiColorEditFlags_NoSmallPreview ) )
    {
        const float button_offset_x = ( ( flags & ImGuiColorEditFlags_NoInputs ) || ( style.ColorButtonPosition == ImGuiDir_Left ) ) ? 0.0f : w_inputs + style.ItemInnerSpacing.x;
        window->DC.CursorPos = ImVec2( pos.x + button_offset_x, pos.y );

        const ImVec4 col_v4( col[0], col[1], col[2], alpha ? col[3] : 1.0f );

        const float frameH = GetFrameHeight();
        float off = 0.f;
        ImRect bb( window->DC.CursorPos, ImVec2( window->DC.CursorPos.x + frameH * 1.5f, window->DC.CursorPos.y + frameH ) );
        if ( !( flags & ImGuiColorEditFlags_NoBorder ) )
        {
            off = 2.f;
            Vector3f hsv, hsvBg;
            ImGui::ColorConvertRGBtoHSV( col[0], col[1], col[2], hsv[0], hsv[1], hsv[2] );
            const Vector4f bgColor = Vector4f( ColorTheme::getRibbonColor( ColorTheme::RibbonColorsType::Background ) );
            ImGui::ColorConvertRGBtoHSV( bgColor[0], bgColor[1], bgColor[2], hsvBg[0], hsvBg[1], hsvBg[2] );
            const bool isRainbow = std::fabs( hsv[2] - hsvBg[2] ) < 0.5 && ( hsv[1] < 0.5f || hsv[2] < 0.5f );
            const Color imageColor = isRainbow ? Color::white() : ColorTheme::getRibbonColor( ColorTheme::RibbonColorsType::Borders );
            auto& texture = getTexture( isRainbow ? TextureType::RainbowRect : TextureType::Mono );
            ImGui::GetCurrentContext()->CurrentWindow->DrawList->AddImageRounded( texture->getImTextureId(),
                bb.Min, bb.Max, ImVec2( 0.f, 0.f ), ImVec2( 1.f, 1.f ), imageColor.getUInt32(), style.FrameRounding );
            bb.Expand( -off );
        }

        const ImVec2 btnSize = bb.GetSize();
        window->DC.CursorPos.x += off;
        window->DC.CursorPos.y += off;
        if ( ColorButton( "##ColorButton", col_v4, flags | ImGuiColorEditFlags_NoBorder, btnSize ) )
        {
            if ( !( flags & ImGuiColorEditFlags_NoPicker ) )
            {
                // Store current color and open a picker
                g.ColorPickerRef = col_v4;
                OpenPopup( "picker" );
                ImVec2 winPos = g.LastItemData.Rect.GetBL();
                winPos.y += style.ItemSpacing.y;
                SetNextWindowPos( winPos );
            }
        }
        window->DC.CursorPos.x += off;
        window->DC.CursorPos.y -= off;
        if ( !( flags & ImGuiColorEditFlags_NoOptions ) )
            OpenPopupOnItemClick( "context", ImGuiPopupFlags_MouseButtonRight );

        if ( BeginPopup( "picker" ) )
        {
            if ( g.CurrentWindow->BeginCount == 1 )
            {
                picker_active_window = g.CurrentWindow;
                if ( label != label_display_end )
                {
                    TextEx( label, label_display_end );
                    Spacing();
                }
                ImGuiColorEditFlags picker_flags_to_forward = ImGuiColorEditFlags_DataTypeMask_ | ImGuiColorEditFlags_PickerMask_ | ImGuiColorEditFlags_InputMask_ | ImGuiColorEditFlags_HDR | ImGuiColorEditFlags_NoAlpha | ImGuiColorEditFlags_AlphaBar;
                ImGuiColorEditFlags picker_flags = ( flags_untouched & picker_flags_to_forward ) | ImGuiColorEditFlags_DisplayMask_ | ImGuiColorEditFlags_NoLabel | ImGuiColorEditFlags_AlphaPreviewHalf;
                SetNextItemWidth( square_sz * 12.0f ); // Use 256 + bar sizes?
                value_changed |= ColorPicker4( "##picker", col, picker_flags, &g.ColorPickerRef.x );
            }
            EndPopup();
        }
    }

    if ( label != label_display_end && !( flags & ImGuiColorEditFlags_NoLabel ) )
    {
        // Position not necessarily next to last submitted button (e.g. if style.ColorButtonPosition == ImGuiDir_Left),
        // but we need to use SameLine() to setup baseline correctly. Might want to refactor SameLine() to simplify this.
        SameLine( 0.0f, style.ItemInnerSpacing.x );
        window->DC.CursorPos.x = pos.x + ( ( flags & ImGuiColorEditFlags_NoInputs ) ? w_button : w_full + style.ItemInnerSpacing.x );
        TextEx( label, label_display_end );
    }

    // Convert back
    if ( value_changed && picker_active_window == NULL )
    {
        if ( !value_changed_as_float )
            for ( int n = 0; n < 4; n++ )
                f[n] = i[n] / 255.0f;
        if ( ( flags & ImGuiColorEditFlags_DisplayHSV ) && ( flags & ImGuiColorEditFlags_InputRGB ) )
        {
            g.ColorEditSavedHue = f[0];
            g.ColorEditSavedSat = f[1];
            ColorConvertHSVtoRGB( f[0], f[1], f[2], f[0], f[1], f[2] );
            g.ColorEditSavedColor = ColorConvertFloat4ToU32( ImVec4( f[0], f[1], f[2], 0 ) );
        }
        if ( ( flags & ImGuiColorEditFlags_DisplayRGB ) && ( flags & ImGuiColorEditFlags_InputHSV ) )
            ColorConvertRGBtoHSV( f[0], f[1], f[2], f[0], f[1], f[2] );

        col[0] = f[0];
        col[1] = f[1];
        col[2] = f[2];
        if ( alpha )
            col[3] = f[3];
    }

    PopID();
    EndGroup();

    // Drag and Drop Target
    // NB: The flag test is merely an optional micro-optimization, BeginDragDropTarget() does the same test.
    if ( ( g.LastItemData.StatusFlags & ImGuiItemStatusFlags_HoveredRect ) && !( flags & ImGuiColorEditFlags_NoDragDrop ) && BeginDragDropTarget() )
    {
        bool accepted_drag_drop = false;
        if ( const ImGuiPayload* payload = AcceptDragDropPayload( IMGUI_PAYLOAD_TYPE_COLOR_3F ) )
        {
            memcpy( ( float* )col, payload->Data, sizeof( float ) * 3 ); // Preserve alpha if any //-V512 //-V1086
            value_changed = accepted_drag_drop = true;
        }
        if ( const ImGuiPayload* payload = AcceptDragDropPayload( IMGUI_PAYLOAD_TYPE_COLOR_4F ) )
        {
            memcpy( ( float* )col, payload->Data, sizeof( float ) * components );
            value_changed = accepted_drag_drop = true;
        }

        // Drag-drop payloads are always RGB
        if ( accepted_drag_drop && ( flags & ImGuiColorEditFlags_InputHSV ) )
            ColorConvertRGBtoHSV( col[0], col[1], col[2], col[0], col[1], col[2] );
        EndDragDropTarget();
    }

    // When picker is being actively used, use its active id so IsItemActive() will function on ColorEdit4().
    if ( picker_active_window && g.ActiveId != 0 && g.ActiveIdWindow == picker_active_window )
        g.LastItemData.ID = g.ActiveId;

    if ( value_changed && g.LastItemData.ID != 0 ) // In case of ID collision, the second EndGroup() won't catch g.ActiveId
        MarkItemEdited( g.LastItemData.ID );

    return value_changed;
}

bool colorEdit4( const char* label, Color& color, ImGuiColorEditFlags flags /*= ImGuiColorEditFlags_None */ )
{
    Vector4f color4f( color );
    const bool res = colorEdit4( label, color4f, flags );
    color = Color( color4f );
    return res;
}

void DrawCustomArrow( ImDrawList* drawList, const ImVec2& startPoint, const ImVec2& midPoint, const ImVec2& endPoint, ImU32 col, float thickness )
{
    drawList->PathLineTo( startPoint );
    drawList->PathLineTo( midPoint );
    drawList->PathLineTo( endPoint );
    drawList->PathStroke( col, 0, thickness );

    const float radius = thickness * 0.5f;
    drawList->AddCircleFilled( startPoint, radius, col );
    drawList->AddCircleFilled( midPoint, radius, col );
    drawList->AddCircleFilled( endPoint, radius, col );
}

bool combo( const char* label, int* v, const std::vector<std::string>& options, bool showPreview /*= true*/,
    const std::vector<std::string>& tooltips /*= {}*/, const std::string& defaultText /*= "Not selected" */ )
{
    assert( tooltips.empty() || tooltips.size() == options.size() );

    StyleParamHolder sh;
    const float menuScaling = Viewer::instanceRef().getMenuPlugin()->menu_scaling();
    sh.addVar( ImGuiStyleVar_FramePadding, menuScaling * StyleConsts::CustomCombo::framePadding );

    auto context = ImGui::GetCurrentContext();
    ImGuiWindow* window = context->CurrentWindow;
    const auto& style = ImGui::GetStyle();
    const ImVec2 pos = window->DC.CursorPos;
    const float arrowSize = 2 * style.FramePadding.y + ImGui::GetTextLineHeight();
    if ( !showPreview )
        ImGui::PushItemWidth( arrowSize + style.FramePadding.x * 0.5f );

    float itemWidth = ( context->NextItemData.Flags & ImGuiNextItemDataFlags_HasWidth ) ? context->NextItemData.Width : window->DC.ItemWidth;
    const ImRect boundingBox( pos, { pos.x + itemWidth, pos.y + arrowSize } );
    const ImRect arrowBox( { pos.x + boundingBox.GetWidth() - boundingBox.GetHeight() * 6.0f / 7.0f, pos.y }, boundingBox.Max );

    auto res = ImGui::BeginCombo( label, nullptr, ImGuiComboFlags_NoArrowButton );
    if ( showPreview )
    {
        const char* previewText = ( v && *v >= 0 ) ? options[*v].data() : defaultText.data();
        ImGui::RenderTextClipped( { boundingBox.Min.x + style.FramePadding.x, boundingBox.Min.y + style.FramePadding.y }, { boundingBox.Max.x - arrowSize, boundingBox.Max.y }, previewText, nullptr, nullptr );
    }

    const float halfHeight = arrowBox.GetHeight() * 0.5f;
    const float arrowHeight = arrowBox.GetHeight() * 5.0f / 42.0f;
    const float arrowWidth = arrowBox.GetWidth() * 2.0f / 15.0f;

    const float thickness = ImMax( arrowBox.GetHeight() * 0.075f, 1.0f );

    const ImVec2 arrowPos{ arrowBox.Min.x, arrowBox.Min.y - thickness };
    const ImVec2 startPoint{ arrowPos.x + arrowWidth, arrowPos.y + halfHeight };
    const ImVec2 midPoint{ arrowPos.x + 2 * arrowWidth, arrowPos.y + halfHeight + arrowHeight };
    const ImVec2 endPoint{ arrowPos.x + 3 * arrowWidth, arrowPos.y + halfHeight };

    DrawCustomArrow( window->DrawList, startPoint, midPoint, endPoint, ImGui::GetColorU32( ImGuiCol_Text ), thickness );

    if ( !res )
        return false;

    bool selected = false;
    for ( int i = 0; i < int( options.size() ); ++i )
    {
        ImGui::PushID( ( label + std::to_string( i ) ).c_str() );
        if ( ImGui::Selectable( options[i].c_str(), *v == i ) )
        {
            selected = true;
            *v = i;
        }

        if ( !tooltips.empty() )
            UI::setTooltipIfHovered( tooltips[i], menuScaling );

        ImGui::PopID();
    }

    ImGui::EndCombo();
    if ( !showPreview )
        ImGui::PopItemWidth();
    return selected;
}

bool beginCombo( const char* label, const std::string& text /*= "Not selected" */, bool showPreview /*= true*/ )
{
    StyleParamHolder sh;
    sh.addVar( ImGuiStyleVar_FramePadding, StyleConsts::CustomCombo::framePadding );

    auto context = ImGui::GetCurrentContext();
    ImGuiWindow* window = context->CurrentWindow;
    const auto& style = ImGui::GetStyle();
    const ImVec2 pos = window->DC.CursorPos;
    const float arrowSize = 2 * style.FramePadding.y + ImGui::GetTextLineHeight();
    if ( !showPreview )
        ImGui::PushItemWidth( arrowSize + style.FramePadding.x * 0.5f );

    float itemWidth = ( context->NextItemData.Flags & ImGuiNextItemDataFlags_HasWidth ) ? context->NextItemData.Width : window->DC.ItemWidth;
    const ImRect boundingBox( pos, { pos.x + itemWidth, pos.y + arrowSize } );
    const ImRect arrowBox( { pos.x + boundingBox.GetWidth() - boundingBox.GetHeight() * 6.0f / 7.0f, pos.y }, boundingBox.Max );

    auto res = ImGui::BeginCombo( label, nullptr, ImGuiComboFlags_NoArrowButton );
    if ( showPreview )
    {
        ImGui::RenderTextClipped( { boundingBox.Min.x + style.FramePadding.x, boundingBox.Min.y + style.FramePadding.y }, { boundingBox.Max.x - arrowSize, boundingBox.Max.y }, text.c_str(), nullptr, nullptr );
    }

    const float halfHeight = arrowBox.GetHeight() * 0.5f;
    const float arrowHeight = arrowBox.GetHeight() * 5.0f / 42.0f;
    const float arrowWidth = arrowBox.GetWidth() * 2.0f / 15.0f;

    const float thickness = ImMax( arrowBox.GetHeight() * 0.075f, 1.0f );

    const ImVec2 arrowPos{ arrowBox.Min.x, arrowBox.Min.y - thickness };
    const ImVec2 startPoint{ arrowPos.x + arrowWidth, arrowPos.y + halfHeight };
    const ImVec2 midPoint{ arrowPos.x + 2 * arrowWidth, arrowPos.y + halfHeight + arrowHeight };
    const ImVec2 endPoint{ arrowPos.x + 3 * arrowWidth, arrowPos.y + halfHeight };

    DrawCustomArrow( window->DrawList, startPoint, midPoint, endPoint, ImGui::GetColorU32( ImGuiCol_Text ), thickness );

    return res;
}

void endCombo( bool showPreview /*= true*/ )
{
    ImGui::EndCombo();
    if ( !showPreview )
        ImGui::PopItemWidth();
}

// copied from ImGui::SliderScalar with some visual changes
bool detail::genericSlider( const char* label, ImGuiDataType data_type, void* p_data, const void* p_min, const void* p_max, const char* format, ImGuiSliderFlags flags )
{
    using namespace ImGui;
    ImGuiWindow* window = GetCurrentWindow();
    if ( window->SkipItems )
        return false;

    ImGuiContext& g = *GImGui;
    const ImGuiStyle& style = g.Style;
    const float styleFramePaddingY = style.FramePadding.y + 2.5f; // EDITED
    const ImGuiID id = window->GetID( label );
    const float w = CalcItemWidth();

    const ImVec2 label_size = CalcTextSize( label, NULL, true );
    const ImRect frame_bb( window->DC.CursorPos, window->DC.CursorPos + ImVec2( w, label_size.y + styleFramePaddingY * 2.0f ) );
    const ImRect total_bb( frame_bb.Min, frame_bb.Max + ImVec2( label_size.x > 0.0f ? style.ItemInnerSpacing.x + label_size.x : 0.0f, 0.0f ) );

    const bool temp_input_allowed = ( flags & ImGuiSliderFlags_NoInput ) == 0;
    ItemSize( total_bb, styleFramePaddingY );
    if ( !ItemAdd( total_bb, id, &frame_bb, temp_input_allowed ? ImGuiItemFlags_Inputable : 0 ) )
        return false;

    // Default format string when passing NULL
    if ( format == NULL )
        format = DataTypeGetInfo( data_type )->PrintFmt;

    const bool hovered = ItemHoverable( frame_bb, id, g.LastItemData.InFlags );
    bool temp_input_is_active = temp_input_allowed && TempInputIsActive( id );
    if ( !temp_input_is_active )
    {
        // Tabbing or CTRL-clicking on Slider turns it into an input box
        const bool input_requested_by_tabbing = temp_input_allowed && ( g.LastItemData.StatusFlags & ImGuiItemStatusFlags_FocusedByTabbing ) != 0;
        const bool clicked = hovered && IsMouseClicked( 0, id );
        const bool make_active = ( input_requested_by_tabbing || clicked || g.NavActivateId == id );
        if ( make_active && clicked )
            SetKeyOwner( ImGuiKey_MouseLeft, id );
        if ( make_active && temp_input_allowed )
            if ( input_requested_by_tabbing || ( clicked && g.IO.KeyCtrl ) || ( g.NavActivateId == id && ( g.NavActivateFlags & ImGuiActivateFlags_PreferInput ) ) )
                temp_input_is_active = true;

        if ( make_active && !temp_input_is_active )
        {
            SetActiveID( id, window );
            SetFocusID( id, window );
            FocusWindow( window );
            g.ActiveIdUsingNavDirMask |= ( 1 << ImGuiDir_Left ) | ( 1 << ImGuiDir_Right );
        }
    }

    if ( temp_input_is_active )
    {
        // Only clamp CTRL+Click input when ImGuiSliderFlags_AlwaysClamp is set
        const bool is_clamp_input = ( flags & ImGuiSliderFlags_AlwaysClamp ) != 0;
        return TempInputScalar( frame_bb, id, label, data_type, p_data, format, is_clamp_input ? p_min : NULL, is_clamp_input ? p_max : NULL );
    }

    // Draw frame
    const ImU32 frame_col = GetColorU32( g.ActiveId == id ? ImGuiCol_FrameBgActive : hovered ? ImGuiCol_FrameBgHovered : ImGuiCol_FrameBg );
    RenderNavHighlight( frame_bb, id );
    RenderFrame( frame_bb.Min, frame_bb.Max, frame_col, true, g.Style.FrameRounding );

    // Slider behavior
    ImRect grab_bb;
    const bool value_changed = SliderBehavior( frame_bb, id, data_type, p_data, p_min, p_max, format, flags, &grab_bb );
    if ( value_changed )
        MarkItemEdited( id );

    // EDITED: Render grab
    grab_bb.Min.y += 1.0f;
    grab_bb.Max.y -= 1.0f;
    if ( grab_bb.Max.x <= grab_bb.Min.x )
        grab_bb.Max.x = grab_bb.Min.x + 1.0f;
    auto& texture = getTexture( TextureType::GradientBtn );
    if ( texture )
    {
        const float textureU = 0.125f + ( g.ActiveId == id ? 0.5f : hovered ? 0.25f : 0.f );
        window->DrawList->AddImageRounded(
            texture->getImTextureId(),
            grab_bb.Min, grab_bb.Max,
            ImVec2( textureU, 0.25f ), ImVec2( textureU, 0.75f ),
            Color::white().getUInt32(), style.GrabRounding );
    }
    else
    {
        window->DrawList->AddRectFilled( grab_bb.Min, grab_bb.Max, GetColorU32( g.ActiveId == id ? ImGuiCol_SliderGrabActive : ImGuiCol_SliderGrab ), style.GrabRounding );
        const ImGuiCol colIdx = ( g.ActiveId != id ? ImGuiCol_TextDisabled : ( temp_input_is_active && hovered ) ? ImGuiCol_ButtonActive : hovered ? ImGuiCol_ButtonHovered : ImGuiCol_Button );
        const ImU32 col = ImGui::GetColorU32( colIdx );
        ImGui::RenderFrame( grab_bb.Min, grab_bb.Max, col, true, style.FrameRounding );
    }

    // Display value using user-provided display format so user can add prefix/suffix/decorations to the value.
    // EDITED: added small rectangle under text
    char value_buf[64];
    const char* value_buf_end = value_buf + DataTypeFormatString( value_buf, IM_ARRAYSIZE( value_buf ), data_type, p_data, format );
    const ImVec2 text_size = CalcTextSize( value_buf, value_buf_end, true );
    const ImVec2 text_rect_half_size{ text_size.x * 0.5f + 4.0f, frame_bb.GetHeight() * 0.5f - 4.0f };
    window->DrawList->AddRectFilled( frame_bb.GetCenter() - text_rect_half_size, frame_bb.GetCenter() + text_rect_half_size,
        ColorTheme::getRibbonColor( ColorTheme::RibbonColorsType::TextContrastBackground ).getUInt32(),
        style.FrameRounding );
    if ( g.LogEnabled )
        LogSetNextTextDecoration( "{", "}" );
    RenderTextClipped( frame_bb.Min, frame_bb.Max, value_buf, value_buf_end, &text_size, ImVec2( 0.5f, 0.5f ) );

    if ( label_size.x > 0.0f )
        RenderText( ImVec2( frame_bb.Max.x + style.ItemInnerSpacing.x, frame_bb.Min.y + styleFramePaddingY ), label );

    IMGUI_TEST_ENGINE_ITEM_INFO( id, label, g.LastItemData.StatusFlags | ( temp_input_allowed ? ImGuiItemStatusFlags_Inputable : 0 ) );
    return value_changed;
}

static void drawDragCursor()
{
    auto drawList = ImGui::GetForegroundDrawList();
    auto mousePos = ImGui::GetMousePos();
    mousePos.x += 5.f;

    const auto menuPlugin = MR::getViewerInstance().getMenuPlugin();
    const float scale = menuPlugin ? menuPlugin->menu_scaling() : 1.f;

    const float spaceX = 10 * scale;
    const float sizeX = 12 * scale;
    const float sizeY_2 = 5 * scale;
    // values are calculated so that width of the border line is 1 pixel
    const float shiftLeftX = 2.6f * scale;
    const float shiftRightX = 1.f * scale;
    const float shiftRightY = 1.5f * scale;

    drawList->AddTriangleFilled( ImVec2( mousePos.x - spaceX - sizeX - shiftLeftX, mousePos.y + sizeY_2 ),
                                 ImVec2( mousePos.x - spaceX + shiftRightX, mousePos.y - shiftRightY ),
                                 ImVec2( mousePos.x - spaceX + shiftRightX, mousePos.y + sizeY_2 * 2.f + shiftRightY ), 0xFF000000 );
    drawList->AddTriangleFilled( ImVec2( mousePos.x - spaceX - sizeX, mousePos.y + sizeY_2 ),
                                 ImVec2( mousePos.x - spaceX, mousePos.y ),
                                 ImVec2( mousePos.x - spaceX, mousePos.y + sizeY_2 * 2.f ), 0xFFFFFFFF );

    drawList->AddTriangleFilled( ImVec2( mousePos.x + spaceX - shiftRightX, mousePos.y - shiftRightY ),
                                 ImVec2( mousePos.x + spaceX + sizeX + shiftLeftX, mousePos.y + sizeY_2 ),
                                 ImVec2( mousePos.x + spaceX - shiftRightX, mousePos.y + sizeY_2 * 2.f + shiftRightY ), 0xFF000000 );
    drawList->AddTriangleFilled( ImVec2( mousePos.x + spaceX, mousePos.y ),
                                 ImVec2( mousePos.x + spaceX + sizeX, mousePos.y + sizeY_2 ),
                                 ImVec2( mousePos.x + spaceX, mousePos.y + sizeY_2 * 2.f ), 0xFFFFFFFF );
}

void detail::drawDragTooltip( std::string rangeText )
{
    static bool inputMode = false;
    if ( ImGui::IsItemActivated() )
        inputMode = ( ImGui::GetIO().MouseClicked[0] && ImGui::GetIO().KeyCtrl ) || ImGui::GetIO().MouseDoubleClicked[0];

    if ( ImGui::IsItemActive() )
    {
        if ( !inputMode )
        {
            ImGui::SetMouseCursor( ImGuiMouseCursor_None );
            drawDragCursor();
            ImGui::BeginTooltip();
            ImGui::TextUnformatted( "Drag with Shift - faster, Alt - slower" );
            ImGui::EndTooltip();
        }

        if ( !rangeText.empty() )
        {
            ImGui::BeginTooltip();
            ImGui::TextUnformatted( rangeText.c_str() );
            ImGui::EndTooltip();
        }
    }
}

void detail::markItemEdited( ImGuiID id )
{
    ImGui::MarkItemEdited( id );
}

bool detail::isItemActive( const char* name )
{
    return ImGui::GetActiveID() == ImGui::GetID( name );
}

bool sliderFloat( const char* label, float* v, float v_min, float v_max, const char* format, ImGuiSliderFlags flags )
{
    return detail::genericSlider( label, ImGuiDataType_Float, v, &v_min, &v_max, format, flags );
}

bool sliderInt( const char* label, int* v, int v_min, int v_max, const char* format, ImGuiSliderFlags flags )
{
    return detail::genericSlider( label, ImGuiDataType_S32, v, &v_min, &v_max, format, flags );
}

bool inputTextCentered( const char* label, std::string& str, float width /*= 0.0f*/,
    ImGuiInputTextFlags flags /*= 0*/, ImGuiInputTextCallback callback /*= NULL*/, void* user_data /*= NULL */ )
{
    const auto& style = ImGui::GetStyle();
    const auto& viewer = MR::Viewer::instanceRef();
    const auto estimatedSize = ImGui::CalcTextSize( str.c_str() );
    const float scaling = viewer.getMenuPlugin() ? viewer.getMenuPlugin()->menu_scaling() : 1.0f;
    const ImVec2 padding{ 2 * style.FramePadding.x * scaling , 2 * style.FramePadding.y * scaling };
    const auto actualWidth = ( width == 0.0f ) ? estimatedSize.x + padding.x : width;

    ImGui::SetNextItemWidth( actualWidth );
    StyleParamHolder sh;
    if ( actualWidth > estimatedSize.x )
        sh.addVar( ImGuiStyleVar_FramePadding, { ( actualWidth - estimatedSize.x ) * 0.5f, style.FramePadding.y } );

    return ImGui::InputText( label, str, flags, callback, user_data );
}

void inputTextCenteredReadOnly( const char* label, const std::string& str, float width /*= 0.0f*/, const std::optional<ImVec4>& textColor /*= {} */ )
{
    const auto& style = ImGui::GetStyle();
    const auto estimatedSize = ImGui::CalcTextSize( str.c_str() );
    const ImVec2 padding( 2 * style.FramePadding.x, 2 * style.FramePadding.y );
    const auto actualWidth = ( width == 0.0f ) ? estimatedSize.x + padding.x : width;

    ImGui::SetNextItemWidth( actualWidth );
    StyleParamHolder sh;
    if ( actualWidth > estimatedSize.x )
        sh.addVar( ImGuiStyleVar_FramePadding, { std::floor( ( actualWidth - estimatedSize.x ) * 0.5f ), style.FramePadding.y } );

    if ( textColor )
    {
        ImGui::PushStyleColor( ImGuiCol_Text, *textColor );
    }
    else
    {
        auto transparentColor = ImGui::GetStyleColorVec4( ImGuiCol_Text );
        transparentColor.w *= 0.5f;
        ImGui::PushStyleColor( ImGuiCol_Text, transparentColor );
    }
    ImGui::InputText( ( std::string( "##" ) + label ).c_str(), const_cast< std::string& >( str ), ImGuiInputTextFlags_ReadOnly | ImGuiInputTextFlags_AutoSelectAll );
    ImGui::PopStyleColor();

    std::size_t endOfLabel = std::string_view( label ).find( "##" );

    if ( endOfLabel > 0 )
    {
        ImGui::SameLine( 0, ImGui::GetStyle().ItemInnerSpacing.x );
        ImGui::TextUnformatted( label, endOfLabel != std::string_view::npos ? label + endOfLabel : nullptr );
    }
}

void transparentText( const char* fmt, ... )
{
    auto transparentColor = ImGui::GetStyleColorVec4( ImGuiCol_Text );
    transparentColor.w *= 0.5f;
    ImGui::PushStyleColor( ImGuiCol_Text, transparentColor );
    va_list args;
    va_start( args, fmt );
    ImGui::TextV( fmt, args );
    va_end( args );
    ImGui::PopStyleColor();
}

void transparentTextWrapped( const char* fmt, ... )
{
    auto transparentColor = ImGui::GetStyleColorVec4( ImGuiCol_Text );
    transparentColor.w *= 0.5f;
    ImGui::PushStyleColor( ImGuiCol_Text, transparentColor );
    va_list args;
    va_start( args, fmt );
    ImGui::TextWrappedV( fmt, args );
    va_end( args );
    ImGui::PopStyleColor();
}

void setTooltipIfHovered( const std::string& text, float scaling )
{
    if ( !ImGui::IsItemHovered() || ImGui::IsItemActive() )
        return;
    assert( scaling > 0.f );

    // default ImGui values
    StyleParamHolder sh;
    sh.addVar( ImGuiStyleVar_FramePadding, { 4.0f * scaling, 5.0f * scaling } );
    sh.addVar( ImGuiStyleVar_WindowPadding, { 8.0f * scaling, 8.0f * scaling } );

    constexpr float cMaxWidth = 400.f;
    const auto& style = ImGui::GetStyle();
    auto textSize = ImGui::CalcTextSize( text.c_str(), nullptr, false, cMaxWidth * scaling - style.WindowPadding.x * 2 );
    ImGui::SetNextWindowSize( ImVec2{ textSize.x + style.WindowPadding.x * 2, 0 } );

    ImGui::BeginTooltip();
    ImGui::TextWrapped( "%s", text.c_str() );
    ImGui::EndTooltip();
}

void separator( float scaling, const std::string& text /*= ""*/, int issueCount /*= -1 */ )
{
    separator(
        scaling,
        text,
        issueCount > 0 ? ImVec4{ 0.886f, 0.267f, 0.267f, 1.0f } : ImVec4{ 0.235f, 0.663f, 0.078f, 1.0f },
        issueCount >= 0 ? std::to_string( issueCount ) : "");
}

void separator(
    float scaling,
    const std::string& text,
    const ImVec4& color,
    const std::string& issue )
{
    const auto& style = ImGui::GetStyle();
    if ( style.ItemSpacing.y < MR::cSeparateBlocksSpacing * scaling )
    {
        ImGui::SetCursorPosY( ImGui::GetCursorPosY() + MR::cSeparateBlocksSpacing * scaling );
    }

    if ( text.empty() )
    {
        ImGui::Separator();
    }
    else if ( ImGui::BeginTable( (std::string("SeparatorTable_") + text).c_str(), 2, ImGuiTableFlags_SizingFixedFit ) )
    {
        ImGui::TableNextColumn();
        ImGui::PushFont( MR::RibbonFontManager::getFontByTypeStatic( MR::RibbonFontManager::FontType::SemiBold ) );
        ImGui::Text( "%s", text.c_str());
        ImGui::SameLine();
        if ( !issue.empty() )
        {
            ImGui::PushStyleColor( ImGuiCol_FrameBg, color );
            ImGui::SetCursorPosY( ImGui::GetCursorPosY() - ImGui::GetTextLineHeight() * 0.5f + style.FramePadding.y * 0.5f );
            const float width = std::max( 20.0f * scaling, ImGui::CalcTextSize( issue.data() ).x + 2.0f * style.FramePadding.x );
            UI::inputTextCenteredReadOnly( "##Issue", issue, width, ImGui::GetStyleColorVec4(ImGuiCol_Text) );
            ImGui::PopStyleColor();
        }
        ImGui::PopFont();

        ImGui::TableNextColumn();
        auto width = ImGui::GetWindowWidth();
        ImGui::SetCursorPos( { width - ImGui::GetStyle().WindowPadding.x, ImGui::GetCursorPosY() + std::round(ImGui::GetTextLineHeight() * 0.5f) } );
        ImGui::Separator();
        ImGui::EndTable();
    }

    if ( ImGui::GetStyle().ItemSpacing.y < MR::cSeparateBlocksSpacing * scaling )
    {
        ImGui::SetCursorPosY( ImGui::GetCursorPosY() + MR::cSeparateBlocksSpacing * scaling - ImGui::GetStyle().ItemSpacing.y );
    }
    ImGui::Dummy( ImVec2( 0, 0 ) );
}

void progressBar( float scaling, float fraction, const Vector2f& sizeArg /*= Vector2f( -1, 0 ) */ )
{
    auto& textureG = getTexture( TextureType::Gradient );
    if ( !textureG )
        return ImGui::ProgressBar( fraction, sizeArg );
    auto* context = ImGui::GetCurrentContext();
    if ( !context )
        return;
    ImGuiWindow* window = context->CurrentWindow;
    if ( !window || window->SkipItems )
        return;

    auto* drawList = window->DrawList;
    if ( !drawList )
        return;

    const ImGuiStyle& style = context->Style;

    ImVec2 pos = window->DC.CursorPos;
    ImVec2 size = ImGui::CalcItemSize( sizeArg, ImGui::CalcItemWidth(), ImGui::GetFrameHeight() );
    ImRect bb( pos, pos + size );
    ImGui::ItemSize( size, style.FramePadding.y );
    if ( !ImGui::ItemAdd( bb, 0 ) )
        return;

    auto textWidth = ImGui::CalcTextSize( "65%" ).x; // text given for reference in design

    auto pgWidth = size.x - textWidth - StyleConsts::ProgressBar::internalSpacing * scaling;

    const auto& bgColor = ColorTheme::getRibbonColor( ColorTheme::RibbonColorsType::ProgressBarBackground );
    drawList->AddRectFilled( bb.Min, ImVec2( bb.Min.x + pgWidth, bb.Max.y ), bgColor.getUInt32(), StyleConsts::ProgressBar::rounding * scaling );
    if ( fraction > 0.0f )
    {
        drawList->AddImageRounded(
            textureG->getImTextureId(),
            bb.Min,
            ImVec2( bb.Min.x + pgWidth * std::clamp( fraction, 0.0f, 1.0f ), bb.Max.y ),
            ImVec2( 0.5f, 0.25f ), ImVec2( 0.5f, 0.75f ),
            Color::white().getUInt32(), StyleConsts::ProgressBar::rounding * scaling );
    }
    // Default displaying the fraction as percentage string, but user can override it
    char textBuf[8];
    ImFormatString( textBuf, IM_ARRAYSIZE( textBuf ), "%d%%", int( fraction * 100 ) );
    ImVec2 realTextSize = ImGui::CalcTextSize( textBuf );

    ImGui::RenderText( ImVec2( bb.Max.x - realTextSize.x, bb.Min.y + ( size.y - realTextSize.y ) * 0.5f ), textBuf );
}

bool beginTabBar( const char* str_id, ImGuiTabBarFlags flags )
{
    const auto& style = ImGui::GetStyle();
    // Adjust tabs size
    ImGui::PushStyleVar( ImGuiStyleVar_FramePadding, ImVec2( style.FramePadding.x + 2, style.FramePadding.y + 4 ) );
    ImGui::PushStyleVar( ImGuiStyleVar_ItemSpacing, MR::StyleConsts::pluginItemSpacing );

    bool result = ImGui::BeginTabBar( str_id, flags );

    ImGui::PopStyleVar( 2 );
    return result;
}

void endTabBar()
{
    ImGui::EndTabBar();
}

bool beginTabItem( const char* label, bool* p_open, ImGuiTabItemFlags flags )
{
    // Set colors
    ImGuiTabBar* tab_bar = ImGui::GetCurrentTabBar();
    assert( tab_bar );
    ImGuiID itemId = ImGui::GetCurrentWindowRead()->GetID( label );
    bool active = tab_bar->VisibleTabId == itemId;
    ImGui::PushStyleColor( ImGuiCol_Text,
        ColorTheme::getRibbonColor( active ? ColorTheme::RibbonColorsType::DialogTabActiveText :
                                             ColorTheme::RibbonColorsType::DialogTabText ) );
    ImGui::PushStyleColor( ImGuiCol_TabHovered,
        ColorTheme::getRibbonColor( active ? ColorTheme::RibbonColorsType::DialogTabActiveHovered :
                                             ColorTheme::RibbonColorsType::DialogTabHovered ) );
    const auto& style = ImGui::GetStyle();
    // Adjust tab size
    ImGui::PushStyleVar( ImGuiStyleVar_FramePadding, ImVec2( style.FramePadding.x + 2, style.FramePadding.y + 4 ) );
    // Set spacing between tabs
    ImGui::PushStyleVar( ImGuiStyleVar_ItemInnerSpacing, ImVec2( style.ItemInnerSpacing.x - 1, style.ItemInnerSpacing.y ) );

    bool result = ImGui::BeginTabItem( label, p_open, flags );

    ImGui::PopStyleVar( 2 );
    ImGui::PopStyleColor( 2 );
    return result;
}

void endTabItem()
{
    ImGui::EndTabItem();
}

} // namespace UI

}<|MERGE_RESOLUTION|>--- conflicted
+++ resolved
@@ -283,12 +283,8 @@
     if ( params.flatBackgroundColor )
     {
         res = ImGui::Button( buttonText.c_str(), buttonSize );
-<<<<<<< HEAD
-        res = UI::TestEngine::createButton( buttonText ) || res;
-=======
         if( params.enableTestEngine )
             res = UI::TestEngine::createButton( buttonText ) || res;
->>>>>>> c611ac55
     }
     else
     {
