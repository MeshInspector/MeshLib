name: Prepare images

on:
  workflow_call:
    outputs:
      docker_image_tag:
        description: "linux image for testing"
        value: ${{ jobs.image-select.outputs.image_tag }}
      windows_image_tag:
        description: "windows image for testing"
        value: ${{ jobs.image-select.outputs.windows_image_tag }}

  # Allows you to run this workflow manually from the Actions tab
  workflow_dispatch:

env:
  VCPKG-VERSION: '2024.03.25'

jobs:
  image-select:
    timeout-minutes: 5
    runs-on: ubuntu-20.04
    outputs:
      image_tag: ${{ steps.select-tag.outputs.image_tag }}
      windows_image_tag: ${{ steps.select-tag.outputs.windows_image_tag }}
      image_path: ${{ steps.set-path.outputs.image_path }}
      need_linux_rebuild: ${{ steps.need-rebuild.outputs.need_linux_rebuild }}
      need_windows_rebuild: ${{ steps.need-rebuild.outputs.need_windows_rebuild }}
      matrix: ${{ steps.matrix-set.outputs.matrix}}
    steps:
      - name: Checkout
        uses: actions/checkout@v4
        with:
          submodules: recursive

      - name: Filter Linux paths
        uses: dorny/paths-filter@v3
        id: linux-changes
        with:
          filters: |
            src:
              - 'docker/ubuntu**'
              - 'docker/fedora**'
              - 'docker/emscripten**'
              - 'requirements/!(windows.txt|macos.txt|python.txt)'              
              - 'scripts/build_thirdparty.sh'    
              - 'scripts/install_apt_requirements.sh'
              - 'scripts/install_dnf_requirements.sh'
              - 'thirdparty/!(install.bat|vcpkg/**)'

      - name: Filter Windows paths
        uses: dorny/paths-filter@v3
        id: windows-changes
        with:
          filters: |
            src:
              - 'requirements/windows.txt'
              - 'thirdparty/vcpkg/**'
              - 'thirdparty/install.bat'

      - name: Get branch names
        if: ${{steps.linux-changes.outputs.src == 'true' || steps.windows-changes.outputs.src == 'true'}}
        id: branch-name
        uses: tj-actions/branch-names@v8.0.1

      # if nothing to rebuild: "latest"
      # else: $branch-name | sed -r 's/[^a-zA-Z0-9._-]+/-/
      # example: fix/mesh -> fix-mesh
      - name: Select image tag
        id: select-tag
        run: |
          if [[ ${{ steps.linux-changes.outputs.src }} == 'true' ]] && [[ ${{ github.event_name }} != 'push' && ${{ github.event_name }} != 'schedule' ]]; then
<<<<<<< HEAD
            IMAGE_TAG=$(echo  "${{ steps.branch-name.outputs.current_branch }}" | sed -r 's/[^a-zA-Z0-9._-]+/-/g')
=======
            IMAGE_TAG=$(echo "${{ steps.branch-name.outputs.current_branch }}" | sed -r 's/[^a-zA-Z0-9._-]+/-/g')
>>>>>>> f109b2e5
          else
            IMAGE_TAG="latest"
          fi
          echo "image_tag=${IMAGE_TAG}" >> $GITHUB_OUTPUT

      - name: Set image tag base path
        id: set-path
        run: |
          repo_path="MeshLib/MeshLib"
          echo "image_path=${repo_path,,}" >> $GITHUB_OUTPUT

      - name: Checking whether to start image rebuild
        id: need-rebuild
        run: |
          if [[ "${{ github.event_name }}" == "schedule" ]]; then
            echo "need_linux_rebuild=false" >> $GITHUB_OUTPUT
          else
            echo "need_linux_rebuild=${{ steps.linux-changes.outputs.src == 'true' }}" >> $GITHUB_OUTPUT
          fi
          if [[ ${{ steps.windows-changes.outputs.src == 'true' }} == 'true' || ${{ contains(github.event.pull_request.labels.*.name, 'bump-vcpkg') }} == 'true' ]]; then
            echo "need_windows_rebuild=true" >> $GITHUB_OUTPUT
          else
            echo "need_windows_rebuild=false" >> $GITHUB_OUTPUT
          fi

        #                    [os,     runner-label ]
        # for MeshLib:       [ubuntu, ubuntu-latest], [fedora, ubuntu-latest], [windows, windows-2019]
        # for MeshInspector: [ubuntu, ubuntu-latest], [fedora, ubuntu-latest], [emscripten, ubuntu-latest]
      - name: Select matrix
        id: matrix-set
        if: ${{ steps.linux-changes.outputs.src == 'true' }}
        run: |
          echo ${{github.repository}}
          MATRIX=" \
          {\"include\":[ \
          {\"dockerfile\":\"ubuntu20Dockerfile\",   \"image\":\"ubuntu\",         \"os\":\"ubuntu-latest\"}, \
          {\"dockerfile\":\"ubuntu22Dockerfile\",   \"image\":\"ubuntu22\",       \"os\":\"ubuntu-latest\"}, \
          {\"dockerfile\":\"ubuntu20Dockerfile\",   \"image\":\"ubuntu-arm64\",   \"os\":[\"self-hosted\", \"linux-arm64\"]}, \
          {\"dockerfile\":\"ubuntu22Dockerfile\",   \"image\":\"ubuntu22-arm64\", \"os\":[\"self-hosted\", \"linux-arm64\"]}, \
          {\"dockerfile\":\"fedora39Dockerfile\",   \"image\":\"fedora39\",       \"os\":\"ubuntu-latest\"}, \
          {\"dockerfile\":\"emscriptenDockerfile\", \"image\":\"emscripten\",     \"os\":\"ubuntu-latest\"}, \
          ]}"
          echo "matrix=$MATRIX" >> $GITHUB_OUTPUT
          echo "$MATRIX"

  linux-image-build-upload:
    needs: [image-select]
    if: ${{ needs.image-select.outputs.need_linux_rebuild == 'true' && !contains(github.event.pull_request.labels.*.name, 'skip-image-rebuild')}}
    timeout-minutes: 60
    runs-on: ${{matrix.os}}
    strategy:
      fail-fast: false
      matrix: ${{fromJson(needs.image-select.outputs.matrix)}}
    env:
      DOCKERHUB_BASE_PATH: ${{ needs.image-select.outputs.image_path }}
    steps:
      - name: Remove unused Docker data
        if: ${{ matrix.distribution != 'windows' }}
        run: docker system prune --force --all --volumes

      - name: Checkout
        uses: actions/checkout@v4
        with:
          submodules: recursive

      - name: Login to DockerHub
        uses: docker/login-action@v3
        with:
          username: meshlib
          password: ${{ secrets.DOCKERHUB_TOKEN }}

      - name: Build Linux image
        run: docker build -f ./docker/${{matrix.dockerfile}} -t ${{env.DOCKERHUB_BASE_PATH}}-${{matrix.image}}:${{needs.image-select.outputs.image_tag}} . --progress=plain

      - name: Push Linux image
        run: docker push ${{env.DOCKERHUB_BASE_PATH}}-${{matrix.image}}:${{needs.image-select.outputs.image_tag}}

      - name: Remove unused Docker data
        if: ${{ matrix.image != 'windows' }}
        run: docker system prune --force --all --volumes

  windows-vcpkg-build-upload:
    needs: [image-select]
    if: ${{ needs.image-select.outputs.need_windows_rebuild == 'true' && !contains(github.event.pull_request.labels.*.name, 'skip-image-rebuild')}}
    timeout-minutes: 240
    runs-on: windows-2019
    steps:
      - name: Setup vcpkg
        working-directory: C:\vcpkg
        run: |
          git fetch
          git checkout ${{env.VCPKG-VERSION}}
          bootstrap-vcpkg.bat
          vcpkg.exe integrate install

      - name: Checkout
        uses: actions/checkout@v4
        with:
          submodules: recursive

      - name: Configure AWS Credentials
        uses: aws-actions/configure-aws-credentials@v4
        with:
          aws-access-key-id: ${{ secrets.AWS_ACCESS_KEY_ID }}
          aws-secret-access-key: ${{ secrets.AWS_SECRET_ACCESS_KEY }}
          aws-region: us-east-1

      - name: Build and cache vcpkg
        run: .\thirdparty\install.bat --write-s3<|MERGE_RESOLUTION|>--- conflicted
+++ resolved
@@ -70,11 +70,7 @@
         id: select-tag
         run: |
           if [[ ${{ steps.linux-changes.outputs.src }} == 'true' ]] && [[ ${{ github.event_name }} != 'push' && ${{ github.event_name }} != 'schedule' ]]; then
-<<<<<<< HEAD
-            IMAGE_TAG=$(echo  "${{ steps.branch-name.outputs.current_branch }}" | sed -r 's/[^a-zA-Z0-9._-]+/-/g')
-=======
             IMAGE_TAG=$(echo "${{ steps.branch-name.outputs.current_branch }}" | sed -r 's/[^a-zA-Z0-9._-]+/-/g')
->>>>>>> f109b2e5
           else
             IMAGE_TAG="latest"
           fi
