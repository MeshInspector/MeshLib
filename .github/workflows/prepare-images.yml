--- conflicted
+++ resolved
@@ -66,11 +66,7 @@
               - 'thirdparty/install.bat'
 
       - name: Get branch names
-<<<<<<< HEAD
-        if: ${{steps.changes.outputs.src == 'true' ||  steps.windows-changes.outputs.src == 'true'}}
-=======
         if: ${{steps.changes.outputs.src == 'true' || steps.windows-changes.outputs.src == 'true'}}
->>>>>>> 367450a9
         id: branch-name
         uses: tj-actions/branch-names@v4.9
 
