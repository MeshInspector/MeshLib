﻿<?xml version="1.0" encoding="utf-8"?>
<Project ToolsVersion="4.0" xmlns="http://schemas.microsoft.com/developer/msbuild/2003">
  <ItemGroup>
    <Filter Include="Source Files">
      <UniqueIdentifier>{8b0f8e8e-d502-4c1c-bf4a-bd6e26e948c1}</UniqueIdentifier>
    </Filter>
    <Filter Include="Source Files\DataModel">
      <UniqueIdentifier>{46dd214b-ec09-403a-9f69-180e234941d3}</UniqueIdentifier>
    </Filter>
    <Filter Include="Source Files\Math">
      <UniqueIdentifier>{14ec24c5-5a69-4d8c-8ee2-327274c4d165}</UniqueIdentifier>
    </Filter>
    <Filter Include="Source Files\Basic">
      <UniqueIdentifier>{7d09069f-dc58-4781-8c4c-6bcf463e869a}</UniqueIdentifier>
    </Filter>
    <Filter Include="Source Files\Primitives">
      <UniqueIdentifier>{752d7e31-3225-4338-9964-5d511c6b8ec1}</UniqueIdentifier>
    </Filter>
    <Filter Include="Source Files\VDBConversions">
      <UniqueIdentifier>{63de0e31-0ce5-41d4-83cf-95476a8961cb}</UniqueIdentifier>
    </Filter>
    <Filter Include="Source Files\SymbolMesh">
      <UniqueIdentifier>{dd69ed88-89d4-4c22-92e5-3d01c7126046}</UniqueIdentifier>
    </Filter>
    <Filter Include="Source Files\System">
      <UniqueIdentifier>{9ea2ed18-2ae5-4809-b738-03a166627a32}</UniqueIdentifier>
    </Filter>
    <Filter Include="Source Files\BaseStructures">
      <UniqueIdentifier>{cc99f9b7-b598-4504-bf99-8d838fbe408f}</UniqueIdentifier>
    </Filter>
    <Filter Include="Source Files\IO">
      <UniqueIdentifier>{dd1e9625-263f-4192-bb1d-baa91613a15e}</UniqueIdentifier>
    </Filter>
    <Filter Include="Source Files\AABBTree">
      <UniqueIdentifier>{8523856f-61f8-4a64-be2c-e62368f09852}</UniqueIdentifier>
    </Filter>
    <Filter Include="Source Files\SurfacePath">
      <UniqueIdentifier>{d5bc819e-53e1-4574-a15c-d7d4bce01a2c}</UniqueIdentifier>
    </Filter>
    <Filter Include="Source Files\Render">
      <UniqueIdentifier>{63cd613f-62f1-4c45-a91b-3417a018a563}</UniqueIdentifier>
    </Filter>
    <Filter Include="Source Files\Python">
      <UniqueIdentifier>{95252bd3-f30e-416e-98f8-1e76c2c7fff4}</UniqueIdentifier>
    </Filter>
    <Filter Include="Source Files\PointCloud">
      <UniqueIdentifier>{c300f0c9-5a9b-44ee-98c2-1ac7dad01b16}</UniqueIdentifier>
    </Filter>
    <Filter Include="Source Files\History">
      <UniqueIdentifier>{81c8f6c2-9f7d-4609-9a19-a4aaa5edfbbd}</UniqueIdentifier>
    </Filter>
    <Filter Include="Source Files\Tests">
      <UniqueIdentifier>{2bfe88a4-61f4-4317-8dae-b473f2202be0}</UniqueIdentifier>
    </Filter>
    <Filter Include="Source Files\Components">
      <UniqueIdentifier>{fdb0ec66-343d-41e6-80ec-44d4360e11a8}</UniqueIdentifier>
    </Filter>
    <Filter Include="Source Files\DistanceMap">
      <UniqueIdentifier>{7ce0eb63-0e26-416f-a991-db2be3e673b8}</UniqueIdentifier>
    </Filter>
    <Filter Include="Source Files\PDF">
      <UniqueIdentifier>{6e164873-f97c-4112-be31-701b3284f4c6}</UniqueIdentifier>
    </Filter>
    <Filter Include="Source Files\DataModel\Features">
      <UniqueIdentifier>{f6ea3197-3e0d-44ec-9b3e-6b8fe7e0bc15}</UniqueIdentifier>
    </Filter>
    <Filter Include="Source Files\DataModel\ModelHolder">
      <UniqueIdentifier>{2e5c8a08-b968-4732-be0c-9b07bb4b051e}</UniqueIdentifier>
    </Filter>
    <Filter Include="Source Files\MeshBuilder">
      <UniqueIdentifier>{c83e4212-7072-40c2-8354-827c896c1628}</UniqueIdentifier>
    </Filter>
    <Filter Include="Source Files\Mesh">
      <UniqueIdentifier>{2608cf85-c5d3-45cd-b44b-659771dd743c}</UniqueIdentifier>
    </Filter>
    <Filter Include="Source Files\MeshAlgorithm">
      <UniqueIdentifier>{90f9bd42-738e-4a33-a884-2a347d12cbb7}</UniqueIdentifier>
    </Filter>
    <Filter Include="Source Files\Segmentation">
      <UniqueIdentifier>{482540be-d903-4a0a-8c4c-c783316c31e6}</UniqueIdentifier>
    </Filter>
    <Filter Include="Source Files\Contours">
      <UniqueIdentifier>{d4c0f533-10a6-48fd-9e33-a1aa4bf27a4d}</UniqueIdentifier>
    </Filter>
    <Filter Include="Source Files\Decimation">
      <UniqueIdentifier>{c0473824-4c92-4d7b-8dd8-53467111d7b5}</UniqueIdentifier>
    </Filter>
    <Filter Include="Source Files\Triangulation">
      <UniqueIdentifier>{e8616b21-1a75-42a5-990d-2f54914e7219}</UniqueIdentifier>
    </Filter>
    <Filter Include="Source Files\Boolean">
      <UniqueIdentifier>{c1e21c06-9f10-4e81-87cd-a550a822f2bd}</UniqueIdentifier>
    </Filter>
    <Filter Include="Source Files\Polyline">
      <UniqueIdentifier>{176e10d8-480b-466d-be49-299f1d1b94be}</UniqueIdentifier>
    </Filter>
    <Filter Include="Source Files\Relax">
      <UniqueIdentifier>{435d3e5d-8726-43e7-be69-b9d4c1799c95}</UniqueIdentifier>
    </Filter>
    <Filter Include="Source Files\Voxels">
      <UniqueIdentifier>{cfca1a51-70d1-46de-ad9f-c8662f2b85c8}</UniqueIdentifier>
    </Filter>
    <Filter Include="Source Files\LinearSystem">
      <UniqueIdentifier>{77366470-1db8-45b3-9971-1b5af90c1eac}</UniqueIdentifier>
    </Filter>
    <Filter Include="Source Files\Gcode">
      <UniqueIdentifier>{b00cbb7d-8f55-486d-9a3f-834bc49c40f3}</UniqueIdentifier>
    </Filter>
    <Filter Include="Source Files\WaterFlow">
      <UniqueIdentifier>{3bf8efb6-7251-4ef8-890d-0e5c5940c8b8}</UniqueIdentifier>
    </Filter>
  </ItemGroup>
  <ItemGroup>
    <ClInclude Include="MRMeshFwd.h">
      <Filter>Source Files</Filter>
    </ClInclude>
    <ClInclude Include="MRObject.h">
      <Filter>Source Files\DataModel</Filter>
    </ClInclude>
    <ClInclude Include="MRObjectLoad.h">
      <Filter>Source Files\DataModel</Filter>
    </ClInclude>
    <ClInclude Include="MRVector3.h">
      <Filter>Source Files\Math</Filter>
    </ClInclude>
    <ClInclude Include="MRVector.h">
      <Filter>Source Files\Basic</Filter>
    </ClInclude>
    <ClInclude Include="MRTimer.h">
      <Filter>Source Files\Basic</Filter>
    </ClInclude>
    <ClInclude Include="MRBox.h">
      <Filter>Source Files\Math</Filter>
    </ClInclude>
    <ClInclude Include="MRVector4.h">
      <Filter>Source Files\Math</Filter>
    </ClInclude>
    <ClInclude Include="MRMatrix3.h">
      <Filter>Source Files\Math</Filter>
    </ClInclude>
    <ClInclude Include="MRBestFit.h">
      <Filter>Source Files\Math</Filter>
    </ClInclude>
    <ClInclude Include="MRAffineXf3.h">
      <Filter>Source Files\Math</Filter>
    </ClInclude>
    <ClInclude Include="MRPlane3.h">
      <Filter>Source Files\Math</Filter>
    </ClInclude>
    <ClInclude Include="MRCylinder.h">
      <Filter>Source Files\Primitives</Filter>
    </ClInclude>
    <ClInclude Include="MRCube.h">
      <Filter>Source Files\Primitives</Filter>
    </ClInclude>
    <ClInclude Include="MRIteratorRange.h">
      <Filter>Source Files\Basic</Filter>
    </ClInclude>
    <ClInclude Include="MRBitSet.h">
      <Filter>Source Files\Basic</Filter>
    </ClInclude>
    <ClInclude Include="MRVDBConversions.h">
      <Filter>Source Files\VDBConversions</Filter>
    </ClInclude>
    <ClInclude Include="MRSymbolMesh.h">
      <Filter>Source Files\SymbolMesh</Filter>
    </ClInclude>
    <ClInclude Include="MRBoolean.h">
      <Filter>Source Files\VDBConversions</Filter>
    </ClInclude>
    <ClInclude Include="MRTorus.h">
      <Filter>Source Files\Primitives</Filter>
    </ClInclude>
    <ClInclude Include="MRConstants.h">
      <Filter>Source Files\Math</Filter>
    </ClInclude>
    <ClInclude Include="MRSystem.h">
      <Filter>Source Files\System</Filter>
    </ClInclude>
    <ClInclude Include="MRHistogram.h">
      <Filter>Source Files\Math</Filter>
    </ClInclude>
    <ClInclude Include="MRProgressCallback.h">
      <Filter>Source Files\BaseStructures</Filter>
    </ClInclude>
    <ClInclude Include="MRSimpleVolume.h">
      <Filter>Source Files\BaseStructures</Filter>
    </ClInclude>
    <ClInclude Include="MRFloatGrid.h">
      <Filter>Source Files\BaseStructures</Filter>
    </ClInclude>
    <ClInclude Include="MRObjectVoxels.h">
      <Filter>Source Files\DataModel</Filter>
    </ClInclude>
    <ClInclude Include="MRVoxelsSave.h">
      <Filter>Source Files\IO</Filter>
    </ClInclude>
    <ClInclude Include="MRMeshSave.h">
      <Filter>Source Files\IO</Filter>
    </ClInclude>
    <ClInclude Include="MRMeshLoad.h">
      <Filter>Source Files\IO</Filter>
    </ClInclude>
    <ClInclude Include="MRVoxelsLoad.h">
      <Filter>Source Files\IO</Filter>
    </ClInclude>
    <ClInclude Include="MRIOFilters.h">
      <Filter>Source Files\IO</Filter>
    </ClInclude>
    <ClInclude Include="MRUnionFind.h">
      <Filter>Source Files\Basic</Filter>
    </ClInclude>
    <ClInclude Include="MRVoxelPath.h">
      <Filter>Source Files\Voxels</Filter>
    </ClInclude>
    <ClInclude Include="MRAlignTextToMesh.h">
      <Filter>Source Files\Math</Filter>
    </ClInclude>
    <ClInclude Include="miniply.h">
      <Filter>Source Files\IO</Filter>
    </ClInclude>
    <ClInclude Include="MRTriPoint.h">
      <Filter>Source Files\Math</Filter>
    </ClInclude>
    <ClInclude Include="MRObjectMesh.h">
      <Filter>Source Files\DataModel</Filter>
    </ClInclude>
    <ClInclude Include="MRVisualObject.h">
      <Filter>Source Files\DataModel</Filter>
    </ClInclude>
    <ClInclude Include="MRObjectFactory.h">
      <Filter>Source Files\DataModel</Filter>
    </ClInclude>
    <ClInclude Include="MRSerializer.h">
      <Filter>Source Files\IO</Filter>
    </ClInclude>
    <ClInclude Include="MRBitSetParallelFor.h">
      <Filter>Source Files\Basic</Filter>
    </ClInclude>
    <ClInclude Include="MRObjectLines.h">
      <Filter>Source Files\DataModel</Filter>
    </ClInclude>
    <ClInclude Include="MRVoxelGraphCut.h">
      <Filter>Source Files\Voxels</Filter>
    </ClInclude>
    <ClInclude Include="MRHeap.h">
      <Filter>Source Files\Basic</Filter>
    </ClInclude>
    <ClInclude Include="MRArrow.h">
      <Filter>Source Files\Primitives</Filter>
    </ClInclude>
    <ClInclude Include="MRSymMatrix3.h">
      <Filter>Source Files\Math</Filter>
    </ClInclude>
    <ClInclude Include="MRQuadraticForm.h">
      <Filter>Source Files\Math</Filter>
    </ClInclude>
    <ClInclude Include="MRQuaternion.h">
      <Filter>Source Files\Math</Filter>
    </ClInclude>
    <ClInclude Include="MRVolumeSegment.h">
      <Filter>Source Files\Voxels</Filter>
    </ClInclude>
    <ClInclude Include="MRTriDist.h">
      <Filter>Source Files\Math</Filter>
    </ClInclude>
    <ClInclude Include="MRAABBTree.h">
      <Filter>Source Files\AABBTree</Filter>
    </ClInclude>
    <ClInclude Include="MRMeshDistance.h">
      <Filter>Source Files\AABBTree</Filter>
    </ClInclude>
    <ClInclude Include="MRMakePlane.h">
      <Filter>Source Files\Primitives</Filter>
    </ClInclude>
    <ClInclude Include="MRToFromEigen.h">
      <Filter>Source Files\Math</Filter>
    </ClInclude>
    <ClInclude Include="MRTriangleIntersection.h">
      <Filter>Source Files\Math</Filter>
    </ClInclude>
    <ClInclude Include="MRMeshCollide.h">
      <Filter>Source Files\AABBTree</Filter>
    </ClInclude>
    <ClInclude Include="MRMeshProject.h">
      <Filter>Source Files\AABBTree</Filter>
    </ClInclude>
    <ClInclude Include="MRStringConvert.h">
      <Filter>Source Files\Basic</Filter>
    </ClInclude>
    <ClInclude Include="MRMeshTexture.h">
      <Filter>Source Files\BaseStructures</Filter>
    </ClInclude>
    <ClInclude Include="MROffset.h">
      <Filter>Source Files\VDBConversions</Filter>
    </ClInclude>
    <ClInclude Include="MRVector2.h">
      <Filter>Source Files\Math</Filter>
    </ClInclude>
    <ClInclude Include="MRColor.h">
      <Filter>Source Files\Basic</Filter>
    </ClInclude>
    <ClInclude Include="MRPositionedText.h">
      <Filter>Source Files\BaseStructures</Filter>
    </ClInclude>
    <ClInclude Include="MREdgePaths.h">
      <Filter>Source Files\SurfacePath</Filter>
    </ClInclude>
    <ClInclude Include="MRSurfaceDistance.h">
      <Filter>Source Files\SurfacePath</Filter>
    </ClInclude>
    <ClInclude Include="MRSurfacePath.h">
      <Filter>Source Files\SurfacePath</Filter>
    </ClInclude>
    <ClInclude Include="MRGeodesicPath.h">
      <Filter>Source Files\SurfacePath</Filter>
    </ClInclude>
    <ClInclude Include="MRSceneColors.h">
      <Filter>Source Files\BaseStructures</Filter>
    </ClInclude>
    <ClInclude Include="MRVolumeIndexer.h">
      <Filter>Source Files\Voxels</Filter>
    </ClInclude>
    <ClInclude Include="MRHighPrecision.h">
      <Filter>Source Files\Math</Filter>
    </ClInclude>
    <ClInclude Include="MRPrecisePredicates3.h">
      <Filter>Source Files\Math</Filter>
    </ClInclude>
    <ClInclude Include="MRObjectsAccess.h">
      <Filter>Source Files\DataModel</Filter>
    </ClInclude>
    <ClInclude Include="MRObjectsAccess.hpp">
      <Filter>Source Files\DataModel</Filter>
    </ClInclude>
    <ClInclude Include="MRObjectPoints.h">
      <Filter>Source Files\DataModel</Filter>
    </ClInclude>
    <ClInclude Include="MRPointsLoad.h">
      <Filter>Source Files\IO</Filter>
    </ClInclude>
    <ClInclude Include="MRPointsSave.h">
      <Filter>Source Files\IO</Filter>
    </ClInclude>
    <ClInclude Include="MRMeshCollidePrecise.h">
      <Filter>Source Files\AABBTree</Filter>
    </ClInclude>
    <ClInclude Include="MRFaceFace.h">
      <Filter>Source Files\AABBTree</Filter>
    </ClInclude>
    <ClInclude Include="MRBase64.h">
      <Filter>Source Files\IO</Filter>
    </ClInclude>
    <ClInclude Include="MRLog.h">
      <Filter>Source Files\Basic</Filter>
    </ClInclude>
    <ClInclude Include="MRStreamOperators.h">
      <Filter>Source Files\IO</Filter>
    </ClInclude>
    <ClInclude Include="MRMatrix4.h">
      <Filter>Source Files\Math</Filter>
    </ClInclude>
    <ClInclude Include="MRImageSave.h">
      <Filter>Source Files\IO</Filter>
    </ClInclude>
    <ClInclude Include="MRMatrix.h">
      <Filter>Source Files\Math</Filter>
    </ClInclude>
    <ClInclude Include="MRTriMath.h">
      <Filter>Source Files\Math</Filter>
    </ClInclude>
    <ClInclude Include="MRLine3.h">
      <Filter>Source Files\Math</Filter>
    </ClInclude>
    <ClInclude Include="MRMeshIntersect.h">
      <Filter>Source Files\AABBTree</Filter>
    </ClInclude>
    <ClInclude Include="MRRayBoxIntersection.h">
      <Filter>Source Files\Math</Filter>
    </ClInclude>
    <ClInclude Include="MRAABBTreePoints.h">
      <Filter>Source Files\AABBTree</Filter>
    </ClInclude>
    <ClInclude Include="MRPointsInBall.h">
      <Filter>Source Files\AABBTree</Filter>
    </ClInclude>
    <ClInclude Include="MRPython.h">
      <Filter>Source Files\Python</Filter>
    </ClInclude>
    <ClInclude Include="MRSceneRoot.h">
      <Filter>Source Files\DataModel</Filter>
    </ClInclude>
    <ClInclude Include="MRRegularGridMesh.h">
      <Filter>Source Files\Primitives</Filter>
    </ClInclude>
    <ClInclude Include="MRPointCloud.h">
      <Filter>Source Files\PointCloud</Filter>
    </ClInclude>
    <ClInclude Include="MRUniformSampling.h">
      <Filter>Source Files\PointCloud</Filter>
    </ClInclude>
    <ClInclude Include="MRPointCloudMakeNormals.h">
      <Filter>Source Files\PointCloud</Filter>
    </ClInclude>
    <ClInclude Include="MRRegularMapMesher.h">
      <Filter>Source Files\PointCloud</Filter>
    </ClInclude>
    <ClInclude Include="MRIOFormatsRegistry.h">
      <Filter>Source Files\IO</Filter>
    </ClInclude>
    <ClInclude Include="MRLineSegm3.h">
      <Filter>Source Files\Math</Filter>
    </ClInclude>
    <ClInclude Include="MRPolylineProject.h">
      <Filter>Source Files\AABBTree</Filter>
    </ClInclude>
    <ClInclude Include="MRMeshDirMax.h">
      <Filter>Source Files\AABBTree</Filter>
    </ClInclude>
    <ClInclude Include="MRPointCloudRadius.h">
      <Filter>Source Files\PointCloud</Filter>
    </ClInclude>
    <ClInclude Include="MRHash.h">
      <Filter>Source Files\Basic</Filter>
    </ClInclude>
    <ClInclude Include="MRHistoryStore.h">
      <Filter>Source Files\History</Filter>
    </ClInclude>
    <ClInclude Include="MRHistoryAction.h">
      <Filter>Source Files\History</Filter>
    </ClInclude>
    <ClInclude Include="MRChangeObjectAction.h">
      <Filter>Source Files\History</Filter>
    </ClInclude>
    <ClInclude Include="MRChangeSceneAction.h">
      <Filter>Source Files\History</Filter>
    </ClInclude>
    <ClInclude Include="MRChangeXfAction.h">
      <Filter>Source Files\History</Filter>
    </ClInclude>
    <ClInclude Include="MRCombinedHistoryAction.h">
      <Filter>Source Files\History</Filter>
    </ClInclude>
    <ClInclude Include="MRChangeSelectionAction.h">
      <Filter>Source Files\History</Filter>
    </ClInclude>
    <ClInclude Include="MRTunnelDetector.h">
      <Filter>Source Files\SurfacePath</Filter>
    </ClInclude>
    <ClInclude Include="MRMakeRigidXf.h">
      <Filter>Source Files\Math</Filter>
    </ClInclude>
    <ClInclude Include="MRUniqueThreadSafeOwner.h">
      <Filter>Source Files\AABBTree</Filter>
    </ClInclude>
    <ClInclude Include="MRIRenderObject.h">
      <Filter>Source Files\Render</Filter>
    </ClInclude>
    <ClInclude Include="MRAlignTextToMesh.h">
      <Filter>Source Files\SymbolMesh</Filter>
    </ClInclude>
    <ClInclude Include="MR2DContoursTriangulation.h">
      <Filter>Source Files\SymbolMesh</Filter>
    </ClInclude>
    <ClInclude Include="MRConfig.h">
      <Filter>Source Files\System</Filter>
    </ClInclude>
    <ClInclude Include="MRDenseBox.h">
      <Filter>Source Files\Math</Filter>
    </ClInclude>
    <ClInclude Include="MRFloatGridComponents.h">
      <Filter>Source Files\Components</Filter>
    </ClInclude>
    <ClInclude Include="MRMeshComponents.h">
      <Filter>Source Files\Components</Filter>
    </ClInclude>
    <ClInclude Include="MRGTest.h">
      <Filter>Source Files\Tests</Filter>
    </ClInclude>
    <ClInclude Include="MRObjectDistanceMap.h">
      <Filter>Source Files\DataModel</Filter>
    </ClInclude>
    <ClInclude Include="MRDistanceMapSave.h">
      <Filter>Source Files\IO</Filter>
    </ClInclude>
    <ClInclude Include="MRDistanceMapLoad.h">
      <Filter>Source Files\IO</Filter>
    </ClInclude>
    <ClInclude Include="MRAABBTreeNode.h">
      <Filter>Source Files\AABBTree</Filter>
    </ClInclude>
    <ClInclude Include="MRAABBTreeMaker.h">
      <Filter>Source Files\AABBTree</Filter>
    </ClInclude>
    <ClInclude Include="MRDistanceMapParams.h">
      <Filter>Source Files\DistanceMap</Filter>
    </ClInclude>
    <ClInclude Include="MRDistanceMap.h">
      <Filter>Source Files\DistanceMap</Filter>
    </ClInclude>
    <ClInclude Include="MRImageLoad.h">
      <Filter>Source Files\IO</Filter>
    </ClInclude>
    <ClInclude Include="MRImage.h">
      <Filter>Source Files\BaseStructures</Filter>
    </ClInclude>
    <ClInclude Include="MRPolylineTopology.h">
      <Filter>Source Files\Polyline</Filter>
    </ClInclude>
    <ClInclude Include="MRPolyline2Project.h">
      <Filter>Source Files\AABBTree</Filter>
    </ClInclude>
    <ClInclude Include="MRMatrix2.h">
      <Filter>Source Files\Math</Filter>
    </ClInclude>
    <ClInclude Include="MRAffineXf2.h">
      <Filter>Source Files\Math</Filter>
    </ClInclude>
    <ClInclude Include="MRAffineXf.h">
      <Filter>Source Files\Math</Filter>
    </ClInclude>
    <ClInclude Include="MRTupleBindings.h">
      <Filter>Source Files\Math</Filter>
    </ClInclude>
    <ClInclude Include="MRSymMatrix2.h">
      <Filter>Source Files\Math</Filter>
    </ClInclude>
    <ClInclude Include="MRString.h">
      <Filter>Source Files\Basic</Filter>
    </ClInclude>
    <ClInclude Include="MRPrecisePredicates2.h">
      <Filter>Source Files\Math</Filter>
    </ClInclude>
    <ClInclude Include="MRPrimitiveMapsComposition.h">
      <Filter>Source Files\Basic</Filter>
    </ClInclude>
    <ClInclude Include="MRPdf.h">
      <Filter>Source Files\PDF</Filter>
    </ClInclude>
    <ClInclude Include="MRAABBTreePolyline.h">
      <Filter>Source Files\AABBTree</Filter>
    </ClInclude>
    <ClInclude Include="MRBestFitQuadric.h">
      <Filter>Source Files\Math</Filter>
    </ClInclude>
    <ClInclude Include="MRIntersection.h">
      <Filter>Source Files\Math</Filter>
    </ClInclude>
    <ClInclude Include="MRContour.h">
      <Filter>Source Files\Math</Filter>
    </ClInclude>
    <ClInclude Include="MRSurfaceDistanceBuilder.h">
      <Filter>Source Files\SurfacePath</Filter>
    </ClInclude>
    <ClInclude Include="MRRestoringStreamsSink.h">
      <Filter>Source Files\Basic</Filter>
    </ClInclude>
    <ClInclude Include="MRChangeMeshAction.h">
      <Filter>Source Files\History</Filter>
    </ClInclude>
    <ClInclude Include="MRVoxelsVolume.h">
      <Filter>Source Files\VDBConversions</Filter>
    </ClInclude>
    <ClInclude Include="MRLineSegm.h">
      <Filter>Source Files\Math</Filter>
    </ClInclude>
    <ClInclude Include="MRChangeSceneObjectsOrder.h">
      <Filter>Source Files\History</Filter>
    </ClInclude>
    <ClInclude Include="MRMeshLoadObj.h">
      <Filter>Source Files\IO</Filter>
    </ClInclude>
    <ClInclude Include="MRRectIndexer.h">
      <Filter>Source Files\DistanceMap</Filter>
    </ClInclude>
    <ClInclude Include="MRChangeNameAction.h">
      <Filter>Source Files\History</Filter>
    </ClInclude>
    <ClInclude Include="MREmbeddedPython.h">
      <Filter>Source Files\Python</Filter>
    </ClInclude>
    <ClInclude Include="MRPolylineEdgeIterator.h">
      <Filter>Source Files\Polyline</Filter>
    </ClInclude>
    <ClInclude Include="MRComputeBoundingBox.h">
      <Filter>Source Files\Math</Filter>
    </ClInclude>
    <ClInclude Include="MRXfBasedCache.h">
      <Filter>Source Files\DataModel</Filter>
    </ClInclude>
    <ClInclude Include="MRSceneSettings.h">
      <Filter>Source Files\BaseStructures</Filter>
    </ClInclude>
    <ClInclude Include="MRLinesSave.h">
      <Filter>Source Files\IO</Filter>
    </ClInclude>
    <ClInclude Include="MRLinesLoad.h">
      <Filter>Source Files\IO</Filter>
    </ClInclude>
    <ClInclude Include="MRMakeSphereMesh.h">
      <Filter>Source Files\Primitives</Filter>
    </ClInclude>
    <ClInclude Include="MRSphereObject.h">
      <Filter>Source Files\DataModel\Features</Filter>
    </ClInclude>
    <ClInclude Include="MRObjectMeshHolder.h">
      <Filter>Source Files\DataModel\ModelHolder</Filter>
    </ClInclude>
    <ClInclude Include="MR2to3.h">
      <Filter>Source Files\Math</Filter>
    </ClInclude>
    <ClInclude Include="MRPlaneObject.h">
      <Filter>Source Files\DataModel\Features</Filter>
    </ClInclude>
    <ClInclude Include="MRPolyline.h">
      <Filter>Source Files\Polyline</Filter>
    </ClInclude>
    <ClInclude Include="MRObjectLinesHolder.h">
      <Filter>Source Files\DataModel\ModelHolder</Filter>
    </ClInclude>
    <ClInclude Include="MRLineObject.h">
      <Filter>Source Files\DataModel\Features</Filter>
    </ClInclude>
    <ClInclude Include="MRCircleObject.h">
      <Filter>Source Files\DataModel\Features</Filter>
    </ClInclude>
    <ClInclude Include="MRPolyline2Collide.h">
      <Filter>Source Files\AABBTree</Filter>
    </ClInclude>
    <ClInclude Include="MRHeapBytes.h">
      <Filter>Source Files\Basic</Filter>
    </ClInclude>
    <ClInclude Include="MRObjectPointsHolder.h">
      <Filter>Source Files\DataModel\ModelHolder</Filter>
    </ClInclude>
    <ClInclude Include="MRChangePointCloudAction.h">
      <Filter>Source Files\History</Filter>
    </ClInclude>
    <ClInclude Include="MRPointObject.h">
      <Filter>Source Files\DataModel\Features</Filter>
    </ClInclude>
    <ClInclude Include="MRMeshBuilder.h">
      <Filter>Source Files\MeshBuilder</Filter>
    </ClInclude>
    <ClInclude Include="MRIdentifyVertices.h">
      <Filter>Source Files\MeshBuilder</Filter>
    </ClInclude>
    <ClInclude Include="MRMeshBuilderTypes.h">
      <Filter>Source Files\MeshBuilder</Filter>
    </ClInclude>
    <ClInclude Include="MRMeshTopology.h">
      <Filter>Source Files\Mesh</Filter>
    </ClInclude>
    <ClInclude Include="MRMesh.h">
      <Filter>Source Files\Mesh</Filter>
    </ClInclude>
    <ClInclude Include="MRMeshTriPoint.h">
      <Filter>Source Files\Mesh</Filter>
    </ClInclude>
    <ClInclude Include="MRMeshToPointCloud.h">
      <Filter>Source Files\MeshAlgorithm</Filter>
    </ClInclude>
    <ClInclude Include="MRMeshMetrics.h">
      <Filter>Source Files\MeshAlgorithm</Filter>
    </ClInclude>
    <ClInclude Include="MRMeshNormals.h">
      <Filter>Source Files\MeshAlgorithm</Filter>
    </ClInclude>
    <ClInclude Include="MRMeshSubdivide.h">
      <Filter>Source Files\MeshAlgorithm</Filter>
    </ClInclude>
    <ClInclude Include="MRMeshFixer.h">
      <Filter>Source Files\MeshAlgorithm</Filter>
    </ClInclude>
    <ClInclude Include="MRMeshFillHole.h">
      <Filter>Source Files\MeshAlgorithm</Filter>
    </ClInclude>
    <ClInclude Include="MREdgePoint.h">
      <Filter>Source Files\Mesh</Filter>
    </ClInclude>
    <ClInclude Include="MRMeshBoundary.h">
      <Filter>Source Files\MeshAlgorithm</Filter>
    </ClInclude>
    <ClInclude Include="MRMeshDelete.h">
      <Filter>Source Files\MeshAlgorithm</Filter>
    </ClInclude>
    <ClInclude Include="MRMeshDelone.h">
      <Filter>Source Files\MeshAlgorithm</Filter>
    </ClInclude>
    <ClInclude Include="MRPolyline2Intersect.h">
      <Filter>Source Files\AABBTree</Filter>
    </ClInclude>
    <ClInclude Include="MRPolylineComponents.h">
      <Filter>Source Files\Components</Filter>
    </ClInclude>
    <ClInclude Include="MRFillContourByGraphCut.h">
      <Filter>Source Files\Segmentation</Filter>
    </ClInclude>
    <ClInclude Include="MRSurroundingContour.h">
      <Filter>Source Files\Segmentation</Filter>
    </ClInclude>
    <ClInclude Include="MRContoursCut.h">
      <Filter>Source Files\Contours</Filter>
    </ClInclude>
    <ClInclude Include="MRContoursSeparation.h">
      <Filter>Source Files\Contours</Filter>
    </ClInclude>
    <ClInclude Include="MRIntersectionContour.h">
      <Filter>Source Files\Contours</Filter>
    </ClInclude>
    <ClInclude Include="MRMeshDecimate.h">
      <Filter>Source Files\Decimation</Filter>
    </ClInclude>
    <ClInclude Include="MRMeshDecimateParallel.h">
      <Filter>Source Files\Decimation</Filter>
    </ClInclude>
    <ClInclude Include="MRPolylineDecimate.h">
      <Filter>Source Files\Decimation</Filter>
    </ClInclude>
    <ClInclude Include="MRPointCloudTriangulation.h">
      <Filter>Source Files\Triangulation</Filter>
    </ClInclude>
    <ClInclude Include="MRPointCloudTriangulationHelpers.h">
      <Filter>Source Files\Triangulation</Filter>
    </ClInclude>
    <ClInclude Include="MRBooleanOperation.h">
      <Filter>Source Files\Boolean</Filter>
    </ClInclude>
    <ClInclude Include="MRMeshBoolean.h">
      <Filter>Source Files\Boolean</Filter>
    </ClInclude>
    <ClInclude Include="MRMeshBooleanFacade.h">
      <Filter>Source Files\Boolean</Filter>
    </ClInclude>
    <ClInclude Include="MRPartialOffset.h">
      <Filter>Source Files\Boolean</Filter>
    </ClInclude>
    <ClInclude Include="MRMeshSaveObj.h">
      <Filter>Source Files\IO</Filter>
    </ClInclude>
    <ClInclude Include="MRObjectLabel.h">
      <Filter>Source Files\DataModel</Filter>
    </ClInclude>
    <ClInclude Include="MRPolylineSubdivide.h">
      <Filter>Source Files\Polyline</Filter>
    </ClInclude>
    <ClInclude Include="MRChangePolylineAction.h">
      <Filter>Source Files\History</Filter>
    </ClInclude>
    <ClInclude Include="MRRelaxParams.h">
      <Filter>Source Files\Relax</Filter>
    </ClInclude>
    <ClInclude Include="MRMeshRelax.h">
      <Filter>Source Files\Relax</Filter>
    </ClInclude>
    <ClInclude Include="MRPointCloudRelax.h">
      <Filter>Source Files\Relax</Filter>
    </ClInclude>
    <ClInclude Include="MRPolylineRelax.h">
      <Filter>Source Files\Relax</Filter>
    </ClInclude>
    <ClInclude Include="MRPrism.h">
      <Filter>Source Files\Primitives</Filter>
    </ClInclude>
    <ClInclude Include="MRChangeLabelAction.h">
      <Filter>Source Files\History</Filter>
    </ClInclude>
    <ClInclude Include="MRProgressReadWrite.h">
      <Filter>Source Files\IO</Filter>
    </ClInclude>
    <ClInclude Include="MRChangeVoxelsAction.h">
      <Filter>Source Files\History</Filter>
    </ClInclude>
    <ClInclude Include="MRMatrix3Decompose.h">
      <Filter>Source Files\Math</Filter>
    </ClInclude>
    <ClInclude Include="MRBuffer.h">
      <Filter>Source Files\Basic</Filter>
    </ClInclude>
    <ClInclude Include="MRVertexAttributeGradient.h">
      <Filter>Source Files\MeshAlgorithm</Filter>
    </ClInclude>
    <ClInclude Include="MRChangeVoxelSelectionAction.h">
      <Filter>Source Files\History</Filter>
    </ClInclude>
    <ClInclude Include="MRChangePointCloudNormalsAction.h">
      <Filter>Source Files\History</Filter>
    </ClInclude>
    <ClInclude Include="MRUniteManyMeshes.h">
      <Filter>Source Files\Boolean</Filter>
    </ClInclude>
    <ClInclude Include="MRPlanarPath.h">
      <Filter>Source Files\SurfacePath</Filter>
    </ClInclude>
    <ClInclude Include="MRIntersectionPrecomputes2.h">
      <Filter>Source Files\AABBTree</Filter>
    </ClInclude>
    <ClInclude Include="MRRayBoxIntersection2.h">
      <Filter>Source Files\Math</Filter>
    </ClInclude>
    <ClInclude Include="MRIntersectionPrecomputes.h">
      <Filter>Source Files\Math</Filter>
    </ClInclude>
    <ClInclude Include="MRLine.h">
      <Filter>Source Files\Math</Filter>
    </ClInclude>
    <ClInclude Include="MRTimeRecord.h">
      <Filter>Source Files\Basic</Filter>
    </ClInclude>
    <ClInclude Include="MROrder.h">
      <Filter>Source Files\Mesh</Filter>
    </ClInclude>
    <ClInclude Include="MREdgePathsBuilder.h">
      <Filter>Source Files\SurfacePath</Filter>
    </ClInclude>
    <ClInclude Include="MRExtractIsolines.h">
      <Filter>Source Files\SurfacePath</Filter>
    </ClInclude>
    <ClInclude Include="MRMarchingCubes.h">
      <Filter>Source Files\Voxels</Filter>
    </ClInclude>
    <ClInclude Include="MRSharpenMarchingCubesMesh.h">
      <Filter>Source Files\Voxels</Filter>
    </ClInclude>
    <ClInclude Include="MREdgeMetric.h">
      <Filter>Source Files\SurfacePath</Filter>
    </ClInclude>
    <ClInclude Include="MRFastWindingNumber.h">
      <Filter>Source Files\AABBTree</Filter>
    </ClInclude>
    <ClInclude Include="MROpenVDBHelper.h">
      <Filter>Source Files\VDBConversions</Filter>
    </ClInclude>
    <ClInclude Include="MRChangeVertsColorMapAction.h">
      <Filter>Source Files\History</Filter>
    </ClInclude>
    <ClInclude Include="MRSignDetectionMode.h">
      <Filter>Source Files\Voxels</Filter>
    </ClInclude>
    <ClInclude Include="MRGridSettings.h">
      <Filter>Source Files\Mesh</Filter>
    </ClInclude>
    <ClInclude Include="MRPointsToMeshProjector.h">
      <Filter>Source Files\AABBTree</Filter>
    </ClInclude>
    <ClInclude Include="MRGltfSerializer.h">
      <Filter>Source Files\IO</Filter>
    </ClInclude>
    <ClInclude Include="MRParallelFor.h">
      <Filter>Source Files\Basic</Filter>
    </ClInclude>
    <ClInclude Include="MRFreeFormDeformer.h">
      <Filter>Source Files\LinearSystem</Filter>
    </ClInclude>
    <ClInclude Include="MRToolPath.h">
      <Filter>Source Files\SurfacePath</Filter>
    </ClInclude>
    <ClInclude Include="MRLaplacian.h">
      <Filter>Source Files\LinearSystem</Filter>
    </ClInclude>
    <ClInclude Include="MRPositionVertsSmoothly.h">
      <Filter>Source Files\LinearSystem</Filter>
    </ClInclude>
    <ClInclude Include="MRClosestPointInTriangle.h">
      <Filter>Source Files\Math</Filter>
    </ClInclude>
    <ClInclude Include="MRNormalsToPoints.h">
      <Filter>Source Files\LinearSystem</Filter>
    </ClInclude>
    <ClInclude Include="MRNormalDenoising.h">
      <Filter>Source Files\LinearSystem</Filter>
    </ClInclude>
    <ClInclude Include="MRId.h">
      <Filter>Source Files\Basic</Filter>
    </ClInclude>
    <ClInclude Include="MREdgeIterator.h">
      <Filter>Source Files\Mesh</Filter>
    </ClInclude>
    <ClInclude Include="MRPartMapping.h">
      <Filter>Source Files\Mesh</Filter>
    </ClInclude>
    <ClInclude Include="MRPointOnFace.h">
      <Filter>Source Files\Mesh</Filter>
    </ClInclude>
    <ClInclude Include="MRMeshPart.h">
      <Filter>Source Files\Mesh</Filter>
    </ClInclude>
    <ClInclude Include="MRMeshEigen.h">
      <Filter>Source Files\Mesh</Filter>
    </ClInclude>
    <ClInclude Include="MRConvexHull.h">
      <Filter>Source Files\MeshAlgorithm</Filter>
    </ClInclude>
    <ClInclude Include="MRExpandShrink.h">
      <Filter>Source Files\MeshAlgorithm</Filter>
    </ClInclude>
    <ClInclude Include="MRExpected.h">
      <Filter>Source Files\Basic</Filter>
    </ClInclude>
    <ClInclude Include="MRContoursStitch.h">
      <Filter>Source Files\Contours</Filter>
    </ClInclude>
    <ClInclude Include="MRFillContour.h">
      <Filter>Source Files\Contours</Filter>
    </ClInclude>
    <ClInclude Include="MRFillContours2D.h">
      <Filter>Source Files\Contours</Filter>
    </ClInclude>
    <ClInclude Include="MRFixUndercuts.h">
      <Filter>Source Files\MeshAlgorithm</Filter>
    </ClInclude>
    <ClInclude Include="MRGridSampling.h">
      <Filter>Source Files\PointCloud</Filter>
    </ClInclude>
    <ClInclude Include="MRNoDefInit.h">
      <Filter>Source Files\Basic</Filter>
    </ClInclude>
    <ClInclude Include="MRphmap.h">
      <Filter>Source Files\Basic</Filter>
    </ClInclude>
    <ClInclude Include="MRRegionBoundary.h">
      <Filter>Source Files\MeshAlgorithm</Filter>
    </ClInclude>
    <ClInclude Include="MRRingIterator.h">
      <Filter>Source Files\Basic</Filter>
    </ClInclude>
    <ClInclude Include="MRWriter.h">
      <Filter>Source Files\Basic</Filter>
    </ClInclude>
    <ClInclude Include="MRICP.h">
      <Filter>Source Files\MeshAlgorithm</Filter>
    </ClInclude>
    <ClInclude Include="MRMeshTrimWithPlane.h">
      <Filter>Source Files\MeshAlgorithm</Filter>
    </ClInclude>
    <ClInclude Include="MRColorMapAggregator.h">
      <Filter>Source Files\Basic</Filter>
    </ClInclude>
    <ClInclude Include="MRCloseVertices.h">
      <Filter>Source Files\MeshAlgorithm</Filter>
    </ClInclude>
    <ClInclude Include="MROverlappingTris.h">
      <Filter>Source Files\AABBTree</Filter>
    </ClInclude>
    <ClInclude Include="MRObjectGcode.h">
      <Filter>Source Files\DataModel</Filter>
    </ClInclude>
    <ClInclude Include="MRGcodeProcessor.h">
      <Filter>Source Files\Gcode</Filter>
    </ClInclude>
    <ClInclude Include="MRGcodeLoad.h">
      <Filter>Source Files\IO</Filter>
    </ClInclude>
    <ClInclude Include="MRFile.h">
      <Filter>Source Files\System</Filter>
    </ClInclude>
    <ClInclude Include="MRDirectory.h">
      <Filter>Source Files\System</Filter>
    </ClInclude>
    <ClInclude Include="MRAxis.h">
      <Filter>Source Files\BaseStructures</Filter>
    </ClInclude>
    <ClInclude Include="MRChangeObjectFields.h">
      <Filter>Source Files\History</Filter>
    </ClInclude>
    <ClInclude Include="MRMutexOwner.h">
      <Filter>Source Files\System</Filter>
    </ClInclude>
    <ClInclude Include="MRSignal.h">
      <Filter>Source Files\Basic</Filter>
    </ClInclude>
    <ClInclude Include="MRUniquePtr.h">
      <Filter>Source Files\Basic</Filter>
    </ClInclude>
    <ClInclude Include="MRViewportProperty.h">
      <Filter>Source Files\Basic</Filter>
    </ClInclude>
    <ClInclude Include="MRViewportId.h">
      <Filter>Source Files\Basic</Filter>
    </ClInclude>
    <ClInclude Include="MRVoxelsConversionsByParts.h">
      <Filter>Source Files\Voxels</Filter>
    </ClInclude>
    <ClInclude Include="MRInnerShell.h">
      <Filter>Source Files\AABBTree</Filter>
    </ClInclude>
    <ClInclude Include="MRMovementBuildBody.h">
      <Filter>Source Files\Primitives</Filter>
    </ClInclude>
    <ClInclude Include="MRVDBProgressInterrupter.h">
      <Filter>Source Files\VDBConversions</Filter>
    </ClInclude>
    <ClInclude Include="MRVDBFloatGrid.h">
      <Filter>Source Files\BaseStructures</Filter>
    </ClInclude>
    <ClInclude Include="MRCNCMachineSettings.h">
      <Filter>Source Files\Gcode</Filter>
    </ClInclude>
    <ClInclude Include="MRMeshToDistanceVolume.h">
      <Filter>Source Files\Voxels</Filter>
    </ClInclude>
    <ClInclude Include="MRIsNaN.h">
      <Filter>Source Files\Math</Filter>
    </ClInclude>
    <ClInclude Include="MRVoxelsConversions.h">
      <Filter>Source Files\Voxels</Filter>
    </ClInclude>
    <ClInclude Include="MRIOParsing.h">
      <Filter>Source Files\IO</Filter>
    </ClInclude>
    <ClInclude Include="MRTiffIO.h">
      <Filter>Source Files\IO</Filter>
    </ClInclude>
    <ClInclude Include="MRTerrainTriangulation.h">
      <Filter>Source Files\Triangulation</Filter>
    </ClInclude>
    <ClInclude Include="MRPointOnObject.h">
      <Filter>Source Files\Basic</Filter>
    </ClInclude>
    <ClInclude Include="MRPointsProject.h">
      <Filter>Source Files\AABBTree</Filter>
    </ClInclude>
    <ClInclude Include="MRSegmPoint.h">
      <Filter>Source Files\Math</Filter>
    </ClInclude>
    <ClInclude Include="MREmbedTerrainStructure.h">
      <Filter>Source Files\Boolean</Filter>
    </ClInclude>
    <ClInclude Include="MRMapEdge.h">
      <Filter>Source Files\Basic</Filter>
    </ClInclude>
    <ClInclude Include="MRMeshExtrude.h">
      <Filter>Source Files\Mesh</Filter>
    </ClInclude>
    <ClInclude Include="MRGraph.h">
      <Filter>Source Files\Math</Filter>
    </ClInclude>
    <ClInclude Include="MRWatershedGraph.h">
      <Filter>Source Files\WaterFlow</Filter>
    </ClInclude>
    <ClInclude Include="MRAggregateFlow.h">
      <Filter>Source Files\WaterFlow</Filter>
    </ClInclude>
    <ClInclude Include="MRBasinVolume.h">
      <Filter>Source Files\WaterFlow</Filter>
    </ClInclude>
    <ClInclude Include="MRMeshOverhangs.h">
      <Filter>Source Files\MeshAlgorithm</Filter>
    </ClInclude>
    <ClInclude Include="MRPrecipitationSimulator.h">
      <Filter>Source Files\WaterFlow</Filter>
    </ClInclude>
    <ClInclude Include="MRMeshOrPoints.h">
      <Filter>Source Files\Mesh</Filter>
    </ClInclude>
    <ClInclude Include="MRMeshLoadStep.h">
      <Filter>Source Files\IO</Filter>
    </ClInclude>
    <ClInclude Include="MRZip.h">
      <Filter>Source Files\IO</Filter>
    </ClInclude>
    <ClInclude Include="MRMeshLoadSettings.h">
      <Filter>Source Files\IO</Filter>
    </ClInclude>
    <ClInclude Include="MROffsetContours.h">
      <Filter>Source Files\Polyline</Filter>
    </ClInclude>
    <ClInclude Include="MRChangeColoringType.h">
      <Filter>Source Files\History</Filter>
    </ClInclude>
    <ClInclude Include="MRFewSmallest.h">
      <Filter>Source Files\Basic</Filter>
    </ClInclude>
    <ClInclude Include="MRSolarRadiation.h">
      <Filter>Source Files\AABBTree</Filter>
    </ClInclude>
    <ClInclude Include="MRImproveSampling.h">
      <Filter>Source Files\PointCloud</Filter>
    </ClInclude>
    <ClInclude Include="MRChangeColoringActions.h">
      <Filter>Source Files\History</Filter>
    </ClInclude>
    <ClInclude Include="MRCloudPartMapping.h">
      <Filter>Source Files\PointCloud</Filter>
    </ClInclude>
    <ClInclude Include="MREnumNeighbours.h">
      <Filter>Source Files\Mesh</Filter>
    </ClInclude>
    <ClInclude Include="MRMeshDiff.h">
      <Filter>Source Files\Mesh</Filter>
    </ClInclude>
    <ClInclude Include="MRFilterCreaseEdges.h">
      <Filter>Source Files\MeshAlgorithm</Filter>
    </ClInclude>
    <ClInclude Include="MRMeshReplicate.h">
      <Filter>Source Files\Mesh</Filter>
    </ClInclude>
    <ClInclude Include="MRInTreePathBuilder.h">
      <Filter>Source Files\SurfacePath</Filter>
    </ClInclude>
    <ClInclude Include="MRSaveSettings.h">
      <Filter>Source Files\IO</Filter>
    </ClInclude>
    <ClInclude Include="MRSceneLoad.h">
      <Filter>Source Files\IO</Filter>
    </ClInclude>
    <ClInclude Include="MRChangeValue.h">
      <Filter>Source Files\History</Filter>
    </ClInclude>
    <ClInclude Include="MRUVSphere.h">
      <Filter>Source Files\Primitives</Filter>
    </ClInclude>
    <ClInclude Include="MRSphere.h">
      <Filter>Source Files\Math</Filter>
    </ClInclude>
    <ClInclude Include="MRObjectSave.h">
      <Filter>Source Files\IO</Filter>
    </ClInclude>
    <ClInclude Include="MRAligningTransform.h">
      <Filter>Source Files\Math</Filter>
    </ClInclude>
    <ClInclude Include="MRPointToPointAligningTransform.h">
      <Filter>Source Files\Math</Filter>
    </ClInclude>
    <ClInclude Include="MRPointToPlaneAligningTransform.h">
      <Filter>Source Files\Math</Filter>
    </ClInclude>
    <ClInclude Include="MRCylinderObject.h">
      <Filter>Source Files\DataModel\Features</Filter>
    </ClInclude>
    <ClInclude Include="MRFinally.h">
      <Filter>Source Files\Basic</Filter>
    </ClInclude>
    <ClInclude Include="MRZlib.h">
      <Filter>Source Files\IO</Filter>
    </ClInclude>
    <ClInclude Include="MRCylinderApproximator.h">
      <Filter>Source Files\Math</Filter>
    </ClInclude>
    <ClInclude Include="MRCylinder3.h">
      <Filter>Source Files\Math</Filter>
    </ClInclude>
    <ClInclude Include="MRConeObject.h">
      <Filter>Source Files\DataModel\Features</Filter>
    </ClInclude>
    <ClInclude Include="MRCone3.h">
      <Filter>Source Files\Math</Filter>
    </ClInclude>
    <ClInclude Include="MRConeApproximator.h">
      <Filter>Source Files\Math</Filter>
    </ClInclude>
    <ClInclude Include="MRVoxelsVolumeAccess.h">
      <Filter>Source Files\Voxels</Filter>
    </ClInclude>
    <ClInclude Include="MRAlphaShape.h">
      <Filter>Source Files\Triangulation</Filter>
    </ClInclude>
    <ClInclude Include="MRSymMatrix4.h">
      <Filter>Source Files\Math</Filter>
    </ClInclude>
<<<<<<< HEAD
    <ClInclude Include="MRFeatureObject.h">
      <Filter>Source Files\DataModel\Features</Filter>
=======
    <ClInclude Include="MRFeatures.h">
      <Filter>Source Files\Math</Filter>
>>>>>>> 4ee43079
    </ClInclude>
  </ItemGroup>
  <ItemGroup>
    <ClCompile Include="MRObject.cpp">
      <Filter>Source Files\DataModel</Filter>
    </ClCompile>
    <ClCompile Include="MRObjectLoad.cpp">
      <Filter>Source Files\DataModel</Filter>
    </ClCompile>
    <ClCompile Include="MRTimer.cpp">
      <Filter>Source Files\Basic</Filter>
    </ClCompile>
    <ClCompile Include="MRBestFit.cpp">
      <Filter>Source Files\Math</Filter>
    </ClCompile>
    <ClCompile Include="MRBitSet.cpp">
      <Filter>Source Files\Basic</Filter>
    </ClCompile>
    <ClCompile Include="MRAffineXf3.cpp">
      <Filter>Source Files\Math</Filter>
    </ClCompile>
    <ClCompile Include="MRCylinder.cpp">
      <Filter>Source Files\Primitives</Filter>
    </ClCompile>
    <ClCompile Include="MRBox.cpp">
      <Filter>Source Files\Math</Filter>
    </ClCompile>
    <ClCompile Include="MRCube.cpp">
      <Filter>Source Files\Primitives</Filter>
    </ClCompile>
    <ClCompile Include="MRVDBConversions.cpp">
      <Filter>Source Files\VDBConversions</Filter>
    </ClCompile>
    <ClCompile Include="MRSymbolMesh.cpp">
      <Filter>Source Files\SymbolMesh</Filter>
    </ClCompile>
    <ClCompile Include="MRBoolean.cpp">
      <Filter>Source Files\VDBConversions</Filter>
    </ClCompile>
    <ClCompile Include="MRTorus.cpp">
      <Filter>Source Files\Primitives</Filter>
    </ClCompile>
    <ClCompile Include="MRHistogram.cpp">
      <Filter>Source Files\Math</Filter>
    </ClCompile>
    <ClCompile Include="MRSystem.cpp">
      <Filter>Source Files\System</Filter>
    </ClCompile>
    <ClCompile Include="MRFloatGrid.cpp">
      <Filter>Source Files\BaseStructures</Filter>
    </ClCompile>
    <ClCompile Include="MRObjectVoxels.cpp">
      <Filter>Source Files\DataModel</Filter>
    </ClCompile>
    <ClCompile Include="MRVoxelsSave.cpp">
      <Filter>Source Files\IO</Filter>
    </ClCompile>
    <ClCompile Include="MRMeshSave.cpp">
      <Filter>Source Files\IO</Filter>
    </ClCompile>
    <ClCompile Include="MRMeshLoad.cpp">
      <Filter>Source Files\IO</Filter>
    </ClCompile>
    <ClCompile Include="MRVoxelsLoad.cpp">
      <Filter>Source Files\IO</Filter>
    </ClCompile>
    <ClCompile Include="MRVoxelPath.cpp">
      <Filter>Source Files\Voxels</Filter>
    </ClCompile>
    <ClCompile Include="miniply.cpp">
      <Filter>Source Files\IO</Filter>
    </ClCompile>
    <ClCompile Include="MRObjectMesh.cpp">
      <Filter>Source Files\DataModel</Filter>
    </ClCompile>
    <ClCompile Include="MRVisualObject.cpp">
      <Filter>Source Files\DataModel</Filter>
    </ClCompile>
    <ClCompile Include="MRObjectFactory.cpp">
      <Filter>Source Files\DataModel</Filter>
    </ClCompile>
    <ClCompile Include="MRSerializer.cpp">
      <Filter>Source Files\IO</Filter>
    </ClCompile>
    <ClCompile Include="MRVoxelGraphCut.cpp">
      <Filter>Source Files\Voxels</Filter>
    </ClCompile>
    <ClCompile Include="MRObjectLines.cpp">
      <Filter>Source Files\DataModel</Filter>
    </ClCompile>
    <ClCompile Include="MRArrow.cpp">
      <Filter>Source Files\Primitives</Filter>
    </ClCompile>
    <ClCompile Include="MRMathInstatiate.cpp">
      <Filter>Source Files\Math</Filter>
    </ClCompile>
    <ClCompile Include="MRQuadraticForm.cpp">
      <Filter>Source Files\Math</Filter>
    </ClCompile>
    <ClCompile Include="MRVolumeSegment.cpp">
      <Filter>Source Files\Voxels</Filter>
    </ClCompile>
    <ClCompile Include="MRTriDist.cpp">
      <Filter>Source Files\Math</Filter>
    </ClCompile>
    <ClCompile Include="MRAABBTree.cpp">
      <Filter>Source Files\AABBTree</Filter>
    </ClCompile>
    <ClCompile Include="MRMeshDistance.cpp">
      <Filter>Source Files\AABBTree</Filter>
    </ClCompile>
    <ClCompile Include="MRMakePlane.cpp">
      <Filter>Source Files\Primitives</Filter>
    </ClCompile>
    <ClCompile Include="MRMeshCollide.cpp">
      <Filter>Source Files\AABBTree</Filter>
    </ClCompile>
    <ClCompile Include="MRMeshProject.cpp">
      <Filter>Source Files\AABBTree</Filter>
    </ClCompile>
    <ClCompile Include="MRStringConvert.cpp">
      <Filter>Source Files\Basic</Filter>
    </ClCompile>
    <ClCompile Include="MROffset.cpp">
      <Filter>Source Files\VDBConversions</Filter>
    </ClCompile>
    <ClCompile Include="MREdgePaths.cpp">
      <Filter>Source Files\SurfacePath</Filter>
    </ClCompile>
    <ClCompile Include="MRSurfaceDistance.cpp">
      <Filter>Source Files\SurfacePath</Filter>
    </ClCompile>
    <ClCompile Include="MRSurfacePath.cpp">
      <Filter>Source Files\SurfacePath</Filter>
    </ClCompile>
    <ClCompile Include="MRGeodesicPath.cpp">
      <Filter>Source Files\SurfacePath</Filter>
    </ClCompile>
    <ClCompile Include="MRSceneColors.cpp">
      <Filter>Source Files\BaseStructures</Filter>
    </ClCompile>
    <ClCompile Include="MRVolumeIndexer.cpp">
      <Filter>Source Files\Voxels</Filter>
    </ClCompile>
    <ClCompile Include="MRPrecisePredicates3.cpp">
      <Filter>Source Files\Math</Filter>
    </ClCompile>
    <ClCompile Include="MRObjectPoints.cpp">
      <Filter>Source Files\DataModel</Filter>
    </ClCompile>
    <ClCompile Include="MRPointsLoad.cpp">
      <Filter>Source Files\IO</Filter>
    </ClCompile>
    <ClCompile Include="MRPointsSave.cpp">
      <Filter>Source Files\IO</Filter>
    </ClCompile>
    <ClCompile Include="MRMeshCollidePrecise.cpp">
      <Filter>Source Files\AABBTree</Filter>
    </ClCompile>
    <ClCompile Include="MRBase64.cpp">
      <Filter>Source Files\IO</Filter>
    </ClCompile>
    <ClCompile Include="MRLog.cpp">
      <Filter>Source Files\Basic</Filter>
    </ClCompile>
    <ClCompile Include="MRStreamOperators.cpp">
      <Filter>Source Files\IO</Filter>
    </ClCompile>
    <ClCompile Include="MRImageSave.cpp">
      <Filter>Source Files\IO</Filter>
    </ClCompile>
    <ClCompile Include="MRMeshIntersect.cpp">
      <Filter>Source Files\AABBTree</Filter>
    </ClCompile>
    <ClCompile Include="MRAABBTreePoints.cpp">
      <Filter>Source Files\AABBTree</Filter>
    </ClCompile>
    <ClCompile Include="MRPointsInBall.cpp">
      <Filter>Source Files\AABBTree</Filter>
    </ClCompile>
    <ClCompile Include="MRPython.cpp">
      <Filter>Source Files\Python</Filter>
    </ClCompile>
    <ClCompile Include="MRSceneRoot.cpp">
      <Filter>Source Files\DataModel</Filter>
    </ClCompile>
    <ClCompile Include="MRRegularGridMesh.cpp">
      <Filter>Source Files\Primitives</Filter>
    </ClCompile>
    <ClCompile Include="MRPointCloud.cpp">
      <Filter>Source Files\PointCloud</Filter>
    </ClCompile>
    <ClCompile Include="MRUniformSampling.cpp">
      <Filter>Source Files\PointCloud</Filter>
    </ClCompile>
    <ClCompile Include="MRPointCloudMakeNormals.cpp">
      <Filter>Source Files\PointCloud</Filter>
    </ClCompile>
    <ClCompile Include="MRRegularMapMesher.cpp">
      <Filter>Source Files\PointCloud</Filter>
    </ClCompile>
    <ClCompile Include="MRIOFormatsRegistry.cpp">
      <Filter>Source Files\IO</Filter>
    </ClCompile>
    <ClCompile Include="MRAABBTreePolyline3.cpp">
      <Filter>Source Files\AABBTree</Filter>
    </ClCompile>
    <ClCompile Include="MRPolylineProject.cpp">
      <Filter>Source Files\AABBTree</Filter>
    </ClCompile>
    <ClCompile Include="MRMeshDirMax.cpp">
      <Filter>Source Files\AABBTree</Filter>
    </ClCompile>
    <ClCompile Include="MRPointCloudRadius.cpp">
      <Filter>Source Files\PointCloud</Filter>
    </ClCompile>
    <ClCompile Include="MRHistoryStore.cpp">
      <Filter>Source Files\History</Filter>
    </ClCompile>
    <ClCompile Include="MRChangeSceneAction.cpp">
      <Filter>Source Files\History</Filter>
    </ClCompile>
    <ClCompile Include="MRTunnelDetector.cpp">
      <Filter>Source Files\SurfacePath</Filter>
    </ClCompile>
    <ClCompile Include="MRMakeRigidXf.cpp">
      <Filter>Source Files\Math</Filter>
    </ClCompile>
    <ClCompile Include="MRUniqueThreadSafeOwner.cpp">
      <Filter>Source Files\AABBTree</Filter>
    </ClCompile>
    <ClCompile Include="MRIRenderObject.cpp">
      <Filter>Source Files\Render</Filter>
    </ClCompile>
    <ClCompile Include="MR2DContoursTriangulation.cpp">
      <Filter>Source Files\SymbolMesh</Filter>
    </ClCompile>
    <ClCompile Include="MRConfig.cpp">
      <Filter>Source Files\System</Filter>
    </ClCompile>
    <ClCompile Include="MRMeshTests.cpp">
      <Filter>Source Files\Tests</Filter>
    </ClCompile>
    <ClCompile Include="MRCPRTests.cpp">
      <Filter>Source Files\Tests</Filter>
    </ClCompile>
    <ClCompile Include="MRDenseBox.cpp">
      <Filter>Source Files\Math</Filter>
    </ClCompile>
    <ClCompile Include="MRFloatGridComponents.cpp">
      <Filter>Source Files\Components</Filter>
    </ClCompile>
    <ClCompile Include="MRMeshComponents.cpp">
      <Filter>Source Files\Components</Filter>
    </ClCompile>
    <ClCompile Include="MRBestFitTests.cpp">
      <Filter>Source Files\Tests</Filter>
    </ClCompile>
    <ClCompile Include="MRObjectDistanceMap.cpp">
      <Filter>Source Files\DataModel</Filter>
    </ClCompile>
    <ClCompile Include="MRDistanceMapSave.cpp">
      <Filter>Source Files\IO</Filter>
    </ClCompile>
    <ClCompile Include="MRDistanceMapLoad.cpp">
      <Filter>Source Files\IO</Filter>
    </ClCompile>
    <ClCompile Include="MRExtractIsolinesTests.cpp">
      <Filter>Source Files\Tests</Filter>
    </ClCompile>
    <ClCompile Include="MRAABBTreeMaker.cpp">
      <Filter>Source Files\AABBTree</Filter>
    </ClCompile>
    <ClCompile Include="MRDistanceMapParams.cpp">
      <Filter>Source Files\DistanceMap</Filter>
    </ClCompile>
    <ClCompile Include="MRDistanceMapTests.cpp">
      <Filter>Source Files\DistanceMap</Filter>
    </ClCompile>
    <ClCompile Include="MRDistanceMap.cpp">
      <Filter>Source Files\DistanceMap</Filter>
    </ClCompile>
    <ClCompile Include="MRImageLoad.cpp">
      <Filter>Source Files\IO</Filter>
    </ClCompile>
    <ClCompile Include="MRAABBTreePolyline2.cpp">
      <Filter>Source Files\AABBTree</Filter>
    </ClCompile>
    <ClCompile Include="MRAffineXf2.cpp">
      <Filter>Source Files\Math</Filter>
    </ClCompile>
    <ClCompile Include="MRTupleBindings.cpp">
      <Filter>Source Files\Math</Filter>
    </ClCompile>
    <ClCompile Include="MRString.cpp">
      <Filter>Source Files\Basic</Filter>
    </ClCompile>
    <ClCompile Include="MRPolylineTopology.cpp">
      <Filter>Source Files\Polyline</Filter>
    </ClCompile>
    <ClCompile Include="MRPrecisePredicates2.cpp">
      <Filter>Source Files\Math</Filter>
    </ClCompile>
    <ClCompile Include="MRPrimitiveMapsComposition.cpp">
      <Filter>Source Files\Basic</Filter>
    </ClCompile>
    <ClCompile Include="MRPdf.cpp">
      <Filter>Source Files\PDF</Filter>
    </ClCompile>
    <ClCompile Include="MRAABBTreePolyline.cpp">
      <Filter>Source Files\AABBTree</Filter>
    </ClCompile>
    <ClCompile Include="MRBestFitQuadric.cpp">
      <Filter>Source Files\Math</Filter>
    </ClCompile>
    <ClCompile Include="MRIntersection.cpp">
      <Filter>Source Files\Math</Filter>
    </ClCompile>
    <ClCompile Include="MRContour.cpp">
      <Filter>Source Files\Math</Filter>
    </ClCompile>
    <ClCompile Include="MRSurfaceDistanceBuilder.cpp">
      <Filter>Source Files\SurfacePath</Filter>
    </ClCompile>
    <ClCompile Include="MRRestoringStreamsSink.cpp">
      <Filter>Source Files\Basic</Filter>
    </ClCompile>
    <ClCompile Include="MRVoxelsVolume.cpp">
      <Filter>Source Files\VDBConversions</Filter>
    </ClCompile>
    <ClCompile Include="MRCombinedHistoryAction.cpp">
      <Filter>Source Files\History</Filter>
    </ClCompile>
    <ClCompile Include="MRMeshLoadObj.cpp">
      <Filter>Source Files\IO</Filter>
    </ClCompile>
    <ClCompile Include="MRRectIndexer.cpp">
      <Filter>Source Files\DistanceMap</Filter>
    </ClCompile>
    <ClCompile Include="MREmbeddedPython.cpp">
      <Filter>Source Files\Python</Filter>
    </ClCompile>
    <ClCompile Include="MRLine3.cpp">
      <Filter>Source Files\Math</Filter>
    </ClCompile>
    <ClCompile Include="MRComputeBoundingBox.cpp">
      <Filter>Source Files\Math</Filter>
    </ClCompile>
    <ClCompile Include="MRSceneSettings.cpp">
      <Filter>Source Files\BaseStructures</Filter>
    </ClCompile>
    <ClCompile Include="MRLinesSave.cpp">
      <Filter>Source Files\IO</Filter>
    </ClCompile>
    <ClCompile Include="MRLinesLoad.cpp">
      <Filter>Source Files\IO</Filter>
    </ClCompile>
    <ClCompile Include="MRMakeSphereMesh.cpp">
      <Filter>Source Files\Primitives</Filter>
    </ClCompile>
    <ClCompile Include="MRSphereObject.cpp">
      <Filter>Source Files\DataModel\Features</Filter>
    </ClCompile>
    <ClCompile Include="MRObjectMeshHolder.cpp">
      <Filter>Source Files\DataModel\ModelHolder</Filter>
    </ClCompile>
    <ClCompile Include="MRPlaneObject.cpp">
      <Filter>Source Files\DataModel\Features</Filter>
    </ClCompile>
    <ClCompile Include="MRPolyline.cpp">
      <Filter>Source Files\Polyline</Filter>
    </ClCompile>
    <ClCompile Include="MRObjectLinesHolder.cpp">
      <Filter>Source Files\DataModel\ModelHolder</Filter>
    </ClCompile>
    <ClCompile Include="MRLineObject.cpp">
      <Filter>Source Files\DataModel\Features</Filter>
    </ClCompile>
    <ClCompile Include="MRCircleObject.cpp">
      <Filter>Source Files\DataModel\Features</Filter>
    </ClCompile>
    <ClCompile Include="MRPolyline2Collide.cpp">
      <Filter>Source Files\AABBTree</Filter>
    </ClCompile>
    <ClCompile Include="MRObjectPointsHolder.cpp">
      <Filter>Source Files\DataModel\ModelHolder</Filter>
    </ClCompile>
    <ClCompile Include="MRPointObject.cpp">
      <Filter>Source Files\DataModel\Features</Filter>
    </ClCompile>
    <ClCompile Include="MRMeshBuilder.cpp">
      <Filter>Source Files\MeshBuilder</Filter>
    </ClCompile>
    <ClCompile Include="MRMeshBuildDeleteTest.cpp">
      <Filter>Source Files\MeshBuilder</Filter>
    </ClCompile>
    <ClCompile Include="MRIdentifyVertices.cpp">
      <Filter>Source Files\MeshBuilder</Filter>
    </ClCompile>
    <ClCompile Include="MRAlignTextToMesh.cpp">
      <Filter>Source Files\SymbolMesh</Filter>
    </ClCompile>
    <ClCompile Include="MRMeshLoadSaveTest.cpp">
      <Filter>Source Files\Tests</Filter>
    </ClCompile>
    <ClCompile Include="MRMeshTopology.cpp">
      <Filter>Source Files\Mesh</Filter>
    </ClCompile>
    <ClCompile Include="MRMesh.cpp">
      <Filter>Source Files\Mesh</Filter>
    </ClCompile>
    <ClCompile Include="MRMeshTriPoint.cpp">
      <Filter>Source Files\Mesh</Filter>
    </ClCompile>
    <ClCompile Include="MRMeshToPointCloud.cpp">
      <Filter>Source Files\MeshAlgorithm</Filter>
    </ClCompile>
    <ClCompile Include="MRMeshNormals.cpp">
      <Filter>Source Files\MeshAlgorithm</Filter>
    </ClCompile>
    <ClCompile Include="MRMeshMetrics.cpp">
      <Filter>Source Files\MeshAlgorithm</Filter>
    </ClCompile>
    <ClCompile Include="MRMeshSubdivide.cpp">
      <Filter>Source Files\MeshAlgorithm</Filter>
    </ClCompile>
    <ClCompile Include="MRMeshFillHole.cpp">
      <Filter>Source Files\MeshAlgorithm</Filter>
    </ClCompile>
    <ClCompile Include="MRMeshFixer.cpp">
      <Filter>Source Files\MeshAlgorithm</Filter>
    </ClCompile>
    <ClCompile Include="MREdgePoint.cpp">
      <Filter>Source Files\Mesh</Filter>
    </ClCompile>
    <ClCompile Include="MRMeshBoundary.cpp">
      <Filter>Source Files\MeshAlgorithm</Filter>
    </ClCompile>
    <ClCompile Include="MRMeshDelete.cpp">
      <Filter>Source Files\MeshAlgorithm</Filter>
    </ClCompile>
    <ClCompile Include="MRMeshDelone.cpp">
      <Filter>Source Files\MeshAlgorithm</Filter>
    </ClCompile>
    <ClCompile Include="MRPolyline2Intersect.cpp">
      <Filter>Source Files\AABBTree</Filter>
    </ClCompile>
    <ClCompile Include="MRPolylineComponents.cpp">
      <Filter>Source Files\Components</Filter>
    </ClCompile>
    <ClCompile Include="MRExampleTest.cpp">
      <Filter>Source Files\Tests</Filter>
    </ClCompile>
    <ClCompile Include="MRFillContourByGraphCut.cpp">
      <Filter>Source Files\Segmentation</Filter>
    </ClCompile>
    <ClCompile Include="MRSurroundingContour.cpp">
      <Filter>Source Files\Segmentation</Filter>
    </ClCompile>
    <ClCompile Include="MRContoursCut.cpp">
      <Filter>Source Files\Contours</Filter>
    </ClCompile>
    <ClCompile Include="MRContoursSeparation.cpp">
      <Filter>Source Files\Contours</Filter>
    </ClCompile>
    <ClCompile Include="MRIntersectionContour.cpp">
      <Filter>Source Files\Contours</Filter>
    </ClCompile>
    <ClCompile Include="MRMeshDecimate.cpp">
      <Filter>Source Files\Decimation</Filter>
    </ClCompile>
    <ClCompile Include="MRMeshDecimateParallel.cpp">
      <Filter>Source Files\Decimation</Filter>
    </ClCompile>
    <ClCompile Include="MRPolylineDecimate.cpp">
      <Filter>Source Files\Decimation</Filter>
    </ClCompile>
    <ClCompile Include="MRPointCloudTriangulation.cpp">
      <Filter>Source Files\Triangulation</Filter>
    </ClCompile>
    <ClCompile Include="MRPointCloudTriangulationHelpers.cpp">
      <Filter>Source Files\Triangulation</Filter>
    </ClCompile>
    <ClCompile Include="MRBooleanOperation.cpp">
      <Filter>Source Files\Boolean</Filter>
    </ClCompile>
    <ClCompile Include="MRMeshBoolean.cpp">
      <Filter>Source Files\Boolean</Filter>
    </ClCompile>
    <ClCompile Include="MRMeshBooleanFacade.cpp">
      <Filter>Source Files\Boolean</Filter>
    </ClCompile>
    <ClCompile Include="MRPartialOffset.cpp">
      <Filter>Source Files\Boolean</Filter>
    </ClCompile>
    <ClCompile Include="MRMeshSaveObj.cpp">
      <Filter>Source Files\IO</Filter>
    </ClCompile>
    <ClCompile Include="MRObjectLabel.cpp">
      <Filter>Source Files\DataModel</Filter>
    </ClCompile>
    <ClCompile Include="MRPolylineSubdivide.cpp">
      <Filter>Source Files\Polyline</Filter>
    </ClCompile>
    <ClCompile Include="MRMeshRelax.cpp">
      <Filter>Source Files\Relax</Filter>
    </ClCompile>
    <ClCompile Include="MRPointCloudRelax.cpp">
      <Filter>Source Files\Relax</Filter>
    </ClCompile>
    <ClCompile Include="MRPolylineRelax.cpp">
      <Filter>Source Files\Relax</Filter>
    </ClCompile>
    <ClCompile Include="MRPrism.cpp">
      <Filter>Source Files\Primitives</Filter>
    </ClCompile>
    <ClCompile Include="MRProgressReadWrite.cpp">
      <Filter>Source Files\IO</Filter>
    </ClCompile>
    <ClCompile Include="MRVertexAttributeGradient.cpp">
      <Filter>Source Files\MeshAlgorithm</Filter>
    </ClCompile>
    <ClCompile Include="MRUniteManyMeshes.cpp">
      <Filter>Source Files\Boolean</Filter>
    </ClCompile>
    <ClCompile Include="MROrder.cpp">
      <Filter>Source Files\Mesh</Filter>
    </ClCompile>
    <ClCompile Include="MRTriMath.cpp">
      <Filter>Source Files\Math</Filter>
    </ClCompile>
    <ClCompile Include="MRExtractIsolines.cpp">
      <Filter>Source Files\SurfacePath</Filter>
    </ClCompile>
    <ClCompile Include="MRMarchingCubes.cpp">
      <Filter>Source Files\Voxels</Filter>
    </ClCompile>
    <ClCompile Include="MRSharpenMarchingCubesMesh.cpp">
      <Filter>Source Files\Voxels</Filter>
    </ClCompile>
    <ClCompile Include="MREdgeMetric.cpp">
      <Filter>Source Files\SurfacePath</Filter>
    </ClCompile>
    <ClCompile Include="MRFastWindingNumber.cpp">
      <Filter>Source Files\AABBTree</Filter>
    </ClCompile>
    <ClCompile Include="MRPointsToMeshProjector.cpp">
      <Filter>Source Files\AABBTree</Filter>
    </ClCompile>
    <ClCompile Include="MRVoxelsLoadGav.cpp">
      <Filter>Source Files\IO</Filter>
    </ClCompile>
    <ClCompile Include="MRGltfSerializer.cpp">
      <Filter>Source Files\IO</Filter>
    </ClCompile>
    <ClCompile Include="MRToolPath.cpp">
      <Filter>Source Files\SurfacePath</Filter>
    </ClCompile>
    <ClCompile Include="MRFreeFormDeformer.cpp">
      <Filter>Source Files\LinearSystem</Filter>
    </ClCompile>
    <ClCompile Include="MRLaplacian.cpp">
      <Filter>Source Files\LinearSystem</Filter>
    </ClCompile>
    <ClCompile Include="MRPositionVertsSmoothly.cpp">
      <Filter>Source Files\LinearSystem</Filter>
    </ClCompile>
    <ClCompile Include="MRNormalsToPoints.cpp">
      <Filter>Source Files\LinearSystem</Filter>
    </ClCompile>
    <ClCompile Include="MRNormalDenoising.cpp">
      <Filter>Source Files\LinearSystem</Filter>
    </ClCompile>
    <ClCompile Include="MRId.cpp">
      <Filter>Source Files\Basic</Filter>
    </ClCompile>
    <ClCompile Include="MRPartMapping.cpp">
      <Filter>Source Files\Mesh</Filter>
    </ClCompile>
    <ClCompile Include="MRMeshEigen.cpp">
      <Filter>Source Files\Mesh</Filter>
    </ClCompile>
    <ClCompile Include="MRConvexHull.cpp">
      <Filter>Source Files\MeshAlgorithm</Filter>
    </ClCompile>
    <ClCompile Include="MRExpandShrink.cpp">
      <Filter>Source Files\MeshAlgorithm</Filter>
    </ClCompile>
    <ClCompile Include="MRContoursStitch.cpp">
      <Filter>Source Files\Contours</Filter>
    </ClCompile>
    <ClCompile Include="MRFillContour.cpp">
      <Filter>Source Files\Contours</Filter>
    </ClCompile>
    <ClCompile Include="MRFillContours2D.cpp">
      <Filter>Source Files\Contours</Filter>
    </ClCompile>
    <ClCompile Include="MRFixUndercuts.cpp">
      <Filter>Source Files\MeshAlgorithm</Filter>
    </ClCompile>
    <ClCompile Include="MRGridSampling.cpp">
      <Filter>Source Files\PointCloud</Filter>
    </ClCompile>
    <ClCompile Include="MRRegionBoundary.cpp">
      <Filter>Source Files\MeshAlgorithm</Filter>
    </ClCompile>
    <ClCompile Include="MRICP.cpp">
      <Filter>Source Files\MeshAlgorithm</Filter>
    </ClCompile>
    <ClCompile Include="MRMeshTrimWithPlane.cpp">
      <Filter>Source Files\MeshAlgorithm</Filter>
    </ClCompile>
    <ClCompile Include="MRColorMapAggregator.cpp">
      <Filter>Source Files\Basic</Filter>
    </ClCompile>
    <ClCompile Include="MRCloseVertices.cpp">
      <Filter>Source Files\MeshAlgorithm</Filter>
    </ClCompile>
    <ClCompile Include="MROverlappingTris.cpp">
      <Filter>Source Files\AABBTree</Filter>
    </ClCompile>
    <ClCompile Include="MRObjectGcode.cpp">
      <Filter>Source Files\DataModel</Filter>
    </ClCompile>
    <ClCompile Include="MRGcodeProcessor.cpp">
      <Filter>Source Files\Gcode</Filter>
    </ClCompile>
    <ClCompile Include="MRGcodeLoad.cpp">
      <Filter>Source Files\IO</Filter>
    </ClCompile>
    <ClCompile Include="MRFile.cpp">
      <Filter>Source Files\System</Filter>
    </ClCompile>
    <ClCompile Include="MRVoxelsConversionsByParts.cpp">
      <Filter>Source Files\Voxels</Filter>
    </ClCompile>
    <ClCompile Include="MRExpected.cpp">
      <Filter>Source Files\Basic</Filter>
    </ClCompile>
    <ClCompile Include="MRViewportId.cpp">
      <Filter>Source Files\Basic</Filter>
    </ClCompile>
    <ClCompile Include="MRMovementBuildBody.cpp">
      <Filter>Source Files\Primitives</Filter>
    </ClCompile>
    <ClCompile Include="MRInnerShell.cpp">
      <Filter>Source Files\AABBTree</Filter>
    </ClCompile>
    <ClCompile Include="MRCNCMachineSettings.cpp">
      <Filter>Source Files\Gcode</Filter>
    </ClCompile>
    <ClCompile Include="MRMeshToDistanceVolume.cpp">
      <Filter>Source Files\Voxels</Filter>
    </ClCompile>
    <ClCompile Include="MRIOParsing.cpp">
      <Filter>Source Files\IO</Filter>
    </ClCompile>
    <ClCompile Include="MRTiffIO.cpp">
      <Filter>Source Files\IO</Filter>
    </ClCompile>
    <ClCompile Include="MRTerrainTriangulation.cpp">
      <Filter>Source Files\Triangulation</Filter>
    </ClCompile>
    <ClCompile Include="MRPointsProject.cpp">
      <Filter>Source Files\AABBTree</Filter>
    </ClCompile>
    <ClCompile Include="MREmbedTerrainStructure.cpp">
      <Filter>Source Files\Boolean</Filter>
    </ClCompile>
    <ClCompile Include="MRMeshExtrude.cpp">
      <Filter>Source Files\Mesh</Filter>
    </ClCompile>
    <ClCompile Include="MRGraph.cpp">
      <Filter>Source Files\Math</Filter>
    </ClCompile>
    <ClCompile Include="MRWatershedGraph.cpp">
      <Filter>Source Files\WaterFlow</Filter>
    </ClCompile>
    <ClCompile Include="MRAggregateFlow.cpp">
      <Filter>Source Files\WaterFlow</Filter>
    </ClCompile>
    <ClCompile Include="MRBasinVolume.cpp">
      <Filter>Source Files\WaterFlow</Filter>
    </ClCompile>
    <ClCompile Include="MRPointsLoadE57.cpp">
      <Filter>Source Files\IO</Filter>
    </ClCompile>
    <ClCompile Include="MRPointsLoadLas.cpp">
      <Filter>Source Files\IO</Filter>
    </ClCompile>
    <ClCompile Include="MRPrecipitationSimulator.cpp">
      <Filter>Source Files\WaterFlow</Filter>
    </ClCompile>
    <ClCompile Include="MRMeshOverhangs.cpp">
      <Filter>Source Files\MeshAlgorithm</Filter>
    </ClCompile>
    <ClCompile Include="MRMeshOrPoints.cpp">
      <Filter>Source Files\Mesh</Filter>
    </ClCompile>
    <ClCompile Include="MRMeshLoadStep.cpp">
      <Filter>Source Files\IO</Filter>
    </ClCompile>
    <ClCompile Include="MRZip.cpp">
      <Filter>Source Files\IO</Filter>
    </ClCompile>
    <ClCompile Include="MROffsetContours.cpp">
      <Filter>Source Files\Polyline</Filter>
    </ClCompile>
    <ClCompile Include="MRMeshLoad3mf.cpp">
      <Filter>Source Files\IO</Filter>
    </ClCompile>
    <ClCompile Include="MRSolarRadiation.cpp">
      <Filter>Source Files\AABBTree</Filter>
    </ClCompile>
    <ClCompile Include="MRImproveSampling.cpp">
      <Filter>Source Files\PointCloud</Filter>
    </ClCompile>
    <ClCompile Include="MREnumNeighbours.cpp">
      <Filter>Source Files\Mesh</Filter>
    </ClCompile>
    <ClCompile Include="MRMeshDiff.cpp">
      <Filter>Source Files\Mesh</Filter>
    </ClCompile>
    <ClCompile Include="MRMeshReplicate.cpp">
      <Filter>Source Files\Mesh</Filter>
    </ClCompile>
    <ClCompile Include="MRFilterCreaseEdges.cpp">
      <Filter>Source Files\MeshAlgorithm</Filter>
    </ClCompile>
    <ClCompile Include="MRInTreePathBuilder.cpp">
      <Filter>Source Files\SurfacePath</Filter>
    </ClCompile>
    <ClCompile Include="MRMapEdge.cpp">
      <Filter>Source Files\Basic</Filter>
    </ClCompile>
    <ClCompile Include="MRSaveSettings.cpp">
      <Filter>Source Files\IO</Filter>
    </ClCompile>
    <ClCompile Include="MRImage.cpp">
      <Filter>Source Files\BaseStructures</Filter>
    </ClCompile>
    <ClCompile Include="MRSceneLoad.cpp">
      <Filter>Source Files\IO</Filter>
    </ClCompile>
    <ClCompile Include="MRObjectSave.cpp">
      <Filter>Source Files\IO</Filter>
    </ClCompile>
    <ClCompile Include="MRPointToPointAligningTransform.cpp">
      <Filter>Source Files\Math</Filter>
    </ClCompile>
    <ClCompile Include="MRPointToPlaneAligningTransform.cpp">
      <Filter>Source Files\Math</Filter>
    </ClCompile>
    <ClCompile Include="MRCylinderObject.cpp">
      <Filter>Source Files\DataModel\Features</Filter>
    </ClCompile>
    <ClCompile Include="MRZlib.cpp">
      <Filter>Source Files\IO</Filter>
    </ClCompile>
    <ClCompile Include="MRFinally.cpp" />
    <ClCompile Include="MRConeObject.cpp">
      <Filter>Source Files\DataModel\Features</Filter>
    </ClCompile>
    <ClCompile Include="MRAlphaShape.cpp">
      <Filter>Source Files\Triangulation</Filter>
    </ClCompile>
    <ClCompile Include="MRFeatures.cpp">
      <Filter>Source Files\Math</Filter>
    </ClCompile>
  </ItemGroup>
  <ItemGroup>
    <None Include="..\.editorconfig" />
  </ItemGroup>
</Project><|MERGE_RESOLUTION|>--- conflicted
+++ resolved
@@ -1158,13 +1158,11 @@
     <ClInclude Include="MRSymMatrix4.h">
       <Filter>Source Files\Math</Filter>
     </ClInclude>
-<<<<<<< HEAD
     <ClInclude Include="MRFeatureObject.h">
       <Filter>Source Files\DataModel\Features</Filter>
-=======
+    </ClInclude>
     <ClInclude Include="MRFeatures.h">
       <Filter>Source Files\Math</Filter>
->>>>>>> 4ee43079
     </ClInclude>
   </ItemGroup>
   <ItemGroup>
