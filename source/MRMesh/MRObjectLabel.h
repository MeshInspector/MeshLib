#pragma once
#include "MRVisualObject.h"
#include "MRSymbolMesh.h"

namespace MR
{

struct LabelVisualizePropertyType : VisualizeMaskType
{
    enum Type : unsigned
    {
        SourcePoint = VisualizeMaskType::VisualizePropsCount,
        LeaderLine,
        Background,

        LabelVisualizePropsCount
    };
};

/// This object type renders label in scene
/// \details default pivot point = (0, 0)
/// \ingroup DataModelGroup
class MRMESH_CLASS ObjectLabel : public VisualObject
{
public:
    MRMESH_API ObjectLabel();

    ObjectLabel( ObjectLabel&& ) noexcept = default;
    ObjectLabel& operator = ( ObjectLabel&& ) noexcept = default;
    virtual ~ObjectLabel() = default;

    constexpr static const char* TypeName() noexcept
    {
        return "ObjectLabel";
    }
    virtual const char* typeName() const override
    {
        return TypeName();
    }

    MRMESH_API virtual void applyScale( float scaleFactor ) override;

    virtual bool hasVisualRepresentation() const override { return true; }

    MRMESH_API virtual std::shared_ptr<Object> clone() const override;
    MRMESH_API virtual std::shared_ptr<Object> shallowClone() const override;

    /// sets size of label font in pixels
    virtual void setFontHeight( float size )
    {
        fontHeight_ = size;
    }
    /// returns size of label font on screen in pixels
    float getFontHeight() const
    {
        return fontHeight_;
    }

    /// sets text and position of label
    MRMESH_API void setLabel( const PositionedText& label );
    const PositionedText& getLabel() const { return label_; }

    /// sets path to font file
    MRMESH_API void setFontPath( const std::filesystem::path& pathToFont );
    const std::filesystem::path& getFontPath() const { return pathToFont_; }

    /// set pivot point
    /// \param pivotPoint - text location parameter of  relative to text position point
    /// [0, 0] - text position point is left-down corner of text
    /// [1, 1] - text position point is right-up corner
    /// can be outside range [0, 0] - [1, 1]
    MRMESH_API void setPivotPoint( const Vector2f& pivotPoint );

    /// get pivot point
    const Vector2f& getPivotPoint() const { return pivotPoint_; }

    /// get pivot shift (pivot point * text diagonal)
    const Vector2f& getPivotShift() const { return pivotShift_; }

    /// sets width of leader line in pixels
    MRMESH_API virtual void setLeaderLineWidth( float width );
    /// returns width of leader line in pixels
    float getLeaderLineWidth() const { return leaderLineWidth_; }
    /// sets size of source point in pixels
    MRMESH_API virtual void setSourcePointSize( float size );
    /// returns size of source point in pixels
    float getSourcePointSize() const { return sourcePointSize_; }
    /// sets background padding in pixels
    MRMESH_API virtual void setBackgroundPadding( float padding );
    /// returns background padding in pixels
    float getBackgroundPadding() const { return backgroundPadding_; }

    /// sets color of source point
    MRMESH_API virtual void setSourcePointColor( const Color& color );
    /// returns color of source point
    const Color& getSourcePointColor() const { return sourcePointColor_; }
    /// sets color of leader line
    MRMESH_API virtual void setLeaderLineColor( const Color& color );
    /// return color of leader line
    const Color& getLeaderLineColor() const { return leaderLineColor_; }

    /// \note this ctor is public only for std::make_shared used inside clone()
    ObjectLabel( ProtectedStruct, const ObjectLabel& obj ) : ObjectLabel( obj )
    {}

    /// returns cached bounding box of this label object in world coordinates;
    /// if you need bounding box in local coordinates please call getBoundingBox()
    MRMESH_API virtual Box3f getWorldBox() const override;

    /// returns mesh that represents current label
    const std::shared_ptr<Mesh>& labelRepresentingMesh() const { return mesh_; }

    /// returns the amount of memory this object occupies on heap
    [[nodiscard]] MRMESH_API virtual size_t heapBytes() const override;

    /// get all visualize properties masks as array
    MRMESH_API virtual AllVisualizeProperties getAllVisualizeProperties() const override;
    /// returns mask of viewports where given property is set
    MRMESH_API virtual const ViewportMask& getVisualizePropertyMask( unsigned type ) const override;
protected:
    PositionedText label_;
    std::filesystem::path pathToFont_;
    Vector2f pivotPoint_;
    Vector2f pivotShift_;
    std::shared_ptr<Mesh> mesh_;

    /// size of label font on screen in pixels
    float fontHeight_{ 25.0f };
    /// width of leader line on screen in pixels
    float leaderLineWidth_{ 1.0f };
    /// radius of source point on screen in pixels
    float sourcePointSize_{ 5.f };
    /// padding of background on screen in pixels
    float backgroundPadding_{ 8.f };

    ViewportMask sourcePoint_;
    ViewportMask background_;
    ViewportMask leaderLine_;

    Color sourcePointColor_;
    Color leaderLineColor_;

    ObjectLabel( const ObjectLabel& other ) = default;

    /// swaps this object with other
    MRMESH_API virtual void swapBase_( Object& other ) override;

    MRMESH_API virtual Box3f computeBoundingBox_() const override;
<<<<<<< HEAD
    MRMESH_API virtual Box3f computeBoundingBoxXf_( ViewportId ) const override;
=======
>>>>>>> 28ee01d3

    MRMESH_API virtual tl::expected<std::future<void>, std::string> serializeModel_( const std::filesystem::path& path ) const override;

    MRMESH_API virtual tl::expected<void, std::string> deserializeModel_( const std::filesystem::path& path, ProgressCallback progressCb = {} ) override;

    MRMESH_API virtual void serializeFields_( Json::Value& root ) const override;

    MRMESH_API virtual void deserializeFields_( const Json::Value& root ) override;

    MRMESH_API virtual void setupRenderObject_() const override;
private:

    /// this is private function to set default colors of this type (ObjectLabel) in constructor only
    void setDefaultColors_();

    void buildMesh_();

    void updatePivotShift_();
};

}<|MERGE_RESOLUTION|>--- conflicted
+++ resolved
@@ -146,10 +146,6 @@
     MRMESH_API virtual void swapBase_( Object& other ) override;
 
     MRMESH_API virtual Box3f computeBoundingBox_() const override;
-<<<<<<< HEAD
-    MRMESH_API virtual Box3f computeBoundingBoxXf_( ViewportId ) const override;
-=======
->>>>>>> 28ee01d3
 
     MRMESH_API virtual tl::expected<std::future<void>, std::string> serializeModel_( const std::filesystem::path& path ) const override;
 
