#pragma once

#include "exports.h"
#include "MRImGui.h"

<<<<<<< HEAD
#include "MRMesh/MRIRenderObject.h"
=======
#include "MRViewer/MRImGui.h"
>>>>>>> 2caf980c

namespace MR
{

// This is a helper base class for writing `BasicUiRenderTask`s that let you click a rectangle in the scene.
// Note, this task relies on preserving state between the frames.
class MRVIEWER_CLASS BasicClickableRectUiRenderTask : public BasicUiRenderTask
{
public:
    BasicClickableRectUiRenderTask() = default;

    // No-op the assignments, because we want to preserve the state across frames.
    BasicClickableRectUiRenderTask( const BasicClickableRectUiRenderTask& ) {}
    BasicClickableRectUiRenderTask& operator=( const BasicClickableRectUiRenderTask& ) { return *this; }

    virtual ~BasicClickableRectUiRenderTask() = default;

    // This is called when the click happens.
    virtual void onClick() = 0;

    // This is what ultimately calls `onClick()` if the certain conditions hold.
    MRVIEWER_API void earlyBackwardPass( const BackwardPassParams& backParams ) override;

    // Set those to set the clickable area. Zero both to disable the clicks.
    ImVec2 clickableCornerA_;
    ImVec2 clickableCornerB_;

    // Read these to decide how to render.
    bool isHovered = false;
    bool isActive = false;
};

}<|MERGE_RESOLUTION|>--- conflicted
+++ resolved
@@ -3,11 +3,7 @@
 #include "exports.h"
 #include "MRImGui.h"
 
-<<<<<<< HEAD
-#include "MRMesh/MRIRenderObject.h"
-=======
 #include "MRViewer/MRImGui.h"
->>>>>>> 2caf980c
 
 namespace MR
 {
