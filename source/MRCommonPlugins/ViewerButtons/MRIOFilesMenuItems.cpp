#include "MRIOFilesMenuItems.h"
#include "MRViewer/MRFileDialog.h"
#include "MRMesh/MRIOFormatsRegistry.h"
#include "MRMesh/MRLinesLoad.h"
#include "MRMesh/MRPointsLoad.h"
#include "MRMesh/MRSerializer.h"
#include "MRMesh/MRGltfSerializer.h"
#include "MRViewer/MRAppendHistory.h"
#include "MRMesh/MRObjectLoad.h"
#include "MRMesh/MRStringConvert.h"
#include "MRMesh/MRChangeSceneAction.h"
#include "MRViewer/MRProgressBar.h"
#include "MRMesh/MRVoxelsLoad.h"
#include "MRMesh/MRMeshSave.h"
#include "MRMesh/MRLinesSave.h"
#include "MRMesh/MRPointsSave.h"
#include "MRMesh/MRVoxelsSave.h"
#include "MRMesh/MRDistanceMapSave.h"
#include "MRMesh/MRDistanceMapLoad.h"
#include "MRMesh/MRGcodeLoad.h"
#include "MRViewer/MRRibbonMenu.h"
#include "MRViewer/MRViewer.h"
#include "MRMesh/MRImageSave.h"
#include "MRMesh/MRObjectsAccess.h"
#include "MRViewer/MRCommandLoop.h"
#include "MRViewer/MRViewerSettingsManager.h"
#include "MRMesh/MRMeshSaveObj.h"
#include "MRPch/MRSpdlog.h"
#include "MRViewer/MRMenu.h"
#include "MRViewer/MRViewerIO.h"
#include "MRViewer/MRViewer.h"
#include "MRViewer/MRViewerInstance.h"
#include "MRViewer/MRSwapRootAction.h"
#include "MRViewer/MRViewerEventsListener.h"
#include "MRPch/MRWasm.h"

#ifndef __EMSCRIPTEN__
#include <fmt/chrono.h>
#endif

#ifdef _WIN32
#define GLFW_EXPOSE_NATIVE_WIN32
#include "MRViewer/MRGladGlfw.h"
#include <GLFW/glfw3native.h>
#endif

#if !defined( _WIN32 ) && !defined( __EMSCRIPTEN__ )
#include <clip/clip.h>
#endif

namespace
{
#ifndef __EMSCRIPTEN__
using namespace MR;
void sSelectRecursive( Object& obj )
{
    obj.select( true );
    for ( auto& child : obj.children() )
        if ( child )
            sSelectRecursive( *child );
}
#endif
}

namespace MR
{

OpenFilesMenuItem::OpenFilesMenuItem() :
    RibbonMenuItem( "Open files" )
{
    type_ = RibbonItemType::ButtonWithDrop;
    // required to be deferred, resent items store to be initialized
    CommandLoop::appendCommand( [&] ()
    {
#ifndef __EMSCRIPTEN__
        auto openDirIt = RibbonSchemaHolder::schema().items.find( "Open directory" );
        if ( openDirIt != RibbonSchemaHolder::schema().items.end() )
            openDirectoryItem_ = std::dynamic_pointer_cast<OpenDirectoryMenuItem>( openDirIt->second.item );
        else
        {
            spdlog::warn( "Cannot find \"Open directory\" menu item for recent files." );
            assert( false );
        }
#endif
        setupListUpdate_();
        connect( &getViewerInstance() );
        // required to be deferred, for valid emscripten static constructors oreder 
        filters_ = MeshLoad::getFilters() | LinesLoad::Filters | PointsLoad::Filters | SceneFileFilters | DistanceMapLoad::Filters | GcodeLoad::Filters;
#ifdef __EMSCRIPTEN__
        std::erase_if( filters_, [] ( const auto& filter )
        {
            return filter.extensions == "*.*";
        } );
#else
#ifndef MRMESH_NO_VOXEL
        filters_ = filters_ | VoxelsLoad::Filters;
#endif
#endif
    } );
}

OpenFilesMenuItem::~OpenFilesMenuItem()
{
    disconnect();
}

bool OpenFilesMenuItem::action()
{
    openFilesDialogAsync( [&] ( const std::vector<std::filesystem::path>& filenames )
    {
        if ( filenames.empty() )
            return;
        if ( !checkPaths_( filenames ) )
        {
            showError( "Unsupported file extension" );
            return;
        }
        getViewerInstance().loadFiles( filenames );
    }, { {}, {}, filters_ } );
    return false;
}

const RibbonMenuItem::DropItemsList& OpenFilesMenuItem::dropItems() const
{
    return dropList_;
}

bool OpenFilesMenuItem::dragDrop_( const std::vector<std::filesystem::path>& paths )
{
    if ( paths.empty() )
        return false;

    if ( !checkPaths_( paths ) )
    {
        showError( "Unsupported file extension" );
        return false;
    }

    // if drop to menu scene window -> add objects
    // if drop to viewport -> replace objects
    auto& viewerRef = getViewerInstance();
    SCOPED_HISTORY( "Drag and drop files" );
    auto menu = viewerRef.getMenuPluginAs<RibbonMenu>();
    if ( menu )
    {
        auto sceneBoxSize = menu->getSceneSize();
        auto mousePos = viewerRef.mouseController.getMousePos();
        auto headerHeight = viewerRef.framebufferSize.y - sceneBoxSize.y;
        if ( mousePos.x > sceneBoxSize.x || mousePos.y < headerHeight )
        {
            auto children = SceneRoot::get().children();
            for ( auto child : children )
            {
                AppendHistory<ChangeSceneAction>( "Remove object", child, ChangeSceneAction::Type::RemoveObject );
                child->detachFromParent();
            }
        }
    }

    getViewerInstance().loadFiles( paths );
    return true;
}

void OpenFilesMenuItem::setupListUpdate_()
{
    if ( recentStoreConnection_.connected() )
        return;

    const auto cutLongFileNames = [this]
    {
        static constexpr size_t fileNameLimit = 75;

        for ( int i = 0; i < dropList_.size(); ++i )
        {
            auto pathStr = utf8string( recentPathsCache_[i] );
            const auto size = pathStr.size();
            if ( size > fileNameLimit )
                pathStr = pathStr.substr( 0, fileNameLimit / 2 ) + " ... " + pathStr.substr( size - fileNameLimit / 2 );

            auto filesystemPath = recentPathsCache_[i];
            dropList_[i] = std::make_shared<LambdaRibbonItem>( pathStr + "##" + std::to_string( i ), 
#ifndef __EMSCRIPTEN__
                [this, filesystemPath] ()
#else
                [filesystemPath] ()
#endif
            {
#ifndef __EMSCRIPTEN__
                std::error_code ec;
                if ( std::filesystem::is_directory( filesystemPath, ec ) )
                {
                    if ( openDirectoryItem_ )
                        openDirectoryItem_->openDirectory( filesystemPath );
                }
                else
#endif
                {
                    getViewerInstance().loadFiles( { filesystemPath } );
                }
            } );
        }
    };

    recentStoreConnection_ = getViewerInstance().recentFilesStore.storageUpdateSignal.connect( [this, cutLongFileNames] ( const FileNamesStack& fileNamesStack ) mutable
    {
        recentPathsCache_ = fileNamesStack;
        dropList_.resize( recentPathsCache_.size() );
        cutLongFileNames();
    } );
    recentPathsCache_ = getViewerInstance().recentFilesStore.getStoredFiles();
    dropList_.resize( recentPathsCache_.size() );
    cutLongFileNames();    
}

bool OpenFilesMenuItem::checkPaths_( const std::vector<std::filesystem::path>& paths )
{
    for ( const auto& path : paths )
    {
        std::string fileExt = utf8string( path.extension() );
        for ( auto& c : fileExt )
            c = ( char ) std::tolower( c );
        if ( std::any_of( filters_.begin(), filters_.end(), [&fileExt] ( const auto& filter )
        {
            return filter.extensions.find( fileExt ) != std::string::npos;
        } ) )
            return true;
    }
    return false;
}

#ifndef __EMSCRIPTEN__
OpenDirectoryMenuItem::OpenDirectoryMenuItem() :
    RibbonMenuItem( "Open directory" )
{
}

#if !defined(MRMESH_NO_DICOM) && !defined(MRMESH_NO_VOXEL)
void sOpenDICOMs( const std::filesystem::path & directory, const std::string & simpleError )
{
    ProgressBar::orderWithMainThreadPostProcessing( "Open DICOMs", [directory, simpleError, viewer = Viewer::instance()] () -> std::function<void()>
    {
        ProgressBar::nextTask( "Load DICOM Folder" );
        auto loadRes = VoxelsLoad::loadDCMFolderTree( directory, 4, ProgressBar::callBackSetProgress );
        if ( !loadRes.empty() )
        {
            bool anySuccess = std::any_of( loadRes.begin(), loadRes.end(), []( const auto & r ) { return r.has_value(); } );
            std::vector<std::shared_ptr<ObjectVoxels>> voxelObjects;
            ProgressBar::setTaskCount( (int)loadRes.size() * 2 + 1 );
            std::string errors;
            for ( auto & res : loadRes )
            {
                if ( res.has_value() )
                {
                    std::shared_ptr<ObjectVoxels> obj = std::make_shared<ObjectVoxels>();
                    obj->setName( res->name );
                    ProgressBar::nextTask( "Construct ObjectVoxels" );
                    obj->construct( res->vdbVolume, ProgressBar::callBackSetProgress );
                    if ( ProgressBar::isCanceled() )
                    {
                        errors = getCancelMessage( directory );
                        break;
                    }

                    auto bins = obj->histogram().getBins();
                    auto minMax = obj->histogram().getBinMinMax( bins.size() / 3 );
                    ProgressBar::nextTask( "Create ISO surface" );
                    auto isoRes = obj->setIsoValue( minMax.first, ProgressBar::callBackSetProgress );
                    if ( ProgressBar::isCanceled() )
                    {
                        errors = getCancelMessage( directory );
                        break;
                    }
                    else if ( !isoRes.has_value() )
                    {
                        errors += ( !errors.empty() ? "\n" : "" ) + std::string( isoRes.error() );
                        break;
                    }
                    
                    obj->select( true );
                    obj->setXf( res->xf );
                    voxelObjects.push_back( obj );
                }
                else if ( ProgressBar::isCanceled() )
                {
                    errors = getCancelMessage( directory );
                    break;
                }
                else if ( !anySuccess )
                {
                    if ( simpleError.empty() )
                        errors += ( !errors.empty() ? "\n" : "" ) + res.error();
                    else
                        errors = simpleError;
                }
            }
            return [viewer, voxelObjects, errors, directory] ()
            {
                SCOPED_HISTORY( "Open DICOMs" );
                for ( auto & obj : voxelObjects )
                {
                    AppendHistory<ChangeSceneAction>( "Open DICOMs", obj, ChangeSceneAction::Type::AddObject );
                    SceneRoot::get().addChild( obj );
                }
                viewer->viewport().preciseFitDataToScreenBorder( { 0.9f } );

                if ( voxelObjects.size() == 1 )
                {
                    std::filesystem::path scenePath = directory;
                    scenePath += ".mru";
                    getViewerInstance().onSceneSaved( scenePath, false );
                }

                if ( !voxelObjects.empty() )
                    getViewerInstance().recentFilesStore.storeFile( directory );

                if ( !errors.empty() )
                    showError( errors );
            };
        }
        return [] ()
        {
            showError( "Cannot open given folder, find more in log." );
        };
    }, 3 );
}
#endif

bool OpenDirectoryMenuItem::action()
{
    openDirectory( openFolderDialog() );
    return false;
}

void OpenDirectoryMenuItem::openDirectory( const std::filesystem::path& directory ) const
{
    if ( !directory.empty() )
    {
        bool isAnySupportedFiles = isSupportedFileInSubfolders( directory );
        if ( isAnySupportedFiles )
        {
            ProgressBar::orderWithMainThreadPostProcessing( "Open Directory", [directory] ()->std::function<void()>
            {
                auto loadRes = makeObjectTreeFromFolder( directory, ProgressBar::callBackSetProgress );
                if ( loadRes.has_value() )
                {
                    auto obj = std::make_shared<Object>( std::move( *loadRes ) );
                    return[obj, directory]
                    {
                        sSelectRecursive( *obj );
                        AppendHistory<ChangeSceneAction>( "Open Directory", obj, ChangeSceneAction::Type::AddObject );
                        SceneRoot::get().addChild( obj );
                        getViewerInstance().viewport().preciseFitDataToScreenBorder( { 0.9f } );
                        getViewerInstance().recentFilesStore.storeFile( directory );
                    };
                }
                else
                    return[error = loadRes.error()]
                {
                    showError( error );
                };
            } );
        }
#if !defined(MRMESH_NO_DICOM) && !defined(MRMESH_NO_VOXEL)
        else
        {
            sOpenDICOMs( directory, "No supported files can be open from the directory:\n" + utf8string( directory ) );
        }
#endif
    }
}

#if !defined(MRMESH_NO_DICOM) && !defined(MRMESH_NO_VOXEL)
OpenDICOMsMenuItem::OpenDICOMsMenuItem() :
    RibbonMenuItem( "Open DICOMs" )
{
}

bool OpenDICOMsMenuItem::action()
{
    auto directory = openFolderDialog();
    if ( directory.empty() )
        return false;
    sOpenDICOMs( directory, "No DICOM files can be open from the directory:\n" + utf8string( directory ) );
    return false;
}
#endif
#endif

namespace {

struct SaveInfo
{
    ViewerSettingsManager::ObjType objType;
    const IOFilters& baseFilters;
};

std::optional<SaveInfo> getSaveInfo( const std::vector<std::shared_ptr<VisualObject>> & objs )
{
    std::optional<SaveInfo> res;
    if ( objs.empty() )
        return res;

    auto checkObjects = [&]<class T>( SaveInfo info )
    {
        for ( const auto & obj : objs )
            if ( !dynamic_cast<T*>( obj.get() ) )
                return false;
        res.emplace( info );
        return true;
    };

    checkObjects.operator()<ObjectMesh>( { ViewerSettingsManager::ObjType::Mesh, MeshSave::Filters } )
    || checkObjects.operator()<ObjectLines>( { ViewerSettingsManager::ObjType::Lines, LinesSave::Filters } )
    || checkObjects.operator()<ObjectPoints>( { ViewerSettingsManager::ObjType::Points, PointsSave::Filters } )
    || checkObjects.operator()<ObjectDistanceMap>( { ViewerSettingsManager::ObjType::DistanceMap, DistanceMapSave::Filters } )
#if !defined(__EMSCRIPTEN__) && !defined(MRMESH_NO_VOXEL)
    || checkObjects.operator()<ObjectVoxels>( { ViewerSettingsManager::ObjType::Voxels, VoxelsSave::Filters } )
#endif*/
    ;

    return res;
}

} //anonymous namespace

SaveObjectMenuItem::SaveObjectMenuItem() :
    RibbonMenuItem( "Save object" )
{
}

bool SaveObjectMenuItem::action()
{
    const auto objs = getAllObjectsInTree<VisualObject>( &SceneRoot::get(), ObjectSelectivityType::Selected );
    if ( objs.empty() )
        return false;
    const auto optInfo = getSaveInfo( objs );
    if ( !optInfo )
        return false;
    const auto & info = *optInfo;
    const auto objType = info.objType;
    const auto & baseFilters = info.baseFilters;

    int firstFilterNum = 0;
    ViewerSettingsManager* settingsManager = dynamic_cast< ViewerSettingsManager* >( getViewerInstance().getViewportSettingsManager().get() );
    if ( settingsManager )
    {
        const auto& lastExt = settingsManager->getLastExtention( objType );
        if ( !lastExt.empty() )
        {
            for ( int i = 0; i < baseFilters.size(); ++i )
            {
                if ( baseFilters[i].extensions.find( lastExt ) != std::string::npos )
                {
                    firstFilterNum = i;
                    break;
                }
            }
        }
    }

    IOFilters filters;
    if ( firstFilterNum == 0 )
        filters = baseFilters;
    else
    {
        //put filter # firstFilterNum in front of all
        filters = IOFilters( { baseFilters[firstFilterNum] } )
            | IOFilters( baseFilters.begin(), baseFilters.begin() + firstFilterNum )
            | IOFilters( baseFilters.begin() + firstFilterNum + 1, baseFilters.end() );
    }

<<<<<<< HEAD
    const auto & obj = objs[0];
    const auto& name = obj->name();
    saveFileDialogAsync( [objType, settingsManager] ( const std::filesystem::path& savePath )
=======
    saveFileDialogAsync( [obj, objType, settingsManager] ( const std::filesystem::path& savePath )
>>>>>>> cd6d187c
    {
        if ( savePath.empty() )
            return;
        int objTypeInt = int( objType );
        if ( settingsManager && objTypeInt >= 0 && objTypeInt < int( ViewerSettingsManager::ObjType::Count ) )
            settingsManager->setLastExtention( objType, utf8string( savePath.extension() ) );
        ProgressBar::orderWithMainThreadPostProcessing( "Save object", [obj, savePath]() -> std::function<void()>
        {
            auto res = saveObjectToFile( *obj, savePath, { .backupOriginalFile = true, .callback = ProgressBar::callBackSetProgress } );
            if ( res )
                return [savePath] { getViewerInstance().recentFilesStore.storeFile( savePath ); };
            else
                return [error = std::move( res.error() )] { showError( error ); };
        } );
    }, { name, {}, std::move( filters ) } );
    return false;
}

SaveSelectedMenuItem::SaveSelectedMenuItem():
    RibbonMenuItem( "Save selected" )
{
}

void removeUnselectedRecursive( Object& obj )
{
    if ( obj.isAncillary() )
    {
        obj.detachFromParent();
        return;
    }
    auto children = obj.children(); // copy because children can be removed
    bool selected = obj.isSelected();
    if ( children.empty() && !selected )
    {
        obj.detachFromParent();
        return;
    }
    for ( auto& child : children )
        removeUnselectedRecursive( *child );
    if ( selected )
        return;
    if ( obj.children().empty() ) // children could be removed so double check
        obj.detachFromParent();
}

bool SaveSelectedMenuItem::action()
{
    auto selectedMeshes = getAllObjectsInTree<ObjectMesh>( &SceneRoot::get(), ObjectSelectivityType::Selected );
    auto selectedObjs = getAllObjectsInTree<Object>( &SceneRoot::get(), ObjectSelectivityType::Selected );
    
    auto filters = SceneFileFilters;
    // allow obj format only if all selected objects are meshes
    if ( selectedMeshes.size() == selectedObjs.size() )
        filters = SceneFileFilters | IOFilters{ IOFilter{"OBJ meshes (.obj)","*.obj"} };
    
    auto savePath = saveFileDialog( { {},{},filters } );
    if ( savePath.empty() )
        return false;

    auto ext = savePath.extension().u8string();
    for ( auto& c : ext )
        c = ( char ) tolower( c );

    if ( ext == u8".mru" )
    {
        auto rootShallowClone = SceneRoot::get().shallowCloneTree();
        auto children = rootShallowClone->children();
        for ( auto& child : children )
            removeUnselectedRecursive( *child );

        ProgressBar::orderWithMainThreadPostProcessing( "Saving selected", [savePath, rootShallowClone, viewer = Viewer::instance()]()->std::function<void()>
        {
            auto res = serializeObjectTree( *rootShallowClone, savePath, ProgressBar::callBackSetProgress );
            if ( !res.has_value() )
                spdlog::error( res.error() );

            return[savePath, viewer, res]()
            {
                if ( res.has_value() )
                    viewer->recentFilesStore.storeFile( savePath );
                else
                {
                    const auto errStr = "Error saving in MRU-format: " + res.error();
                    showError( errStr );
                }
            };
        } );
    }
    else if ( ext == u8".obj" )
    {
        std::vector<MeshSave::NamedXfMesh> objs;
        for ( auto obj : selectedMeshes )
            objs.push_back( MeshSave::NamedXfMesh{ obj->name(),obj->worldXf(),obj->mesh() } );

        auto res = MeshSave::sceneToObj( objs, savePath );
        if ( !res.has_value() )
            showError( res.error() );
        else
            getViewerInstance().recentFilesStore.storeFile( savePath );
    }
    return false;
}

SaveSceneAsMenuItem::SaveSceneAsMenuItem( const std::string& pluginName ) :
    RibbonMenuItem( pluginName )
{
}

void SaveSceneAsMenuItem::saveScene_( const std::filesystem::path& savePath )
{
    ProgressBar::orderWithMainThreadPostProcessing( "Saving scene", [savePath, &root = SceneRoot::get()]()->std::function<void()>
    {
        auto res = savePath.extension() == u8".mru" ? serializeObjectTree( root, savePath, ProgressBar::callBackSetProgress ) :
            serializeObjectTreeToGltf( root, savePath, ProgressBar::callBackSetProgress );

        return[savePath, res]()
        {
            if ( res.has_value() )
                getViewerInstance().onSceneSaved( savePath );
            else
            {
                const auto errStr = "Error saving in MRU-format: " + res.error();
                showError( errStr );
            }
        };
    } );
}

bool SaveSceneAsMenuItem::action()
{
    saveFileDialogAsync( [&] ( const std::filesystem::path& savePath )
    {
        if ( !savePath.empty() )
            saveScene_( savePath );
    }, { {}, {}, SceneFileFilters } );
    return false;
}

SaveSceneMenuItem::SaveSceneMenuItem() :
    SaveSceneAsMenuItem( "Save Scene" )
{
}

bool SaveSceneMenuItem::action()
{   
    auto savePath = SceneRoot::getScenePath();
    if ( savePath.empty() )
        savePath = saveFileDialog( { {}, {},SceneFileFilters } );
    if ( !savePath.empty() )
        saveScene_( savePath );
    return false;
}

CaptureScreenshotMenuItem::CaptureScreenshotMenuItem():
    RibbonMenuItem( "Capture screenshot" )
{
}

bool CaptureScreenshotMenuItem::action()
{
    auto now = std::chrono::system_clock::now();
    std::time_t t = std::chrono::system_clock::to_time_t( now );
    auto name = fmt::format( "Screenshot_{:%Y-%m-%d_%H-%M-%S}", fmt::localtime( t ) );

    auto savePath = saveFileDialog( { name, {},ImageSave::Filters } );
    if ( !savePath.empty() )
    {
        auto bounds = Viewer::instanceRef().getViewportsBounds();
        auto image = Viewer::instanceRef().captureScreenShot( Vector2i( bounds.min ), Vector2i( bounds.max - bounds.min ) );
        auto res = ImageSave::toAnySupportedFormat( image, savePath );
        if ( !res.has_value() )
            showError( "Error saving screenshot: " + res.error() );
    }
    return false;
}

CaptureUIScreenshotMenuItem::CaptureUIScreenshotMenuItem():
    RibbonMenuItem("Capture UI screenshot")
{
}

bool CaptureUIScreenshotMenuItem::action()
{
    getViewerInstance().captureUIScreenShot( [] ( const Image& image )
    {
        auto now = std::chrono::system_clock::now();
        std::time_t t = std::chrono::system_clock::to_time_t( now );
        auto name = fmt::format( "Screenshot_{:%Y-%m-%d_%H-%M-%S}", fmt::localtime( t ) );

        auto savePath = saveFileDialog( { name, {},ImageSave::Filters});
        if ( !savePath.empty() )
        {
            auto res = ImageSave::toAnySupportedFormat( image, savePath );
            if ( !res.has_value() )
                showError( "Error saving screenshot: " + res.error() );
        }
    } );
    return false;
}

CaptureScreenshotToClipBoardMenuItem::CaptureScreenshotToClipBoardMenuItem() :
    RibbonMenuItem( "Screenshot to clipboard" )
{
}

std::string CaptureScreenshotToClipBoardMenuItem::isAvailable( const std::vector<std::shared_ptr<const Object>>& ) const
{
#if defined( __EMSCRIPTEN__ )
    return "This function is not currently supported in web edition";
#else
    return "";
#endif
}

bool CaptureScreenshotToClipBoardMenuItem::action()
{
#ifndef __EMSCRIPTEN__
    auto bounds = Viewer::instanceRef().getViewportsBounds();
    auto image = Viewer::instanceRef().captureScreenShot( Vector2i( bounds.min ), Vector2i( bounds.max - bounds.min ) );

#if defined( _WIN32 )
    auto hwnd = glfwGetWin32Window( getViewerInstance().window );
    auto hdc = GetDC( hwnd );

    HDC memDC = CreateCompatibleDC( hdc );
    HBITMAP memBM = CreateCompatibleBitmap( hdc, image.resolution.x, image.resolution.y );
    SelectObject( memDC, memBM );

    BITMAPINFOHEADER bmih;
    bmih.biSize = sizeof( BITMAPINFOHEADER );
    bmih.biBitCount = 32;
    bmih.biClrImportant = 0;
    bmih.biClrUsed = 0;
    bmih.biCompression = BI_RGB;
    bmih.biHeight = image.resolution.y;
    bmih.biWidth = image.resolution.x;
    bmih.biPlanes = 1;
    bmih.biSizeImage = 0;
    bmih.biXPelsPerMeter = 0;
    bmih.biYPelsPerMeter = 0;

    BITMAPINFO bmpInfo;
    bmpInfo.bmiHeader = bmih;

    std::vector<uint8_t> buffer( 4 * image.resolution.x * image.resolution.y, 0 );
    for ( int y = 0; y < image.resolution.y; ++y )
    {
        int inputShift = y * image.resolution.x;
        int indShift = inputShift * 4;
        for ( int x = 0; x < image.resolution.x; ++x )
        {
            const Color& c = image.pixels[inputShift + x];
            auto ind = indShift + x * 4;
            buffer[ind + 0] = c.b;
            buffer[ind + 1] = c.g;
            buffer[ind + 2] = c.r;
            buffer[ind + 3] = c.a;
        }
    }

    auto res = SetDIBits( memDC, memBM, 0, image.resolution.y, buffer.data(), &bmpInfo, DIB_RGB_COLORS );
    if ( res )
    {
        res = OpenClipboard( hwnd );
        if ( res )
        {
            res = EmptyClipboard();
            if ( res )
            {
                auto hnd = SetClipboardData( CF_BITMAP, memBM );
                if ( !hnd )
                    spdlog::error( "Write screenshot to clipboard failed" );
            }
            else
                spdlog::error( "Cannot empty clipboard" );

            res = CloseClipboard();
            if ( !res )
                spdlog::error( "Cannot close clipboard" );
        }
        else
            spdlog::error( "Cannot open clipboard" );
    }
    else
        spdlog::error( "Make image for clipboard failed" );
    
    res = DeleteObject( memBM );
    if ( !res )
        spdlog::error( "Cannot clear image for clipboard" );
    res = DeleteDC( memDC );
    if ( !res )
        spdlog::error( "Cannot clear compatible device context" );
#elif defined( __APPLE__ )
    clip::image_spec image_spec;
    image_spec.width = image.resolution.x;
    image_spec.height = image.resolution.y;
    image_spec.bits_per_pixel = 32;
    image_spec.bytes_per_row = image.resolution.x * 4;
    image_spec.red_mask = 0x000000ff;
    image_spec.green_mask = 0x0000ff00;
    image_spec.blue_mask = 0x00ff0000;
    image_spec.alpha_mask = 0xff000000;
    image_spec.red_shift = 0;
    image_spec.green_shift = 8;
    image_spec.blue_shift = 16;
    image_spec.alpha_shift = 24;

    // flip image
    for (auto y1 = 0, y2 = image.resolution.y - 1; y1 < y2; y1++, y2--)
        for (auto x = 0, width = image.resolution.x; x < width; x++)
            std::swap(image.pixels[y1 * width + x], image.pixels[y2 * width + x]);

    clip::image img( image.pixels.data(), image_spec );
    clip::set_image( img );
#else
    std::ostringstream oss;
    auto res = MR::ImageSave::toPng( image, oss );
    if ( !res.has_value() )
    {
        spdlog::error( "Cannot convert screenshot" );
        return false;
    }
    auto image_data = oss.str();

    clip::lock lock;
    if ( !lock.clear() )
    {
        spdlog::error( "Cannot clear clipboard" );
        return false;
    }
    if ( !lock.set_data( clip::register_format( "image/png" ), image_data.data(), image_data.size() ) )
    {
        spdlog::error( "Write screenshot to clipboard failed" );
        return false;
    }
#endif
#endif
    return false;
}

MR_REGISTER_RIBBON_ITEM( OpenFilesMenuItem )

MR_REGISTER_RIBBON_ITEM( SaveObjectMenuItem )

MR_REGISTER_RIBBON_ITEM( SaveSceneAsMenuItem )

#ifndef __EMSCRIPTEN__

MR_REGISTER_RIBBON_ITEM( OpenDirectoryMenuItem )

#if !defined(MRMESH_NO_DICOM) && !defined(MRMESH_NO_VOXEL)
MR_REGISTER_RIBBON_ITEM( OpenDICOMsMenuItem )
#endif

MR_REGISTER_RIBBON_ITEM( SaveSelectedMenuItem )

MR_REGISTER_RIBBON_ITEM( SaveSceneMenuItem )

MR_REGISTER_RIBBON_ITEM( CaptureScreenshotMenuItem )

MR_REGISTER_RIBBON_ITEM( CaptureUIScreenshotMenuItem )

MR_REGISTER_RIBBON_ITEM( CaptureScreenshotToClipBoardMenuItem )

#endif

}
#ifdef __EMSCRIPTEN__
#include "MRCommonPlugins/Basic/MRWasmUnavailablePlugin.h"
MR_REGISTER_WASM_UNAVAILABLE_ITEM( OpenDICOMsMenuItem, "Open DICOMs" )
#endif<|MERGE_RESOLUTION|>--- conflicted
+++ resolved
@@ -442,40 +442,36 @@
 
     int firstFilterNum = 0;
     ViewerSettingsManager* settingsManager = dynamic_cast< ViewerSettingsManager* >( getViewerInstance().getViewportSettingsManager().get() );
-    if ( settingsManager )
-    {
-        const auto& lastExt = settingsManager->getLastExtention( objType );
-        if ( !lastExt.empty() )
-        {
-            for ( int i = 0; i < baseFilters.size(); ++i )
+        if ( settingsManager )
+        {
+            const auto& lastExt = settingsManager->getLastExtention( objType );
+            if ( !lastExt.empty() )
             {
-                if ( baseFilters[i].extensions.find( lastExt ) != std::string::npos )
-                {
-                    firstFilterNum = i;
-                    break;
+                for ( int i = 0; i < baseFilters.size(); ++i )
+                {
+                    if ( baseFilters[i].extensions.find( lastExt ) != std::string::npos )
+                    {
+                        firstFilterNum = i;
+                        break;
+                    }
                 }
             }
         }
-    }
 
     IOFilters filters;
-    if ( firstFilterNum == 0 )
-        filters = baseFilters;
-    else
-    {
-        //put filter # firstFilterNum in front of all
-        filters = IOFilters( { baseFilters[firstFilterNum] } )
-            | IOFilters( baseFilters.begin(), baseFilters.begin() + firstFilterNum )
-            | IOFilters( baseFilters.begin() + firstFilterNum + 1, baseFilters.end() );
-    }
-
-<<<<<<< HEAD
+        if ( firstFilterNum == 0 )
+            filters = baseFilters;
+        else
+        {
+            //put filter # firstFilterNum in front of all
+            filters = IOFilters( { baseFilters[firstFilterNum] } )
+                | IOFilters( baseFilters.begin(), baseFilters.begin() + firstFilterNum )
+                | IOFilters( baseFilters.begin() + firstFilterNum + 1, baseFilters.end() );
+        }
+
     const auto & obj = objs[0];
     const auto& name = obj->name();
-    saveFileDialogAsync( [objType, settingsManager] ( const std::filesystem::path& savePath )
-=======
     saveFileDialogAsync( [obj, objType, settingsManager] ( const std::filesystem::path& savePath )
->>>>>>> cd6d187c
     {
         if ( savePath.empty() )
             return;
