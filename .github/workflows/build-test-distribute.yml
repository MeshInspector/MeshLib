# This is a basic workflow to help you get started with Actions

name: Build Test Distribute

# Controls when the action will run. 
on:
  # Triggers the workflow on push or pull request events but only for the master branch
  push:
    branches: [ master ]
  pull_request:
    branches: [ master ]

  # Allows you to run this workflow manually from the Actions tab
  workflow_dispatch:

#UPLOAD_ARTIFACTS condition: ${{ github.event_name == 'push' || contains(github.event.pull_request.labels.*.name, 'full-ci') }}

jobs:
  prepare-image:
    uses: ./.github/workflows/prepare-images.yml
    secrets:
      BUILD_MACHINE_TOKEN: ${{ secrets.BUILD_MACHINE_TOKEN }}
      DOCKERHUB_TOKEN: ${{ secrets.DOCKERHUB_TOKEN }}

  versioning-and-release-url:
    uses: ./.github/workflows/versioning-release.yml
    with:
      version-namespace: ${{ contains(github.event.pull_request.labels.*.name, 'full-ci') && github.event_name != 'push' && 'pr-test' || '' }}
      UPLOAD_ARTIFACTS: ${{ github.event_name == 'push' || contains(github.event.pull_request.labels.*.name, 'full-ci') }}
    secrets:
      BUILD_MACHINE_TOKEN: ${{ secrets.BUILD_MACHINE_TOKEN }}

  windows-build-test:
    needs: [ versioning-and-release-url ]
    uses: ./.github/workflows/build-test-windows.yml
    with:
      version: ${{needs.versioning-and-release-url.outputs.version_tag}}
      UPLOAD_ARTIFACTS: ${{ github.event_name == 'push' || contains(github.event.pull_request.labels.*.name, 'full-ci') }}
    secrets: inherit

  ubuntu20-build-test:
    needs: [ prepare-image, versioning-and-release-url ]
    uses: ./.github/workflows/build-test-ubuntu20.yml
    with:
      image_tag: ${{needs.prepare-image.outputs.image_tag}}
      version: ${{needs.versioning-and-release-url.outputs.version_tag}}
      UPLOAD_ARTIFACTS: ${{ github.event_name == 'push' || contains(github.event.pull_request.labels.*.name, 'full-ci') }}

  ubuntu-arm64-build-test:
    needs: [ prepare-image, versioning-and-release-url ]
    uses: ./.github/workflows/build-test-ubuntu-arm64.yml
    with:
      image_tag: ${{needs.prepare-image.outputs.image_tag}}
      version: ${{needs.versioning-and-release-url.outputs.version_tag}}
      UPLOAD_ARTIFACTS: ${{ github.event_name == 'push' || contains(github.event.pull_request.labels.*.name, 'full-ci') }}

  ubuntu22-build-test:
    needs: [ prepare-image, versioning-and-release-url ]
    uses: ./.github/workflows/build-test-ubuntu22.yml
    with:
      image_tag: ${{needs.prepare-image.outputs.image_tag}}
      version: ${{needs.versioning-and-release-url.outputs.version_tag}}
      UPLOAD_ARTIFACTS: ${{ github.event_name == 'push' || contains(github.event.pull_request.labels.*.name, 'full-ci') }}

  fedora37-build-test:
    needs: [ prepare-image, versioning-and-release-url ]
    uses: ./.github/workflows/build-test-fedora37.yml
    with:
      image_tag: ${{needs.prepare-image.outputs.image_tag}}
      version: ${{needs.versioning-and-release-url.outputs.version_tag}}
      UPLOAD_ARTIFACTS: ${{ github.event_name == 'push' || contains(github.event.pull_request.labels.*.name, 'full-ci') }}

  emscripten-build-test:
    needs: [ prepare-image, versioning-and-release-url ]
    uses: ./.github/workflows/build-test-emscripten.yml
    with:
      image_tag: ${{needs.prepare-image.outputs.image_tag}}
      UPLOAD_ARTIFACTS: ${{ github.event_name == 'push' || contains(github.event.pull_request.labels.*.name, 'full-ci') }}

  macos-build-test:
    needs: [ versioning-and-release-url ]
    uses: ./.github/workflows/build-test-macos.yml
    with:
      version: ${{needs.versioning-and-release-url.outputs.version_tag}}
      UPLOAD_ARTIFACTS: ${{ github.event_name == 'push' || contains(github.event.pull_request.labels.*.name, 'full-ci') }}

  update-win-version:
    if: ${{ github.event_name == 'push' || contains(github.event.pull_request.labels.*.name, 'full-ci') }}
    needs: [ windows-build-test ]
    timeout-minutes: 15
    runs-on: windows-2019
    steps:
      - name: Checkout
        uses: actions/checkout@v3
        with: 
          submodules: recursive

      - name: Download Windows Binaries Archive
        uses: actions/download-artifact@v3
        with:
          name: WindowsArchive

      - name: Extract Windows Binaries
        run: |
          tar -xvzf MREDist_Release.zip
          tar -xvzf MREDist_Debug.zip

      - name: Make Install Folder
        run: py -3.10 scripts\make_install_folder.py ${{needs.versioning-and-release-url.outputs.version_tag}}

      - name: Distribute
        run: py -3.10 scripts\zip_distribution.py MeshLibDist.zip

      - name: Upload Windows Distribution
        uses: actions/upload-artifact@v3
        with:
          name: Distributives
          path: MeshLibDist.zip
          retention-days: 1

  test-distribution:
    if: ${{ github.event_name == 'push' || contains(github.event.pull_request.labels.*.name, 'full-ci') }}
    needs:
      - ubuntu20-build-test
      - ubuntu22-build-test
      - ubuntu-arm64-build-test
      - fedora37-build-test
      - macos-build-test
    uses: ./.github/workflows/test-distribution.yml

  upload-distributions:
    if: ${{ github.event_name == 'push' || contains(github.event.pull_request.labels.*.name, 'full-ci') }}
    timeout-minutes: 10
    runs-on: ubuntu-latest
    needs:
      - update-win-version
      - ubuntu20-build-test
      - ubuntu22-build-test
      - ubuntu-arm64-build-test
      - fedora37-build-test
      - emscripten-build-test
      - macos-build-test
      - versioning-and-release-url
    steps:
      - name: Checkout
        uses: actions/checkout@v3
        with:
          submodules: recursive

      - name: Download All Developer Distributives
        uses: actions/download-artifact@v3
        with:
          name: Distributives

      - name: Rename Distributives
        run: |
          mv MeshLibDist.zip MeshLibDist_${{needs.versioning-and-release-url.outputs.short_version}}.zip
          mv meshlib-ubuntu20-dev.deb meshlib_${{needs.versioning-and-release-url.outputs.short_version}}_ubuntu20-dev.deb
          mv meshlib-ubuntu22-dev.deb meshlib_${{needs.versioning-and-release-url.outputs.short_version}}_ubuntu22-dev.deb
          mv meshlib-ubuntu20-arm64-dev.deb meshlib_${{needs.versioning-and-release-url.outputs.short_version}}_ubuntu20-arm64-dev.deb
          mv meshlib-ubuntu22-arm64-dev.deb meshlib_${{needs.versioning-and-release-url.outputs.short_version}}_ubuntu22-arm64-dev.deb
          mv meshlib-dev.rpm meshlib_${{needs.versioning-and-release-url.outputs.short_version}}-dev.rpm
          mv meshlib_x64.pkg meshlib_${{needs.versioning-and-release-url.outputs.short_version}}_x64.pkg
        # mv meshlib_arm.pkg meshlib_${{needs.versioning-and-release-url.outputs.short_version}}_arm.pkg

      - name: Upload Distributives
        run: |
          echo ${{ secrets.BUILD_MACHINE_TOKEN }} | gh auth login --with-token
          gh release upload ${{needs.versioning-and-release-url.outputs.version}} \
                            MeshLibDist_${{needs.versioning-and-release-url.outputs.short_version}}.zip \
                            meshlib_${{needs.versioning-and-release-url.outputs.short_version}}_ubuntu20-dev.deb \
                            meshlib_${{needs.versioning-and-release-url.outputs.short_version}}_ubuntu22-dev.deb \
                            meshlib_${{needs.versioning-and-release-url.outputs.short_version}}_ubuntu20-arm64-dev.deb \
                            meshlib_${{needs.versioning-and-release-url.outputs.short_version}}_ubuntu22-arm64-dev.deb \
                            meshlib_${{needs.versioning-and-release-url.outputs.short_version}}-dev.rpm \
                            meshlib_${{needs.versioning-and-release-url.outputs.short_version}}_x64.pkg

        # meshlib_${{needs.versioning-and-release-url.outputs.short_version}}_arm.pkg

  update-artifacts:
    timeout-minutes: 15
    runs-on: ubuntu-20.04
<<<<<<< HEAD
    needs:
      - upload-distributions
      - test-distribution
=======
    needs: [ upload-distributions, test-distribution ]
>>>>>>> 198a1d75
    if: always()
    steps:
        # all Windows
      - name: Delete Windows Debug Install Archive artifact
        uses: geekyeggo/delete-artifact@v2
        with:
          name: WindowsArchive
          failOnError: false

      # Distributives
      - name: Delete Distribution
        uses: geekyeggo/delete-artifact@v2
        with:
          name: Distributives
          failOnError: false

      - name: Delete Wheelhouse
        uses: geekyeggo/delete-artifact@v2
        with:
          name: Wheelhouse
          failOnError: false

      # generate timing logs archive
      - name: Download Timing Logs Archive
        uses: actions/download-artifact@v3
        with:
          name: Timing_Logs

      - name: Generate Timing Logs Archive
        run: tar -cvzf time_log.tar.gz ./*.csv

      - name: Upload Timing Logs Archive
        uses: actions/upload-artifact@v3
        with:
          name: time_log
          path: time_log.tar.gz
          retention-days: 1

      - name: Delete Timing Logs Source
        uses: geekyeggo/delete-artifact@v2
        with:
          name: Timing_Logs
          failOnError: false<|MERGE_RESOLUTION|>--- conflicted
+++ resolved
@@ -180,13 +180,7 @@
   update-artifacts:
     timeout-minutes: 15
     runs-on: ubuntu-20.04
-<<<<<<< HEAD
-    needs:
-      - upload-distributions
-      - test-distribution
-=======
     needs: [ upload-distributions, test-distribution ]
->>>>>>> 198a1d75
     if: always()
     steps:
         # all Windows
