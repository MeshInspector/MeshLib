#pragma once
#include "MRVisualObject.h"
#include "MRPolyline.h"
#include "MRXfBasedCache.h"

namespace MR
{

/// \defgroup ModelHolderGroup Model Holder
/// \ingroup DataModelGroup

struct LinesVisualizePropertyType : VisualizeMaskType
{
    enum Type : unsigned
    {
        Points = VisualizeMaskType::VisualizePropsCount,
        Smooth,

        LinesVisualizePropsCount
    };
};

/// an object that stores a lines
/// \ingroup ModelHolderGroup
class MRMESH_CLASS ObjectLinesHolder : public VisualObject
{
public:
    MRMESH_API ObjectLinesHolder();
    ObjectLinesHolder( ObjectLinesHolder&& ) = default;
    ObjectLinesHolder& operator=( ObjectLinesHolder&& ) = default;
    virtual ~ObjectLinesHolder() = default;

    constexpr static const char* TypeName() noexcept { return "LinesHolder"; }
    virtual const char* typeName() const override { return TypeName(); }

    MRMESH_API virtual void applyScale( float scaleFactor ) override;

    MRMESH_API virtual bool hasVisualRepresentation() const override;

    MRMESH_API virtual std::shared_ptr<Object> clone() const override;
    MRMESH_API virtual std::shared_ptr<Object> shallowClone() const override;

    const std::shared_ptr<const Polyline3>& polyline() const
    { return reinterpret_cast< const std::shared_ptr<const Polyline3>& >( polyline_ ); } // reinterpret_cast to avoid making a copy of shared_ptr

    MRMESH_API virtual void setDirtyFlags( uint32_t mask ) override;

    MRMESH_API virtual void setLineWidth( float width );
    float getLineWidth() const { return lineWidth_; }
    MRMESH_API virtual void setPointSize( float size );
    float getPointSize() const { return pointSize_; }

    /// \note this ctor is public only for std::make_shared used inside clone()
    ObjectLinesHolder( ProtectedStruct, const ObjectLinesHolder& obj ) : ObjectLinesHolder( obj ) {}

    const Vector<Color, UndirectedEdgeId>& getLinesColorMap() const { return linesColorMap_; }
    virtual void setLinesColorMap( Vector<Color, UndirectedEdgeId> linesColorMap )
    { linesColorMap_ = std::move( linesColorMap ); dirty_ |= DIRTY_PRIMITIVE_COLORMAP; }

    /// get all visualize properties masks as array
    MRMESH_API virtual AllVisualizeProperties getAllVisualizeProperties() const override;
    /// returns mask of viewports where given property is set
    MRMESH_API virtual const ViewportMask& getVisualizePropertyMask( unsigned type ) const override;

    /// returns cached bounding box of this point object in world coordinates;
    /// if you need bounding box in local coordinates please call getBoundingBox()
    MRMESH_API virtual Box3f getWorldBox() const override;

    /// returns the amount of memory this object occupies on heap
    [[nodiscard]] MRMESH_API virtual size_t heapBytes() const override;

protected:
    MRMESH_API ObjectLinesHolder( const ObjectLinesHolder& other );

    /// swaps this object with other
    MRMESH_API virtual void swapBase_( Object& other ) override;

    MRMESH_API void serializeFields_( Json::Value& root ) const override;

    MRMESH_API void deserializeFields_( const Json::Value& root ) override;

    MRMESH_API virtual Box3f computeBoundingBox_() const override;
<<<<<<< HEAD
    MRMESH_API virtual Box3f computeBoundingBoxXf_( ViewportId ) const override;
=======
>>>>>>> 28ee01d3

    MRMESH_API virtual void setupRenderObject_() const override;

    mutable std::optional<float> totalLength_;
    mutable XfBasedCache<Box3f> worldBox_;

    Vector<Color, UndirectedEdgeId> linesColorMap_;

    ViewportMask showPoints_;
    ViewportMask smoothConnections_;

    /// width on lines on screen in pixels
    float lineWidth_{ 1.0f };
    float pointSize_{ 5.f };
    std::shared_ptr<Polyline3> polyline_;

private:
    /// this is private function to set default colors of this type (ObjectLinesHolder) in constructor only
    void setDefaultColors_();
};

/// \}

} // namespace MR<|MERGE_RESOLUTION|>--- conflicted
+++ resolved
@@ -80,10 +80,6 @@
     MRMESH_API void deserializeFields_( const Json::Value& root ) override;
 
     MRMESH_API virtual Box3f computeBoundingBox_() const override;
-<<<<<<< HEAD
-    MRMESH_API virtual Box3f computeBoundingBoxXf_( ViewportId ) const override;
-=======
->>>>>>> 28ee01d3
 
     MRMESH_API virtual void setupRenderObject_() const override;
 
