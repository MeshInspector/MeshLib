--- conflicted
+++ resolved
@@ -66,21 +66,6 @@
 
       - name: Collect runner's system stats
         continue-on-error: true
-<<<<<<< HEAD
-        env:
-          GITHUB_TOKEN: ${{ github.token }}
-        run: python3 scripts/devops/collect_runner_sys_stats.py
-
-      - name: Upload runner's system stats
-        uses: actions/upload-artifact@v4
-        with:
-          name: RunnerSysStats-windows-${{ matrix.runner }}-${{ matrix.config }}
-          path: RunnerSysStats-*
-          retention-days: 1
-        continue-on-error: true
-
-      - name: Checkout Vcpkg ${{env.VCPKG-VERSION}}
-=======
         uses: ./.github/actions/collect-runner-stats
         with:
           target_os: windows
@@ -89,7 +74,6 @@
           build_config: ${{ matrix.config }}
 
       - name: Checkout Vcpkg ${{ inputs.vcpkg_version }}
->>>>>>> e4bfe936
         working-directory: C:\vcpkg
         run: |
           git fetch
