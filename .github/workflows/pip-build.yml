name: Build Pip Wheels

# When ran from the github UI, we build the target commit exactly.
# When ran on release, we use the latest tagged commit in the `master` branch.
# This doesn't run directly on pull request, because it's impossible to disable the whole file
#   with a single condition (specific label present). Because of that, we conditionally run this from a separate `.yml` file.

on:
  release:
    types: [ published ]
    inputs:
      docker_image_tag:
        default: "latest"
        required: false
        type: string
  # This is the manual run from the UI.
  workflow_dispatch:
    inputs:
      docker_image_tag:
        default: "latest"
        required: false
        type: string
  # This is the `uses:` call from other `.yml` files.
  workflow_call:
    inputs:
      docker_image_tag:
        required: true
        type: string

env:
  VCPKG-VERSION: '2024.10.21'
  CUDA-VERSION: '11.4.2.47141'
  CUDA-MAJOR: '11'
  CUDA-MINOR: '4'


jobs:
  setup:
    timeout-minutes: 5
    runs-on: ubuntu-latest
    outputs:
      version_tag: ${{ steps.get-latest-tag.outputs.tag }}
    steps:
      - name: Checkout
        uses: actions/checkout@v4

        # Disabling this with an `if:` results in `steps.get-latest-tag.outputs.tag` being empty.
        # Passing that to `ref:` makes it default to the current commit, which is exactly what we need.
      - uses: actions-ecosystem/action-get-latest-tag@v1
        if: ${{ github.event_name == 'release' }}
        id: get-latest-tag

  manylinux-pip-build:
    needs: setup
    timeout-minutes: 80
    runs-on: ${{ matrix.runner }}
    container:
      image: meshlib/meshlib-${{matrix.os}}:${{inputs.docker_image_tag}}
      options: ${{ matrix.container-options }}
    strategy:
      fail-fast: false
      matrix:
        platform: ["x86_64", "aarch64"]
        include:
          - platform: "x86_64"
            os: "ubuntu20"
            container-options: "--user root"
            runner: ubuntu-latest
            compiler: /usr/bin/clang++-11
          - platform: "aarch64"
            os: "ubuntu20-arm64"
            container-options: "--user root"
            runner: [ 'self-hosted', 'linux-arm64' ]
            # When using Clang 11 on Ubuntu Arm 20.04, we get some obscure ABI issues that fail some tests,
            # see the comments in `test_regression/test_algorithms/test_decimate.py` for more details.
            compiler: /usr/bin/clang++-18

    steps:
      - name: Work-around possible permission issues
        shell: bash
        run: |
          # NOTE: {GITHUB_WORKSPACE} != {{ github.workspace }}
          # Related issue: https://github.com/actions/runner/issues/2058
          if test -d $GITHUB_WORKSPACE && test -n "$(find ${GITHUB_WORKSPACE} -user root)" ; then
            mv ${GITHUB_WORKSPACE} ${GITHUB_WORKSPACE}_${RANDOM}
            mkdir ${GITHUB_WORKSPACE}
          fi

      - name: Checkout
        uses: actions/checkout@v4
        with:
          ref: ${{needs.setup.outputs.version_tag}}

      - name: Checkout third-party submodules
        # Some of those safe.directory rules could be redudant.
        run: |
          # have to checkout selective submodules by our own
          # related issue: https://github.com/actions/checkout/issues/1779
          export HOME=${RUNNER_TEMP}
          echo ${GITHUB_WORKSPACE}
          git config --global --add safe.directory ${GITHUB_WORKSPACE}
          git config --global --add safe.directory ${GITHUB_WORKSPACE}/thirdparty/imgui
          git config --global --add safe.directory ${GITHUB_WORKSPACE}/thirdparty/parallel-hashmap
          git config --global --add safe.directory ${GITHUB_WORKSPACE}/thirdparty/pybind11
          git submodule update --init --depth 1 thirdparty/imgui thirdparty/parallel-hashmap thirdparty/pybind11

      - name: Python setup
        run: |
          scripts/mrbind-pybind11/install_pythons_ubuntu.sh

      - name: Install thirdparty libs
        # Also print the amount of RAM. If there's not enough RAM, building MRBind bindings can fail. Not doing it in that step, because OOM fails can erase logs from the current step.
        run: |
          ln -s /usr/local/lib/meshlib-thirdparty-lib/lib ./lib
          ln -s /usr/local/lib/meshlib-thirdparty-lib/include ./include
          ./scripts/mrbind/install_mrbind_ubuntu.sh
          free -h

      - name: Build
        run: ./scripts/build_source.sh
        env:
          MESHLIB_BUILD_RELEASE: "ON"
          MESHLIB_BUILD_DEBUG: "OFF"
          # When using Clang 11 on Ubuntu Arm 20.04, we get some obscure ABI issues that fail some tests,
          # see the comments in `test_regression/test_algorithms/test_decimate.py` for more details.
          CMAKE_CXX_COMPILER: ${{matrix.compiler}}
          # FIXME: OpenGL libraries are included to wheel packages when the XDE module is used
          # Enabling `-allow-unsupported-compiler` because we use Clang 18 on Arm, while Cuda supports at most 16.
          MR_CMAKE_OPTIONS: >
            -DMRIOEXTRAS_OPENCASCADE_USE_XDE=OFF
            -DMRVIEWER_NO_GTK=ON
            -DMESHLIB_BUILD_MRCUDA=ON
            ${{ fromJSON('["", "-DCMAKE_CUDA_FLAGS=-allow-unsupported-compiler"]')[matrix.platform == 'aarch64'] }}

      - name: Generate and build MRBind bindings
        run: |
          make -f scripts/mrbind/generate.mk -B --trace FOR_WHEEL=1 CXX_FOR_ABI=${{matrix.compiler}}

      - name: Run Tests
        run: MR_LOCAL_RESOURCES=1 xvfb-run -a ./build/Release/bin/MeshViewer -hidden -noEventLoop -unloadPluginsAtEnd

      - name: Unit Tests
        run: build/Release/bin/MRTest

      - name: Python Tests
        working-directory: ./build/Release/bin
        run: python3 ./../../../scripts/run_python_test_script.py -multi-cmd

      - name: Create and fix Wheel
        shell: bash
        run: |
          python3.12 -m venv ./wheel_venv
          source ./wheel_venv/bin/activate
          python3.12 ./scripts/wheel/build_wheel.py --version ${{needs.setup.outputs.version_tag || '0'}}

      - name: Upload Python Stubs
        if: ${{ github.event_name == 'release' && matrix.platform == 'aarch64' }}
        uses: actions/upload-artifact@v4
        with:
          name: PythonStubs
          path: ./scripts/wheel/meshlib/meshlib/*.pyi
          retention-days: 1

      - name: Upload to Test Artifacts
        uses: actions/upload-artifact@v4
        with:
          name: ManyLinux-${{matrix.platform}}
          path: ./scripts/wheel/meshlib/wheelhouse/meshlib-*.whl
          retention-days: 1

  update-documentation:
    if: ${{ github.event_name == 'release' }}
    needs:
      - manylinux-pip-build
    uses: ./.github/workflows/update-docs.yml
    with:
      output_folder: MeshLib
    secrets: inherit

  windows-pip-build:
    needs: setup
    timeout-minutes: 90
    runs-on: windows-2019
    strategy:
      fail-fast: false
    permissions:
      id-token: write # This is required for requesting the JWT
      contents: read  # This is required for actions/checkout
    steps:
      - name: Checkout
        uses: actions/checkout@v4
        with:
          submodules: true
          ref: ${{needs.setup.outputs.version_tag}}

      - name: Checkout Vcpkg ${{env.VCPKG-VERSION}}
        working-directory: C:\vcpkg
        run: |
          git fetch
          git checkout ${{env.VCPKG-VERSION}}

      - name: Restore Vcpkg Cache
        uses: actions/cache@v4
        id: vcpkg-cache
        with:
          key: vcpkg-cache-${{env.VCPKG-VERSION}}
          path: |
            C:\vcpkg\*

      - name: Configure AWS Credentials
        uses: aws-actions/configure-aws-credentials@v4
        with:
          role-to-assume: arn:aws:iam::259351611210:role/GitHubMeshLibAwsCredsRole
          aws-region: us-east-1

      - name: Update vcpkg packages
        run: |
          .\thirdparty\install.bat --write-s3

      - name: Vcpkg integrate install
        working-directory: C:\vcpkg
        run: C:\vcpkg\vcpkg.exe integrate install

      - name: Install all Python versions
        run: scripts/mrbind-pybind11/install_pythons_windows.bat

      - name: Restore CUDA Cache
        uses: actions/cache@v4
        id: cuda-cache
        with:
          key: cuda-${{env.CUDA-VERSION}}
          path: C:\Program Files\NVIDIA GPU Computing Toolkit\CUDA*

      - name: Install CUDA
        if: steps.cuda-cache.outputs.cache-hit != 'true'
        run: choco install cuda --version=${{env.CUDA-VERSION}} --confirm

      - name: Setup CUDA
        shell: bash
        run: |
          echo "CUDA_PATH=C:\\Program Files\\NVIDIA GPU Computing Toolkit\\CUDA\\v${{ env.CUDA-MAJOR }}.${{ env.CUDA-MINOR }}" >> $GITHUB_ENV
          echo "CUDA_PATH_V${{ env.CUDA-MAJOR }}_${{ env.CUDA-MINOR }}=C:\\Program Files\\NVIDIA GPU Computing Toolkit\\CUDA\\v${{ env.CUDA-MAJOR }}.${{ env.CUDA-MINOR }}" >> $GITHUB_ENV
          echo "CUDA_PATH_VX_Y=CUDA_PATH_V${{ env.CUDA-MAJOR }}_${{ env.CUDA-MINOR }}" >> $GITHUB_ENV
          echo "C:\\Program Files\\NVIDIA GPU Computing Toolkit\\CUDA\\v${{ env.CUDA-MAJOR }}.${{ env.CUDA-MINOR }}\\bin" >> $GITHUB_PATH

      - name: Install Visual Studio Integration
        run: |
          $x = (dir $env:CUDA_PATH -dir -recurse -depth 2).where({$_.name -eq 'visual_studio_integration'}).fullname
          $y = (dir $x -dir -recurse).where({$_.name -eq 'MSBuildExtensions'}).fullname + '\*'
          (gi 'C:\Program Files (x86)\Microsoft Visual Studio\2019\Enterprise\MSBuild\Microsoft\VC\*\BuildCustomizations').fullname.foreach({cp $y $_})

      - name: Add msbuild to PATH
        uses: microsoft/setup-msbuild@v2

      - name: Build
        run: msbuild -m  source\MeshLib.sln -p:Configuration=Release

        # Install MSYS2 using their github action instead of ours `install_deps_windows_msys2.bat`. Locally users should use that bat file.
        # I'm expecting the official action to be better suited for CI needs (e.g. they promise some form of caching in the readme), but I didn't perform a proper comparison.
      - name: Install MSYS2 for MRBind
        uses: msys2/setup-msys2@v2
        with:
          msystem: clang64
          install: make gawk procps-ng mingw-w64-clang-x86_64-cmake
          location: C:\msys64_meshlib_mrbind

      - name: Install Clang in MSYS2
        shell: msys2 {0}
        run: |
          ./scripts/mrbind/msys2_install_clang_ver.sh $(cat scripts/mrbind/clang_version_msys2.txt)

      - name: Build MRBind
        shell: cmd
        env:
          # Need this env variable because our .bat files assume msys2 installed directly to `C:\msys64_meshlib_mrbind`,
          #   and the setup-msys2 action always adds the `...\msys64` component at the end, and it's a tiny bit wasteful to move it around when running in the CI.
          MSYS2_DIR: C:\msys64_meshlib_mrbind\msys64
        run: call ./scripts/mrbind/install_mrbind_windows_msys2.bat

      - name: Generate and build MRBind bindings
        shell: cmd
        env:
          MSYS2_DIR: C:\msys64_meshlib_mrbind\msys64
        # Note that `\` doesn't work here as a line continuation, and will lead to weird errors.
        run: |
          call "C:\Program Files (x86)\Microsoft Visual Studio\2019\Enterprise\Common7\Tools\VsDevCmd.bat" -arch=amd64
          call ./scripts/mrbind/generate_win.bat -B --trace FOR_WHEEL=1 PYTHON_CFLAGS=-I%localappdata%/Programs/Python/Python@XY@/Include PYTHON_LDFLAGS="-L%localappdata%/Programs/Python/Python@XY@/libs -lpython@XY@"

      - name: Run Test
        working-directory: source\x64\Release
        run: .\MeshViewer.exe -tryHidden -noEventLoop

      - name: Unit Tests
        run: py scripts\run_unit_test_script.py Release

      - name: Python Tests
        working-directory: source\x64\Release
        run: py ..\..\..\scripts\run_python_test_script.py -multi-cmd

      - name: Create and fix Wheel
        run: |
          py .\scripts\wheel\build_wheel.py --plat-name=win-amd64 --version ${{needs.setup.outputs.version_tag || '0'}}

      - name: Upload to Test Artifacts
        uses: actions/upload-artifact@v4
        with:
          name: Windows
          path: wheelhouse\meshlib-*.whl
          retention-days: 1

  macos-pip-build:
    needs: setup
    timeout-minutes: 80
    runs-on: ${{ matrix.instance }}
    strategy:
      fail-fast: false
      matrix:
        platform: ["x86", "arm64"]
        include:
          - platform: "x86"
            # On 12.0 x86 `brew` doesn't have binary packages for Clang.
            plat-name: macosx_13_0_x86_64
            instance: macos-13
            brewpath: /usr/local
          - platform: "arm64"
            plat-name: macosx_12_0_arm64
            instance: macos-arm-build
            brewpath: /opt/homebrew
    steps:
      - name: Checkout
        uses: actions/checkout@v4
        with:
          submodules: true
          ref: ${{needs.setup.outputs.version_tag}}

      - name: Python setup
        env:
          SUDO: ${{ fromJSON('["sudo", ""]')[matrix.platform == 'arm64'] }}
        run: |
          scripts/mrbind-pybind11/install_pythons_macos.sh

      - name: Create virtualenv
        run: |
          # Remove from PATH anything with the word `anaconda` in it.
          # Even if Anaconda's Python works, it's probably a good idea to avoid it for consistency (because without this line only one specific Python version gets taken from Anaconda.)
          export PATH="$(echo "$PATH" | perl -pe 's/[^:]*anaconda[^:]*//g;s/::|^:|:$//g')"
          python3 -m venv .venv
          . .venv/bin/activate
          echo PATH=$PATH >> $GITHUB_ENV

      - name: Install thirdparty libs
        run: |
          ./scripts/build_thirdparty.sh
          ./scripts/mrbind/install_deps_macos.sh
          ./scripts/mrbind/install_mrbind_macos.sh

      - name: Build
        run: ./scripts/build_source.sh
        env:
          MESHLIB_BUILD_RELEASE: "ON"
          MESHLIB_BUILD_DEBUG: "OFF"
          CMAKE_CXX_COMPILER: /usr/bin/clang++
          MR_CMAKE_OPTIONS: >
            -DMRVIEWER_NO_GTK=ON
          # not realy needed
          CMAKE_C_COMPILER: /usr/bin/clang

      - name: Generate and build MRBind bindings
        env:
          PATH: ${{matrix.brewpath}}/opt/make/libexec/gnubin:${{matrix.brewpath}}/opt/grep/libexec/gnubin:${{env.PATH}}
        # `MACOS_MIN_VER` picked arbitrarily to match what Apple Clang uses when building MeshLib.
        # Not setting this or setting a different value cases a warning when linking the bindings, and you can get the correct (?) value from those warnings.
        run: |
          make --version
<<<<<<< HEAD
          make -f scripts/mrbind/generate.mk -B --trace FOR_WHEEL=1 MACOS_MIN_VER=12.7 EXTRA_CFLAGS='-DMB_PB11_ALLOW_STD_EXPECTED=0 -DMR_USE_STD_EXPECTED=0'
=======
          make -f scripts/mrbind/generate.mk -B --trace FOR_WHEEL=1 MACOS_MIN_VER=12.7 PYTHON_PKGCONF_NAME=python-${{matrix.py-version}}-embed
>>>>>>> 90d46143

      - name: Unit Tests
        run: build/Release/bin/MRTest

      - name: Python Tests
        working-directory: ./build/Release/bin
        run: python3 ./../../../scripts/run_python_test_script.py -cmd python3

      - name: Create and fix Wheel
        run: |
          python3 ./scripts/wheel/build_wheel.py --plat-name=${{matrix.plat-name}} --version ${{needs.setup.outputs.version_tag || '0'}}

      - name: Upload to Test Artifacts
        uses: actions/upload-artifact@v4
        with:
          name: Macos-${{matrix.py-cmd}}-${{matrix.platform}}
          path: meshlib-*.whl
          retention-days: 1

  manylinux-pip-test:
    needs: [manylinux-pip-build]
    timeout-minutes: 20
    runs-on: ${{ matrix.runner }}
    container:
      image: ${{matrix.container-prefix}}${{matrix.os}}
      options: ${{ matrix.container-options }}
    strategy:
      fail-fast: false
      matrix:
        platform: ["x86_64", "aarch64"]
        os: ["ubuntu:20.04", "ubuntu:22.04", "debian:11-slim", "fedora:37", "fedora:39"]
        include:
          - platform: "x86_64"
            runner: ubuntu-latest
            container-options: "--user root"
            container-prefix: " "
          - platform: "aarch64"
            runner: [ 'self-hosted', 'linux-arm64' ]
            container-options: "--user root"
            container-prefix: "arm64v8/"
          - os: "ubuntu:20.04"
            py-version: "3.8"
            py-cmd: "python3.8"
          - os: "debian:11-slim"
            py-version: "3.9"
            py-cmd: "python3.9"
          - os: "ubuntu:22.04"
            py-version: "3.10"
            py-cmd: "python3.10"
          - os: "fedora:37"
            py-version: "3.11"
            py-cmd: "python3.11"
          - os: "fedora:39"
            py-version: "3.12"
            py-cmd: "python3.12"
    steps:
      - name: Checkout
        uses: actions/checkout@v4
        with:
          ref: ${{needs.setup.outputs.version_tag}}

      - name: Ubuntu system setup
        if: ${{ matrix.os == 'ubuntu:20.04' || matrix.os == 'ubuntu:22.04' || matrix.os == 'debian:11-slim' }}
        run: apt -y update && apt -y upgrade && apt -y install curl libssl-dev python3-pip

      - name: Fedora 37 system setup
        if: ${{matrix.os == 'fedora:37' || matrix.os == 'fedora:39'}}
        run: dnf -y install python3 pip

      - name: Pip setup
        run: |
          ${{ matrix.py-cmd }} -m pip install --upgrade pip
          ${{ matrix.py-cmd }} -m pip uninstall -y meshlib
          ${{ matrix.py-cmd }} -m pip install --upgrade -r ./requirements/python.txt
          ${{ matrix.py-cmd }} -m pip install pytest

      - name: Download Meshlib wheel from Artifact
        uses: actions/download-artifact@v4
        with:
          name: ManyLinux-*
          merge-multiple: true

      - name: Meshlib wheel install
        run: ${{ matrix.py-cmd }} -m pip install ${{ matrix.pip-options }} ./meshlib-*.whl

      - name: Run Python tests
        working-directory: test_python
        run: ${{ matrix.py-cmd }} -m pytest -s -v

  windows-pip-test:
    needs: [windows-pip-build]
    timeout-minutes: 20
    runs-on: windows-latest
    strategy:
      fail-fast: false
      matrix:
        py-version: ["3.8", "3.9", "3.10", "3.11", "3.12", "3.13"]
    steps:
      - name: Checkout
        uses: actions/checkout@v4
        with:
          ref: ${{needs.setup.outputs.version_tag}}

      - name: Download Meshlib wheel from Artifact
        uses: actions/download-artifact@v4
        with:
          name: Windows-*
          merge-multiple: true

      - name: Python setup
        uses: actions/setup-python@v5
        with:
          python-version: ${{ matrix.py-version }}

      - name: Setup pip
        run: |
          py -${{matrix.py-version}} -m pip install --upgrade pip
          py -${{matrix.py-version}} -m pip uninstall -y meshlib
          py -${{matrix.py-version}} -m pip install --upgrade -r ./requirements/python.txt
          py -${{matrix.py-version}} -m pip install pytest

      - name: Install Meshlib wheel
        shell: pwsh
        run: $wheel_file=Get-ChildItem -Filter meshlib*win*.whl; py -${{matrix.py-version}} -m pip install $wheel_file

      - name: Run Python tests
        working-directory: test_python
        run: py -${{matrix.py-version}} -m pytest -s -v

  macos-pip-test:
    needs: [macos-pip-build]
    timeout-minutes: 20
    runs-on: ${{ matrix.instance }}
    strategy:
      fail-fast: false
      matrix:
        platform: ["arm64", "x86"]
        py-version: ["3.8", "3.9", "3.10", "3.11", "3.12", "3.13"]
        exclude: # python 3.8 disabled on x86 macOS since 2024-10-14
          - platform: "x86"
            py-version: "3.8"
        include:
          - platform: "x86"
            # On 12.0 x86 `brew` doesn't have binary packages for Clang.
            plat-name: macosx_13_0_x86_64
            instance: macos-13
          - platform: "arm64"
            plat-name: macosx_12_0_arm64
            instance: macos-arm-build
          - py-version: "3.8"
            py-cmd: "python3.8"
          - py-version: "3.9"
            py-cmd: "python3.9"
          - py-version: "3.10"
            py-cmd: "python3.10"
          - py-version: "3.11"
            py-cmd: "python3.11"
          - py-version: "3.12"
            py-cmd: "python3.12"
          - py-version: "3.13"
            py-cmd: "python3.13"
    steps:
      - name: Checkout
        uses: actions/checkout@v4
        with:
          ref: ${{needs.setup.outputs.version_tag}}

      - name: Python setup
        if: ${{ !(matrix.platform == 'x86' && ( matrix.py-version == '3.11' || matrix.py-version == '3.12' || matrix.py-version == '3.13' ) ) }}
        run: brew install python@${{matrix.py-version}}

      - name: Create virtualenv
        run: |
          # Remove from PATH anything with the word `anaconda` in it.
          # Even if Anaconda's Python works, it's probably a good idea to avoid it for consistency (because without this line only one specific Python version gets taken from Anaconda.)
          export PATH="$(echo "$PATH" | perl -pe 's/[^:]*anaconda[^:]*//g;s/::|^:|:$//g')"
          ${{ matrix.py-cmd }} -m venv .venv
          . .venv/bin/activate
          echo PATH=$PATH >> $GITHUB_ENV
          pip install pytest

      - name: Pip setup
        run: |
          ${{ matrix.py-cmd }} -m pip install --upgrade pip
          ${{ matrix.py-cmd }} -m pip uninstall -y meshlib
          ${{ matrix.py-cmd }} -m pip install --upgrade -r ./requirements/python.txt
          ${{ matrix.py-cmd }} -m pip install pytest

      - name: Download Meshlib wheel from Artifact
        uses: actions/download-artifact@v4
        with:
          name: Macos-*
          merge-multiple: true

      - name: Meshlib wheel install
        run: ${{ matrix.py-cmd }} -m pip install ${{ matrix.pip-options }} ./meshlib-*${{matrix.platform}}*.whl

      - name: Run Python tests
        working-directory: test_python
        run: ${{ matrix.py-cmd }} -m pytest -s -v

  upload-to-release:
    if: ${{ github.event_name == 'release' }}
    needs: [manylinux-pip-test, windows-pip-test, macos-pip-test]
    timeout-minutes: 30
    runs-on: ubuntu-latest
    steps:
      - name: Download Wheels Artifacts
        uses: actions/download-artifact@v4
        with:
          pattern: ManyLinux-*
          merge-multiple: true

      - name: Download Wheels Artifacts
        uses: actions/download-artifact@v4
        with:
          pattern: Windows-*
          merge-multiple: true

      - name: Download Wheels Artifacts
        uses: actions/download-artifact@v4
        with:
          pattern: Macos-*
          merge-multiple: true

      - name: Install twine
        run: python3 -m pip install --upgrade pip twine

      - name: Upload to Production PyPi
        run: twine upload ./meshlib-*.whl -u __token__ -p ${{ secrets.PYPI_MESHINSPECTOR_TOKEN }} --skip-existing

  post-release-test:
    if: ${{ github.event_name == 'release' }}
    needs: upload-to-release
    uses: MeshInspector/MeshLib/.github/workflows/release-tests.yml@master

  delete-artifacts:
    timeout-minutes: 5
    runs-on: ubuntu-20.04
    needs: upload-to-release
    if: always()
    steps:
      - name: Delete all ManyLinux
        uses: geekyeggo/delete-artifact@v5
        with:
          name: ManyLinux-*
          failOnError: false

      - name: Delete Python Stubs
        if: ${{ github.event_name == 'release' }}
        uses: geekyeggo/delete-artifact@v5
        with:
          name: PythonStubs
          failOnError: false

      - name: Delete all Windows
        uses: geekyeggo/delete-artifact@v5
        with:
          name: Windows-*
          failOnError: false

      - name: Delete all Macos
        uses: geekyeggo/delete-artifact@v5
        with:
          name: Macos-*
          failOnError: false<|MERGE_RESOLUTION|>--- conflicted
+++ resolved
@@ -372,11 +372,7 @@
         # Not setting this or setting a different value cases a warning when linking the bindings, and you can get the correct (?) value from those warnings.
         run: |
           make --version
-<<<<<<< HEAD
-          make -f scripts/mrbind/generate.mk -B --trace FOR_WHEEL=1 MACOS_MIN_VER=12.7 EXTRA_CFLAGS='-DMB_PB11_ALLOW_STD_EXPECTED=0 -DMR_USE_STD_EXPECTED=0'
-=======
-          make -f scripts/mrbind/generate.mk -B --trace FOR_WHEEL=1 MACOS_MIN_VER=12.7 PYTHON_PKGCONF_NAME=python-${{matrix.py-version}}-embed
->>>>>>> 90d46143
+          make -f scripts/mrbind/generate.mk -B --trace FOR_WHEEL=1 MACOS_MIN_VER=12.7
 
       - name: Unit Tests
         run: build/Release/bin/MRTest
