FROM ubuntu:20.04 AS build

# update and install req
RUN export DEBIAN_FRONTEND=noninteractive; \
    export DEBCONF_NONINTERACTIVE_SEEN=true; \
    echo 'tzdata tzdata/Areas select Etc' | debconf-set-selections; \
    echo 'tzdata tzdata/Zones/Etc select UTC' | debconf-set-selections; \
    apt-get update -qqy \
 && apt-get install -qqy --no-install-recommends \
        tzdata git sudo time python3-pip wget software-properties-common

RUN apt-get install gcc -y
# Download boost, untar, setup install with bootstrap and only do the Program Options library,
# and then install
RUN cd /home && wget http://downloads.sourceforge.net/project/boost/boost/1.80.0/boost_1_80_0.tar.gz \
  && tar xfz boost_1_80_0.tar.gz \
  && rm boost_1_80_0.tar.gz \
  && cd boost_1_80_0

RUN apt-get install clang -y
RUN cd /home/boost_1_80_0 \
  && sudo ./bootstrap.sh --prefix=/usr/local \
  && sudo ./b2 install

# install cmake from kitware apt repo
RUN apt-get update -y \
 && wget -O - https://apt.kitware.com/keys/kitware-archive-latest.asc 2>/dev/null | gpg --dearmor - | tee /etc/apt/trusted.gpg.d/kitware.gpg >/dev/null \
 && apt-add-repository 'deb https://apt.kitware.com/ubuntu/ focal main' \
 && apt update -y \
 && apt install -y cmake

RUN apt-get install git -y
RUN cd home && git clone https://github.com/oneapi-src/oneTBB.git && cd oneTBB \
     && git checkout v2021.3.0 && ls -al \
     && rm -rf build && mkdir build && cd build \
     && cmake -S .. -DCMAKE_INSTALL_PREFIX=/usr/local -DTBB_TEST=OFF  \
     && cmake --build . \
     && cmake --install .

RUN mkdir /home/MeshLib
WORKDIR "/home/MeshLib"

# copy files
COPY .git .git
COPY thirdparty thirdparty
COPY scripts scripts
COPY source source
COPY requirements requirements

# build and install thirdparty
ENV MR_STATE=DOCKER_BUILD
RUN ./scripts/build_thirdparty.sh


#FROM ubuntu:20.04 AS production

RUN mkdir /usr/local/lib/meshlib-thirdparty-lib/
<<<<<<< HEAD
RUN mkdir /usr/local/include/meshlib-thirdparty-include/

COPY --from=build /home/MeshLib/lib /usr/local/lib/meshlib-thirdparty-lib/lib
COPY --from=build /home/MeshLib/include /usr/local/include/meshlib-thirdparty-include/include

=======
RUN cp -r lib /usr/local/lib/meshlib-thirdparty-lib/
>>>>>>> eb0c2d03
WORKDIR "/usr/local/lib/meshlib-thirdparty-lib/"

COPY scripts/install_apt_requirements.sh scripts/install_apt_requirements.sh
COPY requirements requirements

<<<<<<< HEAD
=======
#COPY --from=build /home/MeshLib/lib /usr/local/lib/meshlib-thirdparty-lib/lib

>>>>>>> eb0c2d03
ENV MR_STATE=DOCKER_BUILD

# update and install req
RUN export DEBIAN_FRONTEND=noninteractive; \
    export DEBCONF_NONINTERACTIVE_SEEN=true; \
    echo 'tzdata tzdata/Areas select Etc' | debconf-set-selections; \
    echo 'tzdata tzdata/Zones/Etc select UTC' | debconf-set-selections; \
    apt-get update -qqy \
 && apt-get install -qqy --no-install-recommends \
        tzdata git sudo time python3-pip xvfb curl\
 && apt-get update -qqy \
# && ./scripts/install_apt_requirements.sh \
 && curl -fsSL https://cli.github.com/packages/githubcli-archive-keyring.gpg | sudo dd of=/usr/share/keyrings/githubcli-archive-keyring.gpg \
 && echo "deb [arch=$(dpkg --print-architecture) signed-by=/usr/share/keyrings/githubcli-archive-keyring.gpg] https://cli.github.com/packages stable main" | sudo tee /etc/apt/sources.list.d/github-cli.list > /dev/null \
 && apt-get update -y \
 && apt-get install -y gh \
 && apt-get clean \
 && rm -rf /var/lib/apt/lists/*

# install patchelf
RUN curl https://github.com/NixOS/patchelf/releases/download/0.15.0/patchelf-0.15.0.tar.gz -L -o patchelf-0.15.0.tar.gz \
 && tar xf patchelf-0.15.0.tar.gz \
 && cd patchelf-0.15.0 \
 && ./configure \
 && make && make check && sudo make install \
 && cd .. && rm patchelf-0.15.0.tar.gz && rm -rf patchelf-0.15.0<|MERGE_RESOLUTION|>--- conflicted
+++ resolved
@@ -55,25 +55,15 @@
 #FROM ubuntu:20.04 AS production
 
 RUN mkdir /usr/local/lib/meshlib-thirdparty-lib/
-<<<<<<< HEAD
-RUN mkdir /usr/local/include/meshlib-thirdparty-include/
-
-COPY --from=build /home/MeshLib/lib /usr/local/lib/meshlib-thirdparty-lib/lib
-COPY --from=build /home/MeshLib/include /usr/local/include/meshlib-thirdparty-include/include
-
-=======
 RUN cp -r lib /usr/local/lib/meshlib-thirdparty-lib/
->>>>>>> eb0c2d03
 WORKDIR "/usr/local/lib/meshlib-thirdparty-lib/"
 
 COPY scripts/install_apt_requirements.sh scripts/install_apt_requirements.sh
+COPY scripts/install_thirdparty.sh scripts/install_thirdparty.sh
 COPY requirements requirements
 
-<<<<<<< HEAD
-=======
 #COPY --from=build /home/MeshLib/lib /usr/local/lib/meshlib-thirdparty-lib/lib
 
->>>>>>> eb0c2d03
 ENV MR_STATE=DOCKER_BUILD
 
 # update and install req
@@ -99,4 +89,8 @@
  && cd patchelf-0.15.0 \
  && ./configure \
  && make && make check && sudo make install \
- && cd .. && rm patchelf-0.15.0.tar.gz && rm -rf patchelf-0.15.0+ && cd .. && rm patchelf-0.15.0.tar.gz && rm -rf patchelf-0.15.0
+
+RUN ./scripts/install_thirdparty.sh && \
+    echo '/usr/local/lib' | tee -a  /etc/ld.so.conf && \
+    sudo ldconfig